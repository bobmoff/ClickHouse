--- conflicted
+++ resolved
@@ -2652,6 +2652,14 @@
 
 Default value: 0.
 
+## background_part_check_time_to_total_time_ratio
+
+Limit on ratio of time spent by background check to total time spent on part checks. 0.01 means background checks can't spent more than 1% of time for part checks
+
+Type: Double
+
+Default: 0.5
+
 ## proxy {#proxy}
 
 Define proxy servers for HTTP and HTTPS requests, currently supported by S3 storage, S3 table functions, and URL functions.
@@ -2763,16 +2771,6 @@
 it will check the next highest priority resolver type, until it reaches the environment resolver.
 This also allows a mix of resolver types can be used.
 
-<<<<<<< HEAD
-## background_part_check_time_to_total_time_ratio
-
-Limit on ratio of time spent by background check to total time spent on part checks. 0.01 means background checks can't spent more than 1% of time for part checks
-
-Type: Double
-
-Default: 0.5
-=======
 ### disable_tunneling_for_https_requests_over_http_proxy {#disable_tunneling_for_https_requests_over_http_proxy}
 
-By default, tunneling (i.e, `HTTP CONNECT`) is used to make `HTTPS` requests over `HTTP` proxy. This setting can be used to disable it.
->>>>>>> e2b66c9a
+By default, tunneling (i.e, `HTTP CONNECT`) is used to make `HTTPS` requests over `HTTP` proxy. This setting can be used to disable it.