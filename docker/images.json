{
    "docker/packager/binary": {
        "name": "clickhouse/binary-builder",
        "dependent": [
            "docker/test/codebrowser"
        ]
    },
    "docker/test/compatibility/centos": {
        "name": "clickhouse/test-old-centos",
        "dependent": []
    },
    "docker/test/compatibility/ubuntu": {
        "name": "clickhouse/test-old-ubuntu",
        "dependent": []
    },
    "docker/test/integration/base": {
        "name": "clickhouse/integration-test",
        "dependent": []
    },
    "docker/test/fuzzer": {
        "name": "clickhouse/fuzzer",
        "dependent": []
    },
    "docker/test/performance-comparison": {
        "name": "clickhouse/performance-comparison",
        "dependent": []
    },
    "docker/test/util": {
        "name": "clickhouse/test-util",
        "dependent": [
            "docker/packager/binary",
            "docker/test/base",
            "docker/test/fasttest"
        ]
    },
    "docker/test/stateless": {
        "name": "clickhouse/stateless-test",
        "dependent": [
            "docker/test/stateful",
            "docker/test/unit"
        ]
    },
    "docker/test/stateful": {
        "name": "clickhouse/stateful-test",
        "dependent": [
            "docker/test/stress"
        ]
    },
    "docker/test/unit": {
        "name": "clickhouse/unit-test",
        "dependent": []
    },
    "docker/test/stress": {
        "name": "clickhouse/stress-test",
        "dependent": []
    },
<<<<<<< HEAD
    "docker/test/upgrade": {
        "name": "clickhouse/upgrade-check",
        "dependent": []
    },
    "docker/test/split_build_smoke_test": {
        "name": "clickhouse/split-build-smoke-test",
        "dependent": []
    },
=======
>>>>>>> e9c75553
    "docker/test/codebrowser": {
        "name": "clickhouse/codebrowser",
        "dependent": []
    },
    "docker/test/integration/runner": {
        "only_amd64": true,
        "name": "clickhouse/integration-tests-runner",
        "dependent": []
    },
    "docker/test/testflows/runner": {
        "name": "clickhouse/testflows-runner",
        "dependent": []
    },
    "docker/test/fasttest": {
        "name": "clickhouse/fasttest",
        "dependent": []
    },
    "docker/test/style": {
        "name": "clickhouse/style-test",
        "dependent": []
    },
    "docker/test/integration/s3_proxy": {
        "name": "clickhouse/s3-proxy",
        "dependent": []
    },
    "docker/test/integration/resolver": {
        "name": "clickhouse/python-bottle",
        "dependent": []
    },
    "docker/test/integration/helper_container": {
        "name": "clickhouse/integration-helper",
        "dependent": []
    },
    "docker/test/integration/mysql_golang_client": {
        "name": "clickhouse/mysql-golang-client",
        "dependent": []
    },
    "docker/test/integration/dotnet_client": {
        "name": "clickhouse/dotnet-client",
        "dependent": []
    },
    "docker/test/integration/mysql_java_client": {
        "name": "clickhouse/mysql-java-client",
        "dependent": []
    },
    "docker/test/integration/mysql_js_client": {
        "name": "clickhouse/mysql-js-client",
        "dependent": []
    },
    "docker/test/integration/mysql_php_client": {
        "name": "clickhouse/mysql-php-client",
        "dependent": []
    },
    "docker/test/integration/postgresql_java_client": {
        "name": "clickhouse/postgresql-java-client",
        "dependent": []
    },
    "docker/test/integration/kerberos_kdc": {
        "only_amd64": true,
        "name": "clickhouse/kerberos-kdc",
        "dependent": []
    },
    "docker/test/base": {
         "name": "clickhouse/test-base",
         "dependent": [
            "docker/test/stateless",
            "docker/test/integration/base",
            "docker/test/fuzzer",
            "docker/test/keeper-jepsen"
         ]
    },
    "docker/test/integration/kerberized_hadoop": {
        "only_amd64": true,
        "name": "clickhouse/kerberized-hadoop",
        "dependent": []
    },
    "docker/test/sqlancer": {
        "name": "clickhouse/sqlancer-test",
        "dependent": []
    },
    "docker/test/keeper-jepsen": {
        "name": "clickhouse/keeper-jepsen-test",
        "dependent": []
    },
    "docker/docs/builder": {
        "name": "clickhouse/docs-builder",
        "dependent": [
        ]
    },
    "docker/docs/release": {
        "name": "clickhouse/docs-release",
        "dependent": []
    }
}<|MERGE_RESOLUTION|>--- conflicted
+++ resolved
@@ -54,17 +54,10 @@
         "name": "clickhouse/stress-test",
         "dependent": []
     },
-<<<<<<< HEAD
     "docker/test/upgrade": {
         "name": "clickhouse/upgrade-check",
         "dependent": []
     },
-    "docker/test/split_build_smoke_test": {
-        "name": "clickhouse/split-build-smoke-test",
-        "dependent": []
-    },
-=======
->>>>>>> e9c75553
     "docker/test/codebrowser": {
         "name": "clickhouse/codebrowser",
         "dependent": []
