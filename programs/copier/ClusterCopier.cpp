--- conflicted
+++ resolved
@@ -1390,18 +1390,10 @@
         create_query_push_ast->as<ASTCreateQuery &>().if_not_exists = true;
         String query = queryToString(create_query_push_ast);
 
-<<<<<<< HEAD
-        LOG_DEBUG(log, "Create destination tables. Query: {}", query);
+        LOG_DEBUG(log, "Create destination tables. Query: " << query);
         UInt64 shards = executeQueryOnCluster(task_table.cluster_push, query, task_cluster->settings_push, PoolMode::GET_MANY);
-        LOG_DEBUG(log, "Destination tables {} have been created on {} shards of {}", getQuotedTable(task_table.table_push), shards, task_table.cluster_push->getShardCount());
-=======
-        LOG_DEBUG(log, "Create destination tables. Query: " << query);
-        UInt64 shards = executeQueryOnCluster(task_table.cluster_push, query,
-                                              task_cluster->settings_push,
-                                              PoolMode::GET_MANY);
         LOG_DEBUG(log, "Destination tables " << getQuotedTable(task_table.table_push)
                         << " have been created on " << shards << " shards of " << task_table.cluster_push->getShardCount());
->>>>>>> d865563e
     }
 
     /// Do the copying
@@ -1522,18 +1514,10 @@
         create_query_push_ast->as<ASTCreateQuery &>().if_not_exists = true;
         String query = queryToString(create_query_push_ast);
 
-<<<<<<< HEAD
-        LOG_DEBUG(log, "Create destination tables. Query: {}", query);
+        LOG_DEBUG(log, "Create destination tables. Query: " << query);
         UInt64 shards = executeQueryOnCluster(task_table.cluster_push, query, task_cluster->settings_push, PoolMode::GET_MANY);
-        LOG_DEBUG(log, "Destination tables {} have been created on {} shards of {}", getQuotedTable(task_table.table_push), shards, task_table.cluster_push->getShardCount());
-=======
-        LOG_DEBUG(log, "Create destination tables. Query: " << query);
-        UInt64 shards = executeQueryOnCluster(task_table.cluster_push, query,
-                                              task_cluster->settings_push,
-                                              PoolMode::GET_MANY);
         LOG_DEBUG(log, "Destination tables " << getQuotedTable(task_table.table_push)
                                              << " have been created on " << shards << " shards of " << task_table.cluster_push->getShardCount());
->>>>>>> d865563e
     }
     catch (...)
     {
