#!/usr/bin/env python3

# pylint: disable=too-many-return-statements
# pylint: disable=global-variable-not-assigned
# pylint: disable=too-many-lines

import enum
from queue import Full
import shutil
import sys
import os
import os.path
import signal
import re
import copy
import traceback
import math

# Not requests, to avoid requiring extra dependency.
import http.client
import urllib.parse
import json

# for crc32
import zlib

from argparse import ArgumentParser
from typing import Tuple, Union, Optional, Dict, Set, List
import subprocess
from subprocess import Popen
from subprocess import PIPE
from datetime import datetime
from time import time, sleep
from errno import ESRCH

try:
    import termcolor  # type: ignore
except ImportError:
    termcolor = None

import random
import string
import multiprocessing
import socket
from contextlib import closing

USE_JINJA = True
try:
    import jinja2
except ImportError:
    USE_JINJA = False
    print("WARNING: jinja2 not installed! Template tests will be skipped.")

MESSAGES_TO_RETRY = [
    "ConnectionPoolWithFailover: Connection failed at try",
    "DB::Exception: New table appeared in database being dropped or detached. Try again",
    "is already started to be removing by another replica right now",
<<<<<<< HEAD
    "line 1: wait_for: No record of process",  # Something weird from bash internals, let's just retry
=======
    "DB::Exception: Cannot enqueue query",
    "is executing longer than distributed_ddl_task_timeout",  # FIXME
>>>>>>> c5e0869c
]

MAX_RETRIES = 3

TEST_FILE_EXTENSIONS = [".sql", ".sql.j2", ".sh", ".py", ".expect"]

VERSION_PATTERN = r"^((\d+\.)?(\d+\.)?(\d+\.)?\d+)$"


def stringhash(s):
    # default hash() function consistent
    # only during process invocation https://stackoverflow.com/a/42089311
    return zlib.crc32(s.encode("utf-8"))


class HTTPError(Exception):
    def __init__(self, message=None, code=None):
        self.message = message
        self.code = code
        super().__init__(message)

    def __str__(self):
        return f"Code: {self.code}. {self.message}"


# Helpers to execute queries via HTTP interface.
def clickhouse_execute_http(
    base_args, query, timeout=30, settings=None, default_format=None
):
    if args.secure:
        client = http.client.HTTPSConnection(
            host=base_args.tcp_host, port=base_args.http_port, timeout=timeout
        )
    else:
        client = http.client.HTTPConnection(
            host=base_args.tcp_host, port=base_args.http_port, timeout=timeout
        )

    timeout = int(timeout)
    params = {
        "query": query,
        # hung check in stress tests may remove the database,
        # hence we should use 'system'.
        "database": "system",
        "connect_timeout": timeout,
        "receive_timeout": timeout,
        "send_timeout": timeout,
        "http_connection_timeout": timeout,
        "http_receive_timeout": timeout,
        "http_send_timeout": timeout,
    }
    if settings is not None:
        params.update(settings)
    if default_format is not None:
        params["default_format"] = default_format

    client.request(
        "POST",
        f"/?{base_args.client_options_query_str}{urllib.parse.urlencode(params)}",
    )
    res = client.getresponse()
    data = res.read()
    if res.status != 200:
        raise HTTPError(data.decode(), res.status)

    return data


def clickhouse_execute(base_args, query, timeout=30, settings=None):
    return clickhouse_execute_http(base_args, query, timeout, settings).strip()


def clickhouse_execute_json(base_args, query, timeout=60, settings=None):
    data = clickhouse_execute_http(base_args, query, timeout, settings, "JSONEachRow")
    if not data:
        return None
    rows = []
    for row in data.strip().splitlines():
        rows.append(json.loads(row))
    return rows


class Terminated(KeyboardInterrupt):
    pass


def signal_handler(sig, frame):
    raise Terminated(f"Terminated with {sig} signal")


def stop_tests():
    global stop_tests_triggered_lock
    global stop_tests_triggered
    global restarted_tests

    with stop_tests_triggered_lock:
        print("Stopping tests")
        if not stop_tests_triggered.is_set():
            stop_tests_triggered.set()

            # materialize multiprocessing.Manager().list() object before
            # sending SIGTERM since this object is a proxy, that requires
            # communicating with manager thread, but after SIGTERM will be
            # send, this thread will die, and you will get
            # ConnectionRefusedError error for any access to "restarted_tests"
            # variable.
            restarted_tests = [*restarted_tests]

            # send signal to all processes in group to avoid hung check triggering
            # (to avoid terminating clickhouse-test itself, the signal should be ignored)
            signal.signal(signal.SIGTERM, signal.SIG_IGN)
            os.killpg(os.getpgid(os.getpid()), signal.SIGTERM)
            signal.signal(signal.SIGTERM, signal.SIG_DFL)


def get_db_engine(args, database_name):
    if args.replicated_database:
        return f" ON CLUSTER test_cluster_database_replicated \
            ENGINE=Replicated('/test/clickhouse/db/{database_name}', \
            '{{shard}}', '{{replica}}')"
    if args.db_engine:
        return " ENGINE=" + args.db_engine
    return ""  # Will use default engine


def get_zookeeper_session_uptime(args):
    try:
        if args.replicated_database:
            return int(
                clickhouse_execute(
                    args,
                    """
            SELECT min(materialize(zookeeperSessionUptime()))
            FROM clusterAllReplicas('test_cluster_database_replicated', system.one)
            """,
                )
            )
        else:
            return int(clickhouse_execute(args, "SELECT zookeeperSessionUptime()"))
    except Exception:
        return None


def need_retry(args, stdout, stderr, total_time):
    if args.check_zookeeper_session:
        # Sometimes we may get unexpected exception like "Replica is readonly" or "Shutdown is called for table"
        # instead of "Session expired" or "Connection loss"
        # Retry if session was expired during test execution.
        # If ZooKeeper is configured, then it's more reliable than checking stderr,
        # but the following condition is always true if ZooKeeper is not configured.
        session_uptime = get_zookeeper_session_uptime(args)
        if session_uptime is not None and session_uptime < math.ceil(total_time):
            return True
    return any(msg in stdout for msg in MESSAGES_TO_RETRY) or any(
        msg in stderr for msg in MESSAGES_TO_RETRY
    )


def get_processlist(args):
    if args.replicated_database:
        return clickhouse_execute_json(
            args,
            """
        SELECT materialize((hostName(), tcpPort())) as host, *
        FROM clusterAllReplicas('test_cluster_database_replicated', system.processes)
        WHERE query NOT LIKE '%system.processes%'
        """,
        )
    else:
        return clickhouse_execute_json(args, "SHOW PROCESSLIST")


def get_transactions_list(args):
    try:
        if args.replicated_database:
            return clickhouse_execute_json(
                args,
                "SELECT materialize((hostName(), tcpPort())) as host, * FROM "
                "clusterAllReplicas('test_cluster_database_replicated', system.transactions)",
            )
        else:
            return clickhouse_execute_json(args, "select * from system.transactions")
    except Exception as e:
        return f"Cannot get list of transactions: {e}"


# collect server stacktraces using gdb
def get_stacktraces_from_gdb(server_pid):
    try:
        cmd = f"gdb -batch -ex 'thread apply all backtrace' -p {server_pid}"
        return subprocess.check_output(cmd, shell=True).decode("utf-8")
    except Exception as e:
        print(f"Error occurred while receiving stack traces from gdb: {e}")
        return None


# collect server stacktraces from system.stack_trace table
# it does not work in Sandbox
def get_stacktraces_from_clickhouse(args):
    settings_str = " ".join(
        [
            get_additional_client_options(args),
            "--allow_introspection_functions=1",
            "--skip_unavailable_shards=1",
        ]
    )
    replicated_msg = (
        f"{args.client} {settings_str} --query "
        '"SELECT materialize((hostName(), tcpPort())) as host, thread_id, '
        "arrayStringConcat(arrayMap(x, y -> concat(x, ': ', y), "
        "arrayMap(x -> addressToLine(x), trace), "
        "arrayMap(x -> demangle(addressToSymbol(x)), trace)), '\n') as trace "
        "FROM clusterAllReplicas('test_cluster_database_replicated', 'system.stack_trace') "
        'ORDER BY host, thread_id FORMAT Vertical"'
    )

    msg = (
        f"{args.client} {settings_str} --query "
        "\"SELECT arrayStringConcat(arrayMap(x, y -> concat(x, ': ', y), "
        "arrayMap(x -> addressToLine(x), trace), "
        "arrayMap(x -> demangle(addressToSymbol(x)), trace)), '\n') as trace "
        'FROM system.stack_trace FORMAT Vertical"'
    )

    try:
        return subprocess.check_output(
            replicated_msg if args.replicated_database else msg,
            shell=True,
            stderr=subprocess.STDOUT,
        ).decode("utf-8")
    except Exception as e:
        print(f"Error occurred while receiving stack traces from client: {e}")
        return None


def print_stacktraces() -> None:
    server_pid = get_server_pid()

    bt = None

    if server_pid and not args.replicated_database:
        print("")
        print(
            f"Located ClickHouse server process {server_pid} listening at TCP port {args.tcp_port}"
        )
        print("Collecting stacktraces from all running threads with gdb:")

        bt = get_stacktraces_from_gdb(server_pid)

        if len(bt) < 1000:
            print("Got suspiciously small stacktraces: ", bt)
            bt = None

    if bt is None:
        print("\nCollecting stacktraces from system.stacktraces table:")

        bt = get_stacktraces_from_clickhouse(args)

    if bt is not None:
        print(bt)
        return

    print(
        colored(
            f"\nUnable to locate ClickHouse server process listening at TCP port "
            f"{args.tcp_port}. It must have crashed or exited prematurely!",
            args,
            "red",
            attrs=["bold"],
        )
    )


def get_server_pid():
    # lsof does not work in stress tests for some reason
    cmd_lsof = f"lsof -i tcp:{args.tcp_port} -s tcp:LISTEN -Fp | sed 's/^p//p;d'"
    cmd_pidof = "pidof -s clickhouse-server"

    commands = [cmd_lsof, cmd_pidof]
    output = None

    for cmd in commands:
        try:
            output = subprocess.check_output(
                cmd, shell=True, stderr=subprocess.STDOUT, universal_newlines=True
            )
            if output:
                return int(output)
        except Exception as e:
            print(f"Cannot get server pid with {cmd}, got {output}: {e}")

    return None  # most likely server is dead


def colored(text, args, color=None, on_color=None, attrs=None):
    if termcolor and (sys.stdout.isatty() or args.force_color):
        return termcolor.colored(text, color, on_color, attrs)
    else:
        return text


class TestStatus(enum.Enum):
    FAIL = "FAIL"
    UNKNOWN = "UNKNOWN"
    OK = "OK"
    SKIPPED = "SKIPPED"


class FailureReason(enum.Enum):
    # FAIL reasons
    TIMEOUT = "Timeout!"
    SERVER_DIED = "server died"
    EXIT_CODE = "return code: "
    STDERR = "having stderror: "
    EXCEPTION = "having having exception in stdout: "
    RESULT_DIFF = "result differs with reference: "
    TOO_LONG = "Test runs too long (> 60s). Make it faster."
    INTERNAL_QUERY_FAIL = "Internal query (CREATE/DROP DATABASE) failed:"

    # SKIPPED reasons
    DISABLED = "disabled"
    SKIP = "skip"
    NO_JINJA = "no jinja"
    NO_ZOOKEEPER = "no zookeeper"
    NO_SHARD = "no shard"
    FAST_ONLY = "running fast tests only"
    NO_LONG = "not running long tests"
    REPLICATED_DB = "replicated-database"
    S3_STORAGE = "s3-storage"
    STRESS = "stress"
    BUILD = "not running for current build"
    BACKWARD_INCOMPATIBLE = "test is backward incompatible"

    # UNKNOWN reasons
    NO_REFERENCE = "no reference file"
    INTERNAL_ERROR = "Test internal error: "


class SettingsRandomizer:
    settings = {
        "max_insert_threads": lambda: 0
        if random.random() < 0.5
        else random.randint(1, 16),
        "group_by_two_level_threshold": lambda: 1
        if random.random() < 0.1
        else 2**60
        if random.random() < 0.11
        else 100000,
        "group_by_two_level_threshold_bytes": lambda: 1
        if random.random() < 0.1
        else 2**60
        if random.random() < 0.11
        else 50000000,
        "distributed_aggregation_memory_efficient": lambda: random.randint(0, 1),
        "fsync_metadata": lambda: random.randint(0, 1),
        "output_format_parallel_formatting": lambda: random.randint(0, 1),
        "input_format_parallel_parsing": lambda: random.randint(0, 1),
        "min_chunk_bytes_for_parallel_parsing": lambda: max(
            1024, int(random.gauss(10 * 1024 * 1024, 5 * 1000 * 1000))
        ),
        "max_read_buffer_size": lambda: random.randint(500000, 1048576),
        "prefer_localhost_replica": lambda: random.randint(0, 1),
        "max_block_size": lambda: random.randint(8000, 100000),
        "max_threads": lambda: random.randint(1, 64),
        "optimize_or_like_chain": lambda: random.randint(0, 1),
        "optimize_read_in_order": lambda: random.randint(0, 1),
        "read_in_order_two_level_merge_threshold": lambda: random.randint(0, 100),
        "optimize_aggregation_in_order": lambda: random.randint(0, 1),
        "aggregation_in_order_max_block_bytes": lambda: random.randint(0, 50000000),
    }

    @staticmethod
    def get_random_settings():
        random_settings = []
        for setting, generator in SettingsRandomizer.settings.items():
            random_settings.append(f"{setting}={generator()}")
        return random_settings


class TestResult:
    def __init__(
        self,
        case_name: str,
        status: TestStatus,
        reason: Optional[FailureReason],
        total_time: float,
        description: str,
    ):
        self.case_name: str = case_name
        self.status: TestStatus = status
        self.reason: Optional[FailureReason] = reason
        self.total_time: float = total_time
        self.description: str = description
        self.need_retry: bool = False

    def check_if_need_retry(self, args, stdout, stderr, runs_count):
        if (
            self.status != TestStatus.FAIL
            or not need_retry(args, stdout, stderr, self.total_time)
            or MAX_RETRIES < runs_count
        ):
            return
        self.need_retry = True


class TestCase:
    @staticmethod
    def get_description_from_exception_info(exc_info):
        exc_type, exc_value, tb = exc_info
        exc_name = exc_type.__name__
        traceback_str = "\n".join(traceback.format_tb(tb, 10))
        description = f"\n{exc_name}\n{exc_value}\n{traceback_str}"
        return description

    @staticmethod
    def get_reference_file(suite_dir, name):
        """
        Returns reference file name for specified test
        """

        name = removesuffix(name, ".gen")
        for ext in [".reference", ".gen.reference"]:
            reference_file = os.path.join(suite_dir, name) + ext
            if os.path.isfile(reference_file):
                return reference_file
        return None

    @staticmethod
    def configure_testcase_args(args, case_file, suite_tmp_dir):
        testcase_args = copy.deepcopy(args)

        testcase_args.testcase_start_time = datetime.now()
        testcase_basename = os.path.basename(case_file)
        testcase_args.testcase_client = (
            f"{testcase_args.client} --log_comment '{testcase_basename}'"
        )
        testcase_args.testcase_basename = testcase_basename

        if testcase_args.database:
            database = testcase_args.database
            os.environ.setdefault("CLICKHOUSE_DATABASE", database)
            os.environ.setdefault("CLICKHOUSE_TMP", suite_tmp_dir)
        else:
            # If --database is not specified, we will create temporary database with
            # unique name and we will recreate and drop it for each test
            def random_str(length=6):
                alphabet = string.ascii_lowercase + string.digits
                # NOTE: it is important not to use default random generator, since it shares state.
                return "".join(
                    random.SystemRandom().choice(alphabet) for _ in range(length)
                )

            database = f"test_{random_str()}"

            clickhouse_execute(
                args,
                "CREATE DATABASE " + database + get_db_engine(testcase_args, database),
                settings={
                    "log_comment": testcase_args.testcase_basename,
                },
            )

            os.environ["CLICKHOUSE_DATABASE"] = database
            # Set temporary directory to match the randomly generated database,
            # because .sh tests also use it for temporary files and we want to avoid
            # collisions.
            testcase_args.test_tmp_dir = os.path.join(suite_tmp_dir, database)
            os.mkdir(testcase_args.test_tmp_dir)
            os.environ.setdefault("CLICKHOUSE_TMP", testcase_args.test_tmp_dir)

        testcase_args.testcase_database = database

        return testcase_args

    def cli_random_settings(self) -> str:
        return " ".join([f"--{setting}" for setting in self.random_settings])

    def add_random_settings(self, args, client_options):
        if self.tags and "no-random-settings" in self.tags:
            return client_options
        if args.no_random_settings:
            return client_options

        if len(self.base_url_params) == 0:
            os.environ["CLICKHOUSE_URL_PARAMS"] = "&".join(self.random_settings)
        else:
            os.environ["CLICKHOUSE_URL_PARAMS"] = (
                self.base_url_params + "&" + "&".join(self.random_settings)
            )

        new_options = f" --allow_repeated_settings {self.cli_random_settings()}"
        os.environ["CLICKHOUSE_CLIENT_OPT"] = (
            self.base_client_options + new_options + " "
        )
        return client_options + new_options

    def remove_random_settings_from_env(self):
        os.environ["CLICKHOUSE_URL_PARAMS"] = self.base_url_params
        os.environ["CLICKHOUSE_CLIENT_OPT"] = self.base_client_options

    def add_info_about_settings(self, args, description):
        if self.tags and "no-random-settings" in self.tags:
            return description
        if args.no_random_settings:
            return description

        return (
            f"{description}\nSettings used in the test: {self.cli_random_settings()}\n"
        )

    def __init__(self, suite, case: str, args, is_concurrent: bool):
        self.case: str = case  # case file name
        self.tags: Set[str] = suite.all_tags[case] if case in suite.all_tags else set()

        for tag in os.getenv("GLOBAL_TAGS", "").split(","):
            self.tags.add(tag.strip())

        self.case_file: str = os.path.join(suite.suite_path, case)
        (self.name, self.ext) = os.path.splitext(case)

        file_suffix = f".{os.getpid()}" if is_concurrent and args.test_runs > 1 else ""
        self.reference_file = self.get_reference_file(suite.suite_path, self.name)
        self.stdout_file = (
            os.path.join(suite.suite_tmp_path, self.name) + file_suffix + ".stdout"
        )
        self.stderr_file = (
            os.path.join(suite.suite_tmp_path, self.name) + file_suffix + ".stderr"
        )

        self.testcase_args = None
        self.runs_count = 0

        self.random_settings = SettingsRandomizer.get_random_settings()
        self.base_url_params = (
            os.environ["CLICKHOUSE_URL_PARAMS"]
            if "CLICKHOUSE_URL_PARAMS" in os.environ
            else ""
        )
        self.base_client_options = (
            os.environ["CLICKHOUSE_CLIENT_OPT"]
            if "CLICKHOUSE_CLIENT_OPT" in os.environ
            else ""
        )

    # Check if test contains tag "no-backward-compatibility-check" and we should skip it
    def check_backward_incompatible_tag(self) -> bool:
        for tag in self.tags:
            if tag.startswith("no-backward-compatibility-check"):
                split = tag.split(":")

                # If version is not specified in tag, always skip this test.
                if len(split) == 1:
                    return True
                version_from_tag = split[1]

                # Check if extracted string from tag is a real ClickHouse version, if not - always skip test.
                if re.match(VERSION_PATTERN, version_from_tag) is None:
                    return True

                server_version = str(
                    clickhouse_execute(args, "SELECT version()").decode()
                )
                # If server version is less or equal from the version specified in tag, we should skip this test.
                version_from_tag_split = list(map(int, version_from_tag.split(".")))
                server_version_split = list(map(int, server_version.split(".")))
                if (
                    server_version_split[: len(version_from_tag_split)]
                    <= version_from_tag_split
                ):
                    return True

        return False

    # should skip test, should increment skipped_total, skip reason
    def should_skip_test(self, suite) -> Optional[FailureReason]:
        tags = self.tags

        if tags and ("disabled" in tags) and not args.disabled:
            return FailureReason.DISABLED

        elif (
            os.path.exists(os.path.join(suite.suite_path, self.name) + ".disabled")
            and not args.disabled
        ):
            return FailureReason.DISABLED

        elif args.skip and any(s in self.name for s in args.skip):
            return FailureReason.SKIP

        elif not USE_JINJA and self.ext.endswith("j2"):
            return FailureReason.NO_JINJA

        elif (
            tags
            and (("zookeeper" in tags) or ("replica" in tags))
            and not args.zookeeper
        ):
            return FailureReason.NO_ZOOKEEPER

        elif (
            tags
            and (("shard" in tags) or ("distributed" in tags) or ("global" in tags))
            and not args.shard
        ):
            return FailureReason.NO_SHARD

        elif tags and ("no-fasttest" in tags) and args.fast_tests_only:
            return FailureReason.FAST_ONLY

        elif (
            tags
            and (("long" in tags) or ("deadlock" in tags) or ("race" in tags))
            and args.no_long
        ):
            # Tests for races and deadlocks usually are run in a loop for a significant amount of time
            return FailureReason.NO_LONG

        elif tags and ("no-replicated-database" in tags) and args.replicated_database:
            return FailureReason.REPLICATED_DB

        elif (
            args.backward_compatibility_check and self.check_backward_incompatible_tag()
        ):
            return FailureReason.BACKWARD_INCOMPATIBLE

        elif tags and ("no-s3-storage" in tags) and args.s3_storage:
            return FailureReason.S3_STORAGE

        elif tags and ("no-stress" in tags) and args.stress:
            return FailureReason.STRESS

        elif tags:
            for build_flag in args.build_flags:
                if "no-" + build_flag in tags:
                    return FailureReason.BUILD
            for tag in tags:
                tag = tag.replace("-", "_")
                if tag.startswith("use_") and tag not in args.build_flags:
                    return FailureReason.BUILD

        return None

    def process_result_impl(self, proc, stdout: str, stderr: str, total_time: float):
        description = ""

        if proc:
            if proc.returncode is None:
                try:
                    proc.kill()
                except OSError as e:
                    if e.errno != ESRCH:
                        raise

                if stderr:
                    description += stderr
                return TestResult(
                    self.name,
                    TestStatus.FAIL,
                    FailureReason.TIMEOUT,
                    total_time,
                    description,
                )

            if proc.returncode != 0:
                reason = FailureReason.EXIT_CODE
                description += str(proc.returncode)

                if stderr:
                    description += "\n"
                    description += stderr

                # Stop on fatal errors like segmentation fault. They are sent to client via logs.
                if " <Fatal> " in stderr:
                    reason = FailureReason.SERVER_DIED

                if (
                    self.testcase_args.stop
                    and (
                        "Connection refused" in stderr
                        or "Attempt to read after eof" in stderr
                    )
                    and "Received exception from server" not in stderr
                ):
                    reason = FailureReason.SERVER_DIED

                if os.path.isfile(self.stdout_file):
                    description += ", result:\n\n"
                    description += "\n".join(
                        open(self.stdout_file).read().splitlines()[:100]
                    )
                    description += "\n"

                description += f"\nstdout:\n{stdout}\n"
                return TestResult(
                    self.name, TestStatus.FAIL, reason, total_time, description
                )

        if stderr:
            description += "\n{}\n".format("\n".join(stderr.splitlines()[:100]))
            description += f"\nstdout:\n{stdout}\n"
            return TestResult(
                self.name,
                TestStatus.FAIL,
                FailureReason.STDERR,
                total_time,
                description,
            )

        if "Exception" in stdout:
            description += "\n{}\n".format("\n".join(stdout.splitlines()[:100]))
            return TestResult(
                self.name,
                TestStatus.FAIL,
                FailureReason.EXCEPTION,
                total_time,
                description,
            )

        if "@@SKIP@@" in stdout:
            skip_reason = stdout.replace("@@SKIP@@", "").rstrip("\n")
            description += " - "
            description += skip_reason
            return TestResult(
                self.name,
                TestStatus.SKIPPED,
                FailureReason.SKIP,
                total_time,
                description,
            )

        if self.reference_file is None:
            return TestResult(
                self.name,
                TestStatus.UNKNOWN,
                FailureReason.NO_REFERENCE,
                total_time,
                description,
            )

        result_is_different = subprocess.call(
            ["diff", "-q", self.reference_file, self.stdout_file], stdout=PIPE
        )

        if result_is_different:
            diff = Popen(
                [
                    "diff",
                    "-U",
                    str(self.testcase_args.unified),
                    self.reference_file,
                    self.stdout_file,
                ],
                stdout=PIPE,
                universal_newlines=True,
            ).communicate()[0]
            description += f"\n{diff}\n"
            return TestResult(
                self.name,
                TestStatus.FAIL,
                FailureReason.RESULT_DIFF,
                total_time,
                description,
            )

        if (
            self.testcase_args.test_runs > 1
            and total_time > 60
            and "long" not in self.tags
        ):
            # We're in Flaky Check mode, check the run time as well while we're at it.
            return TestResult(
                self.name,
                TestStatus.FAIL,
                FailureReason.TOO_LONG,
                total_time,
                description,
            )

        if os.path.exists(self.stdout_file):
            os.remove(self.stdout_file)
        if os.path.exists(self.stderr_file):
            os.remove(self.stderr_file)

        return TestResult(self.name, TestStatus.OK, None, total_time, description)

    @staticmethod
    def print_test_time(test_time) -> str:
        if args.print_time:
            return f" {test_time:.2f} sec."
        else:
            return ""

    def process_result(self, result: TestResult, messages):
        description_full = messages[result.status]
        description_full += self.print_test_time(result.total_time)
        if result.reason is not None:
            description_full += " - "
            description_full += result.reason.value

        description_full += result.description
        description_full += "\n"

        if result.status == TestStatus.FAIL:
            description_full += "Database: " + self.testcase_args.testcase_database

        result.description = description_full
        return result

    @staticmethod
    def send_test_name_failed(suite: str, case: str):
        pid = os.getpid()
        clickhouse_execute(args, f"SELECT 'Running test {suite}/{case} from pid={pid}'")

    def run_single_test(
        self, server_logs_level, client_options
    ) -> Tuple[Optional[Popen], str, str, float]:
        args = self.testcase_args
        client = args.testcase_client
        start_time = args.testcase_start_time
        database = args.testcase_database

        # This is for .sh tests
        os.environ["CLICKHOUSE_LOG_COMMENT"] = args.testcase_basename

        params = {
            "client": client + " --database=" + database,
            "logs_level": server_logs_level,
            "options": client_options,
            "test": self.case_file,
            "stdout": self.stdout_file,
            "stderr": self.stderr_file,
            "secure": "--secure" if args.secure else "",
        }

        # >> append to stderr (but not stdout since it is not used there),
        # because there are also output of per test database creation
        if not args.database:
            pattern = "{test} > {stdout} 2> {stderr}"
        else:
            pattern = "{test} > {stdout} 2> {stderr}"

        if self.ext == ".sql":
            pattern = (
                "{client} --send_logs_level={logs_level} {secure} --multiquery {options} < "
                + pattern
            )

        command = pattern.format(**params)

        proc = Popen(command, shell=True, env=os.environ)

        while (
            datetime.now() - start_time
        ).total_seconds() < args.timeout and proc.poll() is None:
            sleep(0.01)

        need_drop_database = not args.database
        if need_drop_database and args.no_drop_if_fail:
            maybe_passed = (
                (proc.returncode == 0)
                and (proc.stderr is None)
                and (proc.stdout is None or "Exception" not in proc.stdout)
            )
            need_drop_database = not maybe_passed

        if need_drop_database:
            seconds_left = max(
                args.timeout - (datetime.now() - start_time).total_seconds(), 20
            )
            try:
                clickhouse_execute(
                    args,
                    "DROP DATABASE " + database,
                    timeout=seconds_left,
                    settings={
                        "log_comment": args.testcase_basename,
                    },
                )
            except socket.timeout:
                total_time = (datetime.now() - start_time).total_seconds()
                return (
                    None,
                    "",
                    f"Timeout dropping database {database} after test",
                    total_time,
                )
            shutil.rmtree(args.test_tmp_dir)

        total_time = (datetime.now() - start_time).total_seconds()

        # Normalize randomized database names in stdout, stderr files.
        os.system(f"LC_ALL=C sed -i -e 's/{database}/default/g' {self.stdout_file}")
        if args.hide_db_name:
            os.system(f"LC_ALL=C sed -i -e 's/{database}/default/g' {self.stderr_file}")
        if args.replicated_database:
            os.system(f"LC_ALL=C sed -i -e 's|/auto_{{shard}}||g' {self.stdout_file}")
            os.system(f"LC_ALL=C sed -i -e 's|auto_{{replica}}||g' {self.stdout_file}")

        # Normalize hostname in stdout file.
        os.system(
            f"LC_ALL=C sed -i -e 's/{socket.gethostname()}/localhost/g' {self.stdout_file}"
        )

        stdout = ""
        if os.path.exists(self.stdout_file):
            with open(self.stdout_file, "rb") as stdfd:
                stdout = str(stdfd.read(), errors="replace", encoding="utf-8")
        stderr = ""
        if os.path.exists(self.stderr_file):
            with open(self.stderr_file, "rb") as stdfd:
                stderr = str(stdfd.read(), errors="replace", encoding="utf-8")

        return proc, stdout, stderr, total_time

    def run(self, args, suite, client_options, server_logs_level):
        try:
            skip_reason = self.should_skip_test(suite)
            if skip_reason is not None:
                return TestResult(self.name, TestStatus.SKIPPED, skip_reason, 0.0, "")

            if args.testname:
                try:
                    self.send_test_name_failed(suite.suite, self.case)
                except Exception:
                    return TestResult(
                        self.name,
                        TestStatus.FAIL,
                        FailureReason.SERVER_DIED,
                        0.0,
                        "\nServer does not respond to health check\n",
                    )

            self.runs_count += 1
            self.testcase_args = self.configure_testcase_args(
                args, self.case_file, suite.suite_tmp_path
            )
            client_options = self.add_random_settings(args, client_options)
            proc, stdout, stderr, total_time = self.run_single_test(
                server_logs_level, client_options
            )

            result = self.process_result_impl(proc, stdout, stderr, total_time)
            result.check_if_need_retry(args, stdout, stderr, self.runs_count)
            if result.status == TestStatus.FAIL:
                result.description = self.add_info_about_settings(
                    args, result.description
                )
            return result
        except KeyboardInterrupt as e:
            raise e
        except HTTPError:
            return TestResult(
                self.name,
                TestStatus.FAIL,
                FailureReason.INTERNAL_QUERY_FAIL,
                0.0,
                self.add_info_about_settings(
                    args, self.get_description_from_exception_info(sys.exc_info())
                ),
            )
        except (ConnectionRefusedError, ConnectionResetError):
            return TestResult(
                self.name,
                TestStatus.FAIL,
                FailureReason.SERVER_DIED,
                0.0,
                self.add_info_about_settings(
                    args, self.get_description_from_exception_info(sys.exc_info())
                ),
            )
        except Exception:
            return TestResult(
                self.name,
                TestStatus.UNKNOWN,
                FailureReason.INTERNAL_ERROR,
                0.0,
                self.get_description_from_exception_info(sys.exc_info()),
            )
        finally:
            self.remove_random_settings_from_env()


class TestSuite:
    @staticmethod
    def tests_in_suite_key_func(item: str) -> float:
        if args.order == "random":
            return random.random()

        reverse = 1 if args.order == "asc" else -1

        if -1 == item.find("_"):
            return 99998

        prefix, _ = item.split("_", 1)

        try:
            return reverse * int(prefix)
        except ValueError:
            return 99997

    @staticmethod
    def render_test_template(j2env, suite_dir, test_name):
        """
        Render template for test and reference file if needed
        """

        if j2env is None:
            return test_name

        test_base_name = removesuffix(test_name, ".sql.j2", ".sql")

        reference_file_name = test_base_name + ".reference.j2"
        reference_file_path = os.path.join(suite_dir, reference_file_name)
        if os.path.isfile(reference_file_path):
            tpl = j2env.get_template(reference_file_name)
            tpl.stream().dump(
                os.path.join(suite_dir, test_base_name) + ".gen.reference"
            )

        if test_name.endswith(".sql.j2"):
            tpl = j2env.get_template(test_name)
            generated_test_name = test_base_name + ".gen.sql"
            tpl.stream().dump(os.path.join(suite_dir, generated_test_name))
            return generated_test_name

        return test_name

    @staticmethod
    def read_test_tags(suite_dir: str, all_tests: List[str]) -> Dict[str, Set[str]]:
        def get_comment_sign(filename):
            if filename.endswith(".sql") or filename.endswith(".sql.j2"):
                return "--"
            elif (
                filename.endswith(".sh")
                or filename.endswith(".py")
                or filename.endswith(".expect")
            ):
                return "#"
            else:
                raise Exception(f"Unknown file_extension: {filename}")

        def parse_tags_from_line(line, comment_sign):
            if not line.startswith(comment_sign):
                return None
            tags_str = line[len(comment_sign) :].lstrip()  # noqa: ignore E203
            tags_prefix = "Tags:"
            if not tags_str.startswith(tags_prefix):
                return None
            tags_str = tags_str[len(tags_prefix) :]  # noqa: ignore E203
            tags = tags_str.split(",")
            tags = {tag.strip() for tag in tags}
            return tags

        def is_shebang(line: str) -> bool:
            return line.startswith("#!")

        def load_tags_from_file(filepath):
            with open(filepath, "r", encoding="utf-8") as file:
                try:
                    line = file.readline()
                    if is_shebang(line):
                        line = file.readline()
                except UnicodeDecodeError:
                    return []
            return parse_tags_from_line(line, get_comment_sign(filepath))

        all_tags = {}
        start_time = datetime.now()
        for test_name in all_tests:
            tags = load_tags_from_file(os.path.join(suite_dir, test_name))
            if tags:
                all_tags[test_name] = tags
        elapsed = (datetime.now() - start_time).total_seconds()
        if elapsed > 1:
            print(f"Tags for suite {suite_dir} read in {elapsed:.2f} seconds")
        return all_tags

    def __init__(self, args, suite_path: str, suite_tmp_path: str, suite: str):
        self.args = args
        self.suite_path: str = suite_path
        self.suite_tmp_path: str = suite_tmp_path
        self.suite: str = suite

        filter_func = lambda x: True  # noqa: ignore E731

        if args.run_by_hash_num is not None and args.run_by_hash_total is not None:
            if args.run_by_hash_num > args.run_by_hash_total:
                raise Exception(
                    f"Incorrect run by hash, value {args.run_by_hash_num} bigger than total {args.run_by_hash_total}"
                )

            filter_func = (
                lambda x: stringhash(x) % args.run_by_hash_total == args.run_by_hash_num
            )

        self.all_tests: List[str] = self.get_tests_list(
            self.tests_in_suite_key_func, filter_func
        )
        self.all_tags: Dict[str, Set[str]] = self.read_test_tags(
            self.suite_path, self.all_tests
        )

        self.sequential_tests = []
        self.parallel_tests = []
        for test_name in self.all_tests:
            if self.is_sequential_test(test_name):
                self.sequential_tests.append(test_name)
            else:
                self.parallel_tests.append(test_name)

    def is_sequential_test(self, test_name):
        if args.sequential:
            if any(s in test_name for s in args.sequential):
                return True

        if test_name not in self.all_tags:
            return False

        return ("no-parallel" in self.all_tags[test_name]) or (
            "sequential" in self.all_tags[test_name]
        )

    def get_tests_list(self, sort_key, filter_func):
        """
        Return list of tests file names to run
        """

        all_tests = list(self.get_selected_tests(filter_func))
        all_tests = all_tests * self.args.test_runs
        all_tests.sort(key=sort_key)
        return all_tests

    def get_selected_tests(self, filter_func):
        """
        Find all files with tests, filter, render templates
        """

        j2env = (
            jinja2.Environment(
                loader=jinja2.FileSystemLoader(self.suite_path),
                keep_trailing_newline=True,
            )
            if USE_JINJA
            else None
        )

        for test_name in os.listdir(self.suite_path):
            if not is_test_from_dir(self.suite_path, test_name):
                continue
            if self.args.test and not any(
                re.search(pattern, test_name) for pattern in self.args.test
            ):
                continue
            if USE_JINJA and test_name.endswith(".gen.sql"):
                continue
            if not filter_func(test_name):
                continue
            test_name = self.render_test_template(j2env, self.suite_path, test_name)
            yield test_name

    @staticmethod
    def read_test_suite(args, suite_dir_name: str):
        def is_data_present():
            try:
                return int(clickhouse_execute(args, "EXISTS TABLE test.hits"))
            except Exception as e:
                print(
                    "Cannot check if dataset is available, assuming it's not: ", str(e)
                )
                return False

        base_dir = os.path.abspath(args.queries)
        tmp_dir = os.path.abspath(args.tmp)
        suite_path = os.path.join(base_dir, suite_dir_name)

        suite_re_obj = re.search("^[0-9]+_(.*)$", suite_dir_name)
        if not suite_re_obj:  # skip .gitignore and so on
            return None

        suite_tmp_path = os.path.join(tmp_dir, suite_dir_name)
        if not os.path.exists(suite_tmp_path):
            os.makedirs(suite_tmp_path)

        suite = suite_re_obj.group(1)

        if not os.path.isdir(suite_path):
            return None

        if "stateful" in suite and not args.no_stateful and not is_data_present():
            print("Won't run stateful tests because test data wasn't loaded.")
            return None
        if "stateless" in suite and args.no_stateless:
            print("Won't run stateless tests because they were manually disabled.")
            return None
        if "stateful" in suite and args.no_stateful:
            print("Won't run stateful tests because they were manually disabled.")
            return None

        return TestSuite(args, suite_path, suite_tmp_path, suite)


stop_time = None
exit_code = None
server_died = None
stop_tests_triggered_lock = None
stop_tests_triggered = None
queue = None
multiprocessing_manager = None
restarted_tests = None


def run_tests_array(all_tests_with_params: Tuple[List[str], int, TestSuite]):
    all_tests, num_tests, test_suite = all_tests_with_params
    global stop_time
    global exit_code
    global server_died
    global restarted_tests

    OP_SQUARE_BRACKET = colored("[", args, attrs=["bold"])
    CL_SQUARE_BRACKET = colored("]", args, attrs=["bold"])

    MSG_FAIL = (
        OP_SQUARE_BRACKET
        + colored(" FAIL ", args, "red", attrs=["bold"])
        + CL_SQUARE_BRACKET
    )
    MSG_UNKNOWN = (
        OP_SQUARE_BRACKET
        + colored(" UNKNOWN ", args, "yellow", attrs=["bold"])
        + CL_SQUARE_BRACKET
    )
    MSG_OK = (
        OP_SQUARE_BRACKET
        + colored(" OK ", args, "green", attrs=["bold"])
        + CL_SQUARE_BRACKET
    )
    MSG_SKIPPED = (
        OP_SQUARE_BRACKET
        + colored(" SKIPPED ", args, "cyan", attrs=["bold"])
        + CL_SQUARE_BRACKET
    )

    MESSAGES = {
        TestStatus.FAIL: MSG_FAIL,
        TestStatus.UNKNOWN: MSG_UNKNOWN,
        TestStatus.OK: MSG_OK,
        TestStatus.SKIPPED: MSG_SKIPPED,
    }

    passed_total = 0
    skipped_total = 0
    failures_total = 0
    failures_chain = 0
    start_time = datetime.now()

    is_concurrent = multiprocessing.current_process().name != "MainProcess"

    client_options = get_additional_client_options(args)

    if num_tests > 0:
        about = "about " if is_concurrent else ""
        proc_name = multiprocessing.current_process().name
        print(f"\nRunning {about}{num_tests} {test_suite.suite} tests ({proc_name}).\n")

    while True:
        if is_concurrent:
            case = queue.get(timeout=args.timeout * 1.1)
            if not case:
                break
        else:
            if all_tests:
                case = all_tests.pop(0)
            else:
                break

        if server_died.is_set():
            stop_tests()
            break

        if stop_time and time() > stop_time:
            print("\nStop tests run because global time limit is exceeded.\n")
            stop_tests()
            break

        test_case = TestCase(test_suite, case, args, is_concurrent)

        try:
            description = ""
            test_cace_name = removesuffix(test_case.name, ".gen", ".sql") + ": "
            if not is_concurrent:
                sys.stdout.flush()
                sys.stdout.write(f"{test_cace_name:72}")
                # This flush is needed so you can see the test name of the long
                # running test before it will finish. But don't do it in parallel
                # mode, so that the lines don't mix.
                sys.stdout.flush()
            else:
                description = f"{test_cace_name:72}"

            while True:
                test_result = test_case.run(
                    args, test_suite, client_options, server_logs_level
                )
                test_result = test_case.process_result(test_result, MESSAGES)
                if not test_result.need_retry:
                    break
                restarted_tests.append(test_result)

            # First print the description, than invoke the check result logic
            description += test_result.description

            if description and not description.endswith("\n"):
                description += "\n"

            sys.stdout.write(description)
            sys.stdout.flush()

            if test_result.status == TestStatus.OK:
                passed_total += 1
                failures_chain = 0
            elif test_result.status == TestStatus.FAIL:
                failures_total += 1
                failures_chain += 1
                if test_result.reason == FailureReason.SERVER_DIED:
                    server_died.set()
                    stop_tests()
            elif test_result.status == TestStatus.SKIPPED:
                skipped_total += 1

        except KeyboardInterrupt as e:
            print(colored("Break tests execution", args, "red"))
            stop_tests()
            raise e

        if failures_chain >= args.max_failures_chain:
            stop_tests()
            break

    if failures_total > 0:
        print(
            colored(
                f"\nHaving {failures_total} errors! {passed_total} tests passed."
                f" {skipped_total} tests skipped."
                f" {(datetime.now() - start_time).total_seconds():.2f} s elapsed"
                f" ({multiprocessing.current_process().name}).",
                args,
                "red",
                attrs=["bold"],
            )
        )
        exit_code.value = 1
    else:
        print(
            colored(
                f"\n{passed_total} tests passed. {skipped_total} tests skipped."
                f" {(datetime.now() - start_time).total_seconds():.2f} s elapsed"
                f" ({multiprocessing.current_process().name}).",
                args,
                "green",
                attrs=["bold"],
            )
        )

    sys.stdout.flush()


server_logs_level = "warning"


def check_server_started(args):
    print("Connecting to ClickHouse server...", end="")

    sys.stdout.flush()
    retry_count = args.server_check_retries
    while retry_count > 0:
        try:
            clickhouse_execute(args, "SELECT 1")
            print(" OK")
            sys.stdout.flush()
            return True
        except (ConnectionRefusedError, ConnectionResetError):
            print(".", end="")
            sys.stdout.flush()
            retry_count -= 1
            sleep(0.5)
            continue
        except TimeoutError:
            print("\nConnection timeout, will not retry")
            break
        except Exception as e:
            print("\nUexpected exception, will not retry: ", str(e))
            break

    print("\nAll connection tries failed")
    sys.stdout.flush()
    return False


class BuildFlags:
    THREAD = "tsan"
    ADDRESS = "asan"
    UNDEFINED = "ubsan"
    MEMORY = "msan"
    DEBUG = "debug"
    RELEASE = "release"
    ORDINARY_DATABASE = "ordinary-database"
    POLYMORPHIC_PARTS = "polymorphic-parts"


def collect_build_flags(args):
    result = []

    value = clickhouse_execute(
        args, "SELECT value FROM system.build_options WHERE name = 'CXX_FLAGS'"
    )
    if b"-fsanitize=thread" in value:
        result.append(BuildFlags.THREAD)
    elif b"-fsanitize=address" in value:
        result.append(BuildFlags.ADDRESS)
    elif b"-fsanitize=undefined" in value:
        result.append(BuildFlags.UNDEFINED)
    elif b"-fsanitize=memory" in value:
        result.append(BuildFlags.MEMORY)

    value = clickhouse_execute(
        args, "SELECT value FROM system.build_options WHERE name = 'BUILD_TYPE'"
    )
    if b"Debug" in value:
        result.append(BuildFlags.DEBUG)
    elif b"RelWithDebInfo" in value or b"Release" in value:
        result.append(BuildFlags.RELEASE)

    value = clickhouse_execute(
        args, "SELECT value FROM system.settings WHERE name = 'allow_deprecated_database_ordinary'"
    )
    if value == b"1":
        result.append(BuildFlags.ORDINARY_DATABASE)

    value = int(
        clickhouse_execute(
            args,
            "SELECT value FROM system.merge_tree_settings WHERE name = 'min_bytes_for_wide_part'",
        )
    )
    if value == 0:
        result.append(BuildFlags.POLYMORPHIC_PARTS)

    use_flags = clickhouse_execute(
        args,
        "SELECT name FROM system.build_options WHERE name like 'USE_%' AND value in ('ON', '1')",
    )
    for use_flag in use_flags.strip().splitlines():
        use_flag = use_flag.decode().lower()
        result.append(use_flag)

    system_processor = clickhouse_execute(
        args,
        "SELECT value FROM system.build_options WHERE name = 'SYSTEM_PROCESSOR' LIMIT 1",
    ).strip()
    if system_processor:
        result.append(f"cpu-{system_processor.decode().lower()}")

    return result


def check_table_column(args, database, table, column):
    return (
        int(
            clickhouse_execute(
                args,
                f"""
    SELECT count()
    FROM system.columns
    WHERE database = '{database}' AND table = '{table}' AND name = '{column}'
    """,
            )
        )
        > 0
    )


def suite_key_func(item: str) -> Union[float, Tuple[int, str]]:
    if args.order == "random":
        return random.random()

    if -1 == item.find("_"):
        return 99998, ""

    prefix, suffix = item.split("_", 1)

    try:
        return int(prefix), suffix
    except ValueError:
        return 99997, ""


def extract_key(key: str) -> str:
    return subprocess.getstatusoutput(
        args.extract_from_config + " --try --config " + args.configserver + key
    )[1]


def do_run_tests(jobs, test_suite: TestSuite, parallel):
    if jobs > 1 and len(test_suite.parallel_tests) > 0:
        print(
            "Found",
            len(test_suite.parallel_tests),
            "parallel tests and",
            len(test_suite.sequential_tests),
            "sequential tests",
        )
        run_n, run_total = parallel.split("/")
        run_n = float(run_n)
        run_total = float(run_total)
        tests_n = len(test_suite.parallel_tests)
        run_total = min(run_total, tests_n)

        jobs = min(jobs, tests_n)
        run_total = max(jobs, run_total)

        batch_size = max(1, len(test_suite.parallel_tests) // jobs)
        parallel_tests_array = []
        for _ in range(jobs):
            parallel_tests_array.append((None, batch_size, test_suite))

        try:
            with closing(multiprocessing.Pool(processes=jobs)) as pool:
                pool.map_async(run_tests_array, parallel_tests_array)

                for suit in test_suite.parallel_tests:
                    queue.put(suit, timeout=args.timeout * 1.1)

                for _ in range(jobs):
                    queue.put(None, timeout=args.timeout * 1.1)

                queue.close()
        except Full:
            queue.close()

        pool.join()

        run_tests_array(
            (test_suite.sequential_tests, len(test_suite.sequential_tests), test_suite)
        )
        return len(test_suite.sequential_tests) + len(test_suite.parallel_tests)
    else:
        num_tests = len(test_suite.all_tests)
        run_tests_array((test_suite.all_tests, num_tests, test_suite))
        return num_tests


def is_test_from_dir(suite_dir, case):
    case_file = os.path.join(suite_dir, case)
    # We could also test for executable files (os.access(case_file, os.X_OK),
    # but it interferes with 01610_client_spawn_editor.editor, which is invoked
    # as a query editor in the test, and must be marked as executable.
    return os.path.isfile(case_file) and any(
        case_file.endswith(suppotred_ext) for suppotred_ext in TEST_FILE_EXTENSIONS
    )


def removesuffix(text, *suffixes):
    """
    Added in python 3.9
    https://www.python.org/dev/peps/pep-0616/

    This version can work with several possible suffixes
    """
    for suffix in suffixes:
        if suffix and text.endswith(suffix):
            return text[: -len(suffix)]
    return text


def main(args):
    global server_died
    global stop_time
    global exit_code
    global server_logs_level
    global restarted_tests

    if not check_server_started(args):
        msg = "Server is not responding. Cannot execute 'SELECT 1' query. \
            If you are using split build, you have to specify -c option."
        if args.hung_check:
            print(msg)
            pid = get_server_pid()
            print("Got server pid", pid)
            print_stacktraces()
        raise Exception(msg)

    args.build_flags = collect_build_flags(args)
    args.suppport_system_processes_is_all_data_sent = check_table_column(
        args, "system", "processes", "is_all_data_sent"
    )

    if args.skip:
        args.skip = set(args.skip)

    base_dir = os.path.abspath(args.queries)

    # Keep same default values as in queries/shell_config.sh
    os.environ.setdefault("CLICKHOUSE_BINARY", args.binary)
    # os.environ.setdefault("CLICKHOUSE_CLIENT", args.client)
    os.environ.setdefault("CLICKHOUSE_CONFIG", args.configserver)

    if args.configclient:
        os.environ.setdefault("CLICKHOUSE_CONFIG_CLIENT", args.configclient)

    # Force to print server warnings in stderr
    # Shell scripts could change logging level
    os.environ.setdefault("CLICKHOUSE_CLIENT_SERVER_LOGS_LEVEL", server_logs_level)

    # This code is bad as the time is not monotonic
    if args.global_time_limit:
        stop_time = time() + args.global_time_limit

    if args.zookeeper is None:
        try:
            args.zookeeper = int(extract_key(" --key zookeeper | grep . | wc -l")) > 0
        except ValueError:
            args.zookeeper = False

    if args.shard is None:
        args.shard = bool(extract_key(' --key listen_host | grep -E "127.0.0.2|::"'))

    def create_common_database(args, db_name):
        create_database_retries = 0
        while create_database_retries < MAX_RETRIES:
            start_time = datetime.now()
            try:
                clickhouse_execute(
                    args,
                    f"CREATE DATABASE IF NOT EXISTS {db_name} "
                    f"{get_db_engine(args, db_name)}",
                )
            except HTTPError as e:
                total_time = (datetime.now() - start_time).total_seconds()
                if not need_retry(args, e.message, e.message, total_time):
                    break
            create_database_retries += 1

    try:
        if args.database and args.database != "test":
            create_common_database(args, args.database)

        create_common_database(args, "test")
    except Exception as e:
        print(f"Failed to create databases for tests: {e}")
        server_died.set()

    total_tests_run = 0

    for suite in sorted(os.listdir(base_dir), key=suite_key_func):
        if server_died.is_set():
            break

        test_suite = TestSuite.read_test_suite(args, suite)
        if test_suite is None:
            continue

        total_tests_run += do_run_tests(args.jobs, test_suite, args.parallel)

    if server_died.is_set():
        exit_code.value = 1

    if args.hung_check:

        # Some queries may execute in background for some time after test was finished. This is normal.
        for _ in range(1, 60):
            processlist = get_processlist(args)
            if not processlist:
                break
            sleep(1)

        if processlist:
            print(
                colored(
                    "\nFound hung queries in processlist:", args, "red", attrs=["bold"]
                )
            )
            print(json.dumps(processlist, indent=4))
            print(get_transactions_list(args))

            print_stacktraces()
            exit_code.value = 1
        else:
            print(colored("\nNo queries hung.", args, "green", attrs=["bold"]))

    if len(restarted_tests) > 0:
        print("\nSome tests were restarted:\n")

        for test_result in restarted_tests:
            print(f"\n{test_result.case_name:72}: ")
            # replace it with lowercase to avoid parsing retried tests as failed
            for status in TestStatus:
                test_result.description = test_result.description.replace(
                    status.value, status.value.lower()
                )
            print(test_result.description)

    if total_tests_run == 0:
        print("No tests were run.")
        sys.exit(1)
    else:
        print("All tests have finished.")

    sys.exit(exit_code.value)


def find_binary(name):
    if os.path.exists(name) and os.access(name, os.X_OK):
        return True
    paths = os.environ.get("PATH").split(":")
    for path in paths:
        if os.access(os.path.join(path, name), os.X_OK):
            return True

    # maybe it wasn't in PATH
    if os.access(os.path.join("/usr/local/bin", name), os.X_OK):
        return True
    if os.access(os.path.join("/usr/bin", name), os.X_OK):
        return True
    return False


def get_additional_client_options(args):
    if args.client_option:
        return " ".join("--" + option for option in args.client_option)
    return ""


def get_additional_client_options_url(args):
    if args.client_option:
        return "&".join(args.client_option)
    return ""


if __name__ == "__main__":
    stop_time = None
    exit_code = multiprocessing.Value("i", 0)
    server_died = multiprocessing.Event()
    stop_tests_triggered_lock = multiprocessing.Lock()
    stop_tests_triggered = multiprocessing.Event()
    queue = multiprocessing.Queue(maxsize=1)
    multiprocessing_manager = multiprocessing.Manager()
    restarted_tests = multiprocessing_manager.list()

    # Move to a new process group and kill it at exit so that we don't have any
    # infinite tests processes left
    # (new process group is required to avoid killing some parent processes)
    os.setpgid(0, 0)
    signal.signal(signal.SIGTERM, signal_handler)
    signal.signal(signal.SIGINT, signal_handler)
    signal.signal(signal.SIGHUP, signal_handler)

    parser = ArgumentParser(description="ClickHouse functional tests")
    parser.add_argument("-q", "--queries", help="Path to queries dir")
    parser.add_argument("--tmp", help="Path to tmp dir")

    parser.add_argument(
        "-b",
        "--binary",
        default="clickhouse",
        help="Path to clickhouse (if monolithic build, clickhouse-server otherwise) "
        "binary or name of binary in PATH",
    )

    parser.add_argument(
        "-c",
        "--client",
        help="Path to clickhouse-client (if split build, useless otherwise) binary of "
        "name of binary in PATH",
    )

    parser.add_argument("--extract_from_config", help="extract-from-config program")
    parser.add_argument(
        "--configclient", help="Client config (if you use not default ports)"
    )
    parser.add_argument(
        "--configserver",
        default="/etc/clickhouse-server/config.xml",
        help="Preprocessed server config",
    )
    parser.add_argument(
        "-o", "--output", help="Output xUnit compliant test report directory"
    )
    parser.add_argument(
        "-t",
        "--timeout",
        type=int,
        default=600,
        help="Timeout for each test case in seconds",
    )
    parser.add_argument(
        "--global_time_limit",
        type=int,
        help="Stop if executing more than specified time (after current test finished)",
    )
    parser.add_argument("test", nargs="*", help="Optional test case name regex")
    parser.add_argument(
        "-d",
        "--disabled",
        action="store_true",
        default=False,
        help="Also run disabled tests",
    )
    parser.add_argument(
        "--stop",
        action="store_true",
        default=None,
        dest="stop",
        help="Stop on network errors",
    )
    parser.add_argument(
        "--order", default="desc", choices=["asc", "desc", "random"], help="Run order"
    )
    parser.add_argument(
        "--testname",
        action="store_true",
        default=None,
        dest="testname",
        help="Make query with test name before test run",
    )
    parser.add_argument("--hung-check", action="store_true", default=False)
    parser.add_argument("--no-left-queries-check", action="store_true", default=False)
    parser.add_argument("--force-color", action="store_true", default=False)
    parser.add_argument(
        "--database", help="Database for tests (random name test_XXXXXX by default)"
    )
    parser.add_argument(
        "--no-drop-if-fail",
        action="store_true",
        help="Do not drop database for test if test has failed",
    )
    parser.add_argument(
        "--hide-db-name",
        action="store_true",
        help='Replace random database name with "default" in stderr',
    )
    parser.add_argument(
        "--parallel", default="1/1", help="One parallel test run number/total"
    )
    parser.add_argument(
        "-j", "--jobs", default=1, nargs="?", type=int, help="Run all tests in parallel"
    )
    parser.add_argument(
        "--test-runs",
        default=1,
        nargs="?",
        type=int,
        help="Run each test many times (useful for e.g. flaky check)",
    )
    parser.add_argument(
        "-U",
        "--unified",
        default=3,
        type=int,
        help="output NUM lines of unified context",
    )
    parser.add_argument(
        "-r",
        "--server-check-retries",
        default=180,
        type=int,
        help="Num of tries to execute SELECT 1 before tests started",
    )
    parser.add_argument("--db-engine", help="Database engine name")
    parser.add_argument(
        "--replicated-database",
        action="store_true",
        default=False,
        help="Run tests with Replicated database engine",
    )
    parser.add_argument(
        "--fast-tests-only",
        action="store_true",
        default=False,
        help='Run only fast tests (the tests without the "no-fasttest" tag)',
    )
    parser.add_argument(
        "--no-stateless", action="store_true", help="Disable all stateless tests"
    )
    parser.add_argument(
        "--no-stateful", action="store_true", help="Disable all stateful tests"
    )
    parser.add_argument("--skip", nargs="+", help="Skip these tests")
    parser.add_argument(
        "--sequential",
        nargs="+",
        help="Run these tests sequentially even if --parallel specified",
    )
    parser.add_argument(
        "--no-long", action="store_true", dest="no_long", help="Do not run long tests"
    )
    parser.add_argument(
        "--client-option", nargs="+", help="Specify additional client argument"
    )
    parser.add_argument(
        "--print-time", action="store_true", dest="print_time", help="Print test time"
    )
    parser.add_argument(
        "--check-zookeeper-session",
        action="store_true",
        help="Check ZooKeeper session uptime to determine if failed test should be retried",
    )
    parser.add_argument(
        "--s3-storage",
        action="store_true",
        default=False,
        help="Run tests over s3 storage",
    )
    parser.add_argument(
        "--stress",
        action="store_true",
        default=False,
        help="Run stress tests",
    )
    parser.add_argument(
        "--no-random-settings",
        action="store_true",
        default=False,
        help="Disable settings randomization",
    )

    parser.add_argument(
        "--run-by-hash-num",
        type=int,
        help="Run tests matching crc32(test_name) % run_by_hash_total == run_by_hash_num",
    )
    parser.add_argument(
        "--run-by-hash-total",
        type=int,
        help="Total test groups for crc32(test_name) % run_by_hash_total == run_by_hash_num",
    )

    group = parser.add_mutually_exclusive_group(required=False)
    group.add_argument(
        "--zookeeper",
        action="store_true",
        default=None,
        dest="zookeeper",
        help="Run zookeeper related tests",
    )
    group.add_argument(
        "--no-zookeeper",
        action="store_false",
        default=None,
        dest="zookeeper",
        help="Do not run zookeeper related tests",
    )

    group = parser.add_mutually_exclusive_group(required=False)
    group.add_argument(
        "--shard",
        action="store_true",
        default=None,
        dest="shard",
        help="Run sharding related tests "
        "(required to clickhouse-server listen 127.0.0.2 127.0.0.3)",
    )
    group.add_argument(
        "--no-shard",
        action="store_false",
        default=None,
        dest="shard",
        help="Do not run shard related tests",
    )

    group.add_argument(
        "--backward-compatibility-check",
        action="store_true",
        help="Run tests for further backwoard compatibility testing by ignoring all"
        "drop queries in tests for collecting data from new version of server",
    )
    parser.add_argument(
        "--secure",
        action="store_true",
        default=False,
        help="Use secure connection to connect to clickhouse-server",
    )
    parser.add_argument(
        "--max-failures-chain",
        default=20,
        type=int,
        help="Max number of failed tests in a row (stop tests if higher)",
    )
    args = parser.parse_args()

    if args.queries and not os.path.isdir(args.queries):
        print(
            f"Cannot access the specified directory with queries ({args.queries})",
            file=sys.stderr,
        )
        sys.exit(1)

    # Autodetect the directory with queries if not specified
    if args.queries is None:
        args.queries = "queries"

    if not os.path.isdir(args.queries):
        # If we're running from the repo
        args.queries = os.path.join(
            os.path.dirname(os.path.abspath(__file__)), "queries"
        )

    if not os.path.isdir(args.queries):
        # Next we're going to try some system directories, don't write 'stdout' files into them.
        if args.tmp is None:
            args.tmp = "/tmp/clickhouse-test"

        args.queries = "/usr/local/share/clickhouse-test/queries"

    if not os.path.isdir(args.queries):
        args.queries = "/usr/share/clickhouse-test/queries"

    if not os.path.isdir(args.queries):
        print(
            "Failed to detect path to the queries directory. Please specify it with "
            "'--queries' option.",
            file=sys.stderr,
        )
        sys.exit(1)

    print("Using queries from '" + args.queries + "' directory")

    if args.tmp is None:
        args.tmp = args.queries
    if args.client is None:
        if find_binary(args.binary + "-client"):
            args.client = args.binary + "-client"

            print("Using " + args.client + " as client program (expecting split build)")
        elif find_binary(args.binary):
            args.client = args.binary + " client"

            print(
                "Using "
                + args.client
                + " as client program (expecting monolithic build)"
            )
        else:
            print(
                "No 'clickhouse' or 'clickhouse-client' client binary found",
                file=sys.stderr,
            )
            parser.print_help()
            sys.exit(1)

    if args.configclient:
        args.client += " --config-file=" + args.configclient

    tcp_host = os.getenv("CLICKHOUSE_HOST")
    if tcp_host is not None:
        args.tcp_host = tcp_host
        args.client += f" --host={tcp_host}"
    else:
        args.tcp_host = "localhost"

    tcp_port = os.getenv("CLICKHOUSE_PORT_TCP")
    if tcp_port is not None:
        args.tcp_port = int(tcp_port)
        args.client += f" --port={tcp_port}"
    else:
        args.tcp_port = 9440 if args.secure else 9000
        if args.secure:
            os.environ["CLICKHOUSE_PORT_TCP"] = str(args.tcp_port)

    http_port = os.getenv("CLICKHOUSE_PORT_HTTP")
    if http_port is not None:
        args.http_port = int(http_port)
    else:
        args.http_port = 8443 if args.secure else 8123
        os.environ["CLICKHOUSE_PORT_HTTP"] = str(args.http_port)
        if args.secure and os.getenv("CLICKHOUSE_PORT_HTTP_PROTO") is None:
            os.environ["CLICKHOUSE_PORT_HTTP_PROTO"] = "https"

    client_database = os.getenv("CLICKHOUSE_DATABASE")
    if client_database is not None:
        args.client += f" --database={client_database}"
        args.client_database = client_database
    else:
        args.client_database = "default"

    if args.backward_compatibility_check:
        args.client += " --fake-drop"

    if args.client_option or args.secure:
        # Set options for client
        if "CLICKHOUSE_CLIENT_OPT" in os.environ:
            os.environ["CLICKHOUSE_CLIENT_OPT"] += " "
        else:
            os.environ["CLICKHOUSE_CLIENT_OPT"] = ""

        os.environ["CLICKHOUSE_CLIENT_OPT"] += get_additional_client_options(args)
        if args.secure:
            os.environ["CLICKHOUSE_CLIENT_OPT"] += " --secure "

        # Set options for curl
        if "CLICKHOUSE_URL_PARAMS" in os.environ:
            os.environ["CLICKHOUSE_URL_PARAMS"] += "&"
        else:
            os.environ["CLICKHOUSE_URL_PARAMS"] = ""

        client_options_query_str = get_additional_client_options_url(args)
        args.client_options_query_str = client_options_query_str + "&"
        os.environ["CLICKHOUSE_URL_PARAMS"] += client_options_query_str
    else:
        args.client_options_query_str = ""

    if args.extract_from_config is None:
        if os.access(args.binary + "-extract-from-config", os.X_OK):
            args.extract_from_config = args.binary + "-extract-from-config"
        else:
            args.extract_from_config = args.binary + " extract-from-config"

    if args.jobs is None:
        args.jobs = multiprocessing.cpu_count()

    if args.db_engine and args.db_engine == "Ordinary":
        MESSAGES_TO_RETRY.append(" locking attempt on ")

    main(args)<|MERGE_RESOLUTION|>--- conflicted
+++ resolved
@@ -55,12 +55,6 @@
     "ConnectionPoolWithFailover: Connection failed at try",
     "DB::Exception: New table appeared in database being dropped or detached. Try again",
     "is already started to be removing by another replica right now",
-<<<<<<< HEAD
-    "line 1: wait_for: No record of process",  # Something weird from bash internals, let's just retry
-=======
-    "DB::Exception: Cannot enqueue query",
-    "is executing longer than distributed_ddl_task_timeout",  # FIXME
->>>>>>> c5e0869c
 ]
 
 MAX_RETRIES = 3
