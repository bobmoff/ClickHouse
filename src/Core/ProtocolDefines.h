#pragma once

#define DBMS_MIN_REVISION_WITH_CLIENT_INFO 54032
#define DBMS_MIN_REVISION_WITH_SERVER_TIMEZONE 54058
#define DBMS_MIN_REVISION_WITH_QUOTA_KEY_IN_CLIENT_INFO 54060
#define DBMS_MIN_REVISION_WITH_TABLES_STATUS 54226
#define DBMS_MIN_REVISION_WITH_TIME_ZONE_PARAMETER_IN_DATETIME_DATA_TYPE 54337
#define DBMS_MIN_REVISION_WITH_SERVER_DISPLAY_NAME 54372
#define DBMS_MIN_REVISION_WITH_VERSION_PATCH 54401
#define DBMS_MIN_REVISION_WITH_SERVER_LOGS 54406
/// Minimum revision with exactly the same set of aggregation methods and rules to select them.
/// Two-level (bucketed) aggregation is incompatible if servers are inconsistent in these rules
/// (keys will be placed in different buckets and result will not be fully aggregated).
#define DBMS_MIN_REVISION_WITH_CURRENT_AGGREGATION_VARIANT_SELECTION_METHOD 54448
#define DBMS_MIN_MAJOR_VERSION_WITH_CURRENT_AGGREGATION_VARIANT_SELECTION_METHOD 21
#define DBMS_MIN_MINOR_VERSION_WITH_CURRENT_AGGREGATION_VARIANT_SELECTION_METHOD 4
#define DBMS_MIN_REVISION_WITH_COLUMN_DEFAULTS_METADATA 54410

#define DBMS_MIN_REVISION_WITH_LOW_CARDINALITY_TYPE 54405
#define DBMS_MIN_REVISION_WITH_CLIENT_WRITE_INFO 54420

/// Minimum revision supporting SettingsBinaryFormat::STRINGS.
#define DBMS_MIN_REVISION_WITH_SETTINGS_SERIALIZED_AS_STRINGS 54429
#define DBMS_MIN_REVISION_WITH_SCALARS 54429

/// Minimum revision supporting OpenTelemetry
#define DBMS_MIN_REVISION_WITH_OPENTELEMETRY 54442

#define DBMS_MIN_REVISION_WITH_AGGREGATE_FUNCTIONS_VERSIONING 54452

#define DBMS_CLUSTER_PROCESSING_PROTOCOL_VERSION 1

#define DBMS_PARALLEL_REPLICAS_PROTOCOL_VERSION 1
#define DBMS_MIN_REVISION_WITH_PARALLEL_REPLICAS 54453

/// Minimum revision supporting interserver secret.
#define DBMS_MIN_REVISION_WITH_INTERSERVER_SECRET 54441

#define DBMS_MIN_REVISION_WITH_X_FORWARDED_FOR_IN_CLIENT_INFO 54443
#define DBMS_MIN_REVISION_WITH_REFERER_IN_CLIENT_INFO 54447

#define DBMS_MIN_PROTOCOL_VERSION_WITH_DISTRIBUTED_DEPTH 54448

#define DBMS_MIN_PROTOCOL_VERSION_WITH_INCREMENTAL_PROFILE_EVENTS 54451

#define DBMS_MIN_REVISION_WITH_CUSTOM_SERIALIZATION 54454

/// Version of ClickHouse TCP protocol.
///
/// Should be incremented manually on protocol changes.
///
/// NOTE: DBMS_TCP_PROTOCOL_VERSION has nothing common with VERSION_REVISION,
/// later is just a number for server version (one number instead of commit SHA)
/// for simplicity (sometimes it may be more convenient in some use cases).
#define DBMS_TCP_PROTOCOL_VERSION 54458

#define DBMS_MIN_PROTOCOL_VERSION_WITH_INITIAL_QUERY_START_TIME 54449

#define DBMS_MIN_PROTOCOL_VERSION_WITH_PROFILE_EVENTS_IN_INSERT 54456

#define DBMS_MIN_PROTOCOL_VERSION_WITH_VIEW_IF_PERMITTED 54457

<<<<<<< HEAD
/// The server will send query elapsed run time in the Progress packet.
#define DBMS_MIN_PROTOCOL_VERSION_WITH_SERVER_QUERY_TIME_IN_PROGRESS 54458
=======
#define DBMS_MIN_PROTOCOL_VERSION_WITH_ADDENDUM 54458

#define DBMS_MIN_PROTOCOL_VERSION_WITH_QUOTA_KEY 54458
>>>>>>> c336dd33
<|MERGE_RESOLUTION|>--- conflicted
+++ resolved
@@ -52,7 +52,7 @@
 /// NOTE: DBMS_TCP_PROTOCOL_VERSION has nothing common with VERSION_REVISION,
 /// later is just a number for server version (one number instead of commit SHA)
 /// for simplicity (sometimes it may be more convenient in some use cases).
-#define DBMS_TCP_PROTOCOL_VERSION 54458
+#define DBMS_TCP_PROTOCOL_VERSION 54459
 
 #define DBMS_MIN_PROTOCOL_VERSION_WITH_INITIAL_QUERY_START_TIME 54449
 
@@ -60,11 +60,9 @@
 
 #define DBMS_MIN_PROTOCOL_VERSION_WITH_VIEW_IF_PERMITTED 54457
 
-<<<<<<< HEAD
-/// The server will send query elapsed run time in the Progress packet.
-#define DBMS_MIN_PROTOCOL_VERSION_WITH_SERVER_QUERY_TIME_IN_PROGRESS 54458
-=======
 #define DBMS_MIN_PROTOCOL_VERSION_WITH_ADDENDUM 54458
 
 #define DBMS_MIN_PROTOCOL_VERSION_WITH_QUOTA_KEY 54458
->>>>>>> c336dd33
+
+/// The server will send query elapsed run time in the Progress packet.
+#define DBMS_MIN_PROTOCOL_VERSION_WITH_SERVER_QUERY_TIME_IN_PROGRESS 54459