--- conflicted
+++ resolved
@@ -433,12 +433,8 @@
     M(Bool, optimize_on_insert, true, "Do the same transformation for inserted block of data as if merge was done on this block.", 0) \
     M(Bool, allow_experimental_map_type, false, "Allow data type Map", 0) \
     M(Bool, allow_experimental_window_functions, false, "Allow experimental window functions", 0) \
-<<<<<<< HEAD
-    M(Bool, allow_experimental_funnel_functions, false, "Allow sequenceNextNode aggregate function", 0) \
-=======
     M(Bool, allow_experimental_projection_optimization, false, "Enable projection optimization when processing SELECT queries", 0) \
     M(Bool, force_optimize_projection, false, "If projection optimization is enabled, SELECT queries need to use projection", 0) \
->>>>>>> adc60708
     M(Bool, use_antlr_parser, false, "Parse incoming queries using ANTLR-generated experimental parser", 0) \
     M(Bool, async_socket_for_remote, true, "Asynchronously read from socket executing remote query", 0) \
     M(Bool, insert_null_as_default, true, "Insert DEFAULT values instead of NULL in INSERT SELECT (UNION ALL)", 0) \
