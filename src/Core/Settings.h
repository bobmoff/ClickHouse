--- conflicted
+++ resolved
@@ -652,12 +652,7 @@
     M(UInt64, merge_tree_min_bytes_for_concurrent_read_for_remote_filesystem, (24 * 10 * 1024 * 1024), "If at least as many bytes are read from one file, the reading can be parallelized, when reading from remote filesystem.", 0) \
     M(UInt64, remote_read_min_bytes_for_seek, 4 * DBMS_DEFAULT_BUFFER_SIZE, "Min bytes required for remote read (url, s3) to do seek, instead of read with ignore.", 0) \
     \
-<<<<<<< HEAD
-    M(Bool, async_insert, false, "If true, data from INSERT query is stored in queue and later flushed to table in background. Makes sense only for inserts via HTTP protocol. If wait_for_async_insert is false, INSERT query is processed almost instantly, otherwise client will wait until data will be flushed to table", 0) \
-=======
-    M(UInt64, async_insert_threads, 16, "Maximum number of threads to actually parse and insert data in background. Zero means asynchronous mode is disabled", 0) \
     M(Bool, async_insert, false, "If true, data from INSERT query is stored in queue and later flushed to table in background. If wait_for_async_insert is false, INSERT query is processed almost instantly, otherwise client will wait until data will be flushed to table", 0) \
->>>>>>> 6061f3b9
     M(Bool, wait_for_async_insert, true, "If true wait for processing of asynchronous insertion", 0) \
     M(Seconds, wait_for_async_insert_timeout, DBMS_DEFAULT_LOCK_ACQUIRE_TIMEOUT_SEC, "Timeout for waiting for processing asynchronous insertion", 0) \
     M(UInt64, async_insert_max_data_size, 1000000, "Maximum size in bytes of unparsed data collected per query before being inserted", 0) \
