--- conflicted
+++ resolved
@@ -1,13 +1,8 @@
 #include <Coordination/KeeperDispatcher.h>
-<<<<<<< HEAD
-
 #include <Poco/Path.h>
 #include <Poco/Util/AbstractConfiguration.h>
 
 #include <Common/hex.h>
-=======
-#include <libnuraft/async.hxx>
->>>>>>> 222b9640
 #include <Common/setThreadName.h>
 #include <Common/ZooKeeper/KeeperException.h>
 #include <Common/checkStackSize.h>
@@ -34,13 +29,8 @@
 #include <future>
 #include <chrono>
 #include <filesystem>
-<<<<<<< HEAD
-=======
 #include <iterator>
 #include <limits>
-#include <Common/checkStackSize.h>
-#include <Common/CurrentMetrics.h>
->>>>>>> 222b9640
 
 namespace CurrentMetrics
 {
@@ -63,14 +53,11 @@
 
 KeeperDispatcher::KeeperDispatcher()
     : responses_queue(std::numeric_limits<size_t>::max())
-<<<<<<< HEAD
+    , read_requests_queue(std::numeric_limits<size_t>::max())
+    , finalize_requests_queue(std::numeric_limits<size_t>::max())
 #if USE_AWS_S3
     , snapshots_s3_queue(std::numeric_limits<size_t>::max())
 #endif
-=======
-    , read_requests_queue(std::numeric_limits<size_t>::max())
-    , finalize_requests_queue(std::numeric_limits<size_t>::max())
->>>>>>> 222b9640
     , configuration_and_settings(std::make_shared<KeeperConfigurationAndSettings>())
     , log(&Poco::Logger::get("KeeperDispatcher"))
 {
@@ -733,15 +720,12 @@
     request_thread = ThreadFromGlobalPool([this] { requestThread(); });
     responses_thread = ThreadFromGlobalPool([this] { responseThread(); });
     snapshot_thread = ThreadFromGlobalPool([this] { snapshotThread(); });
-<<<<<<< HEAD
+    read_request_thread = ThreadFromGlobalPool([this] { readRequestThread(); });
+    finalize_requests_thread = ThreadFromGlobalPool([this] { finalizeRequestsThread(); });
+
 #if USE_AWS_S3
     snapshot_s3_thread = ThreadFromGlobalPool([this] { snapshotS3Thread(); });
 #endif
-
-    server = std::make_unique<KeeperServer>(configuration_and_settings, config, responses_queue, snapshots_queue);
-=======
-    read_request_thread = ThreadFromGlobalPool([this] { readRequestThread(); });
-    finalize_requests_thread = ThreadFromGlobalPool([this] { finalizeRequestsThread(); });
 
     server = std::make_unique<KeeperServer>(
         configuration_and_settings,
@@ -752,7 +736,6 @@
         { onRequestCommit(request_for_session, log_term, log_idx); },
         [this](uint64_t term, uint64_t last_idx)
         { onApplySnapshot(term, last_idx); });
->>>>>>> 222b9640
 
     try
     {
@@ -816,13 +799,12 @@
             if (snapshot_thread.joinable())
                 snapshot_thread.join();
 
-<<<<<<< HEAD
 #if USE_AWS_S3
             snapshots_s3_queue.finish();
             if (snapshot_s3_thread.joinable())
                 snapshot_s3_thread.join();
 #endif
-=======
+
             read_requests_queue.finish();
             if (read_request_thread.joinable())
                 read_request_thread.join();
@@ -830,7 +812,6 @@
             finalize_requests_queue.finish();
             if (finalize_requests_thread.joinable())
                 finalize_requests_thread.join();
->>>>>>> 222b9640
 
             update_configuration_queue.finish();
             if (update_configuration_thread.joinable())
