--- conflicted
+++ resolved
@@ -26,7 +26,6 @@
 }
 
 
-<<<<<<< HEAD
 template<typename T>
 std::unordered_set<std::string> fetchPostgreSQLTablesList(T & tx)
 {
@@ -41,10 +40,7 @@
 }
 
 
-static DataTypePtr convertPostgreSQLDataType(String & type, bool is_nullable = false, uint16_t dimensions = 0)
-=======
-static DataTypePtr convertPostgreSQLDataType(String & type, bool is_nullable, uint16_t dimensions, const std::function<void()> & recheck_array)
->>>>>>> da1ac3fd
+static DataTypePtr convertPostgreSQLDataType(String & type, const std::function<void()> & recheck_array, bool is_nullable = false, uint16_t dimensions = 0)
 {
     DataTypePtr res;
     bool is_array = false;
@@ -143,57 +139,43 @@
 
     try
     {
-<<<<<<< HEAD
-        auto stream{pqxx::stream_from::query(tx, query)};
-
-        if (only_names_and_types)
-        {
-            std::tuple<std::string, std::string> row;
-            while (stream >> row)
-                columns.push_back(NameAndTypePair(std::get<0>(row), convertPostgreSQLDataType(std::get<1>(row))));
-        }
-        else
-        {
-            std::tuple<std::string, std::string, std::string, uint16_t> row;
-            while (stream >> row)
-            {
-                columns.push_back(NameAndTypePair(
-                        std::get<0>(row),                           /// column name
-                        convertPostgreSQLDataType(
-                            std::get<1>(row),                       /// data type
-                            use_nulls && (std::get<2>(row) == "f"), /// 'f' means that postgres `not_null` is false == nullable
-                            std::get<3>(row))));                    /// number of dimensions if data type is array
-            }
-        }
-
-        stream.complete();
-=======
         std::set<size_t> recheck_arrays_indexes;
         {
-            pqxx::read_transaction tx(connection_holder->get());
             auto stream{pqxx::stream_from::query(tx, query)};
 
-            std::tuple<std::string, std::string, std::string, uint16_t> row;
             size_t i = 0;
             auto recheck_array = [&]() { recheck_arrays_indexes.insert(i); };
-            while (stream >> row)
+
+            if (only_names_and_types)
             {
-                auto data_type = convertPostgreSQLDataType(std::get<1>(row),
-                                                        use_nulls && (std::get<2>(row) == "f"), /// 'f' means that postgres `not_null` is false, i.e. value is nullable
-                                                        std::get<3>(row),
-                                                        recheck_array);
-                columns.push_back(NameAndTypePair(std::get<0>(row), data_type));
-                ++i;
+                std::tuple<std::string, std::string> row;
+                while (stream >> row)
+                {
+                    columns.push_back(NameAndTypePair(std::get<0>(row), convertPostgreSQLDataType(std::get<1>(row), recheck_array)));
+                    ++i;
+                }
             }
+            else
+            {
+                std::tuple<std::string, std::string, std::string, uint16_t> row;
+                while (stream >> row)
+                {
+                    auto data_type = convertPostgreSQLDataType(std::get<1>(row),
+                                                               recheck_array,
+                                                               use_nulls && (std::get<2>(row) == "f"), /// 'f' means that postgres `not_null` is false, i.e. value is nullable
+                                                               std::get<3>(row));
+                    columns.push_back(NameAndTypePair(std::get<0>(row), data_type));
+                    ++i;
+                }
+            }
+
             stream.complete();
-            tx.commit();
         }
 
         for (const auto & i : recheck_arrays_indexes)
         {
             const auto & name_and_type = columns[i];
 
-            pqxx::nontransaction tx(connection_holder->get());
             /// All rows must contain the same number of dimensions, so limit 1 is ok. If number of dimensions in all rows is not the same -
             /// such arrays are not able to be used as ClickHouse Array at all.
             pqxx::result result{tx.exec(fmt::format("SELECT array_ndims({}) FROM {} LIMIT 1", name_and_type.name, postgres_table_name))};
@@ -206,7 +188,6 @@
 
             columns[i] = NameAndTypePair(name_and_type.name, type);
         }
->>>>>>> da1ac3fd
     }
 
     catch (const pqxx::undefined_table &)
@@ -219,7 +200,7 @@
         throw;
     }
 
-    return !columns.empty() ? std::make_shared<NamesAndTypesList>(columns) : nullptr;
+    return !columns.empty() ? std::make_shared<NamesAndTypesList>(columns.begin(), columns.end()) : nullptr;
 }
 
 
@@ -276,11 +257,7 @@
         table.replica_identity_columns = readNamesAndTypesList(tx, postgres_table_name, query, use_nulls, true);
     }
 
-<<<<<<< HEAD
     return table;
-=======
-    return std::make_shared<NamesAndTypesList>(NamesAndTypesList(columns.begin(), columns.end()));
->>>>>>> da1ac3fd
 }
 
 
