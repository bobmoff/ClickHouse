#pragma once

#include <Columns/IColumn.h>


namespace DB
{

/** Column, that is just group of few another columns.
  *
  * For constant Tuples, see ColumnConst.
  * Mixed constant/non-constant columns is prohibited in tuple
  *  for implementation simplicity.
  */
class ColumnTuple final : public COWHelper<IColumn, ColumnTuple>
{
private:
    friend class COWHelper<IColumn, ColumnTuple>;

    using TupleColumns = std::vector<WrappedPtr>;
    TupleColumns columns;

    template <bool positive>
    struct Less;

    explicit ColumnTuple(MutableColumns && columns);
    ColumnTuple(const ColumnTuple &) = default;

public:
    /** Create immutable column using immutable arguments. This arguments may be shared with other columns.
      * Use IColumn::mutate in order to make mutable column and mutate shared nested columns.
      */
    using Base = COWHelper<IColumn, ColumnTuple>;
    static Ptr create(const Columns & columns);
    static Ptr create(const TupleColumns & columns);
    static Ptr create(Columns && arg) { return create(arg); }

    template <typename Arg>
    requires std::is_rvalue_reference_v<Arg &&>
    static MutablePtr create(Arg && arg) { return Base::create(std::forward<Arg>(arg)); }

    std::string getName() const override;
    const char * getFamilyName() const override { return "Tuple"; }
    TypeIndex getDataType() const override { return TypeIndex::Tuple; }

    MutableColumnPtr cloneEmpty() const override;
    MutableColumnPtr cloneResized(size_t size) const override;

    size_t size() const override
    {
        return columns.at(0)->size();
    }

    Field operator[](size_t n) const override;
    void get(size_t n, Field & res) const override;

    bool isDefaultAt(size_t n) const override;
    StringRef getDataAt(size_t n) const override;
    void insertData(const char * pos, size_t length) override;
    void insert(const Field & x) override;
    void insertFrom(const IColumn & src_, size_t n) override;
    void insertDefault() override;
    void popBack(size_t n) override;
    StringRef serializeValueIntoArena(size_t n, Arena & arena, char const *& begin) const override;
    const char * deserializeAndInsertFromArena(const char * pos) override;
    const char * skipSerializedInArena(const char * pos) const override;
    void updateHashWithValue(size_t n, SipHash & hash) const override;
    void updateWeakHash32(WeakHash32 & hash) const override;
    void updateHashFast(SipHash & hash) const override;
    void insertRangeFrom(const IColumn & src, size_t start, size_t length) override;
    ColumnPtr filter(const Filter & filt, ssize_t result_size_hint) const override;
    void expand(const Filter & mask, bool inverted) override;
    ColumnPtr permute(const Permutation & perm, size_t limit) const override;
    ColumnPtr index(const IColumn & indexes, size_t limit) const override;
    ColumnPtr replicate(const Offsets & offsets) const override;
    MutableColumns scatter(ColumnIndex num_columns, const Selector & selector) const override;
    void gather(ColumnGathererStream & gatherer_stream) override;
    int compareAt(size_t n, size_t m, const IColumn & rhs, int nan_direction_hint) const override;
    void compareColumn(const IColumn & rhs, size_t rhs_row_num,
                       PaddedPODArray<UInt64> * row_indexes, PaddedPODArray<Int8> & compare_results,
                       int direction, int nan_direction_hint) const override;
    int compareAtWithCollation(size_t n, size_t m, const IColumn & rhs, int nan_direction_hint, const Collator & collator) const override;
    bool hasEqualValues() const override;
    void getExtremes(Field & min, Field & max) const override;
    void getPermutation(IColumn::PermutationSortDirection direction, IColumn::PermutationSortStability stability,
                    size_t limit, int nan_direction_hint, IColumn::Permutation & res) const override;
    void updatePermutation(IColumn::PermutationSortDirection direction, IColumn::PermutationSortStability stability,
                    size_t limit, int nan_direction_hint, IColumn::Permutation & res, EqualRanges & equal_ranges) const override;
    void getPermutationWithCollation(const Collator & collator, IColumn::PermutationSortDirection direction, IColumn::PermutationSortStability stability,
                    size_t limit, int nan_direction_hint, IColumn::Permutation & res) const override;
    void updatePermutationWithCollation(const Collator & collator, IColumn::PermutationSortDirection direction, IColumn::PermutationSortStability stability,
                    size_t limit, int nan_direction_hint, IColumn::Permutation & res, EqualRanges& equal_ranges) const override;
    void reserve(size_t n) override;
    void ensureOwnership() override;
    size_t byteSize() const override;
    size_t byteSizeAt(size_t n) const override;
    size_t allocatedBytes() const override;
    void protect() override;
    void forEachSubcolumn(ColumnCallback callback) override;
    bool structureEquals(const IColumn & rhs) const override;
    bool isCollationSupported() const override;
    ColumnPtr compress() const override;
    double getRatioOfDefaultRows(double sample_ratio) const override;
    void getIndicesOfNonDefaultRows(Offsets & indices, size_t from, size_t limit) const override;
<<<<<<< HEAD
    SerializationInfoPtr getSerializationInfo() const override;
    void finalize() override;
    bool isFinalized() const override;
=======
>>>>>>> 7c4f42d0

    size_t tupleSize() const { return columns.size(); }

    const IColumn & getColumn(size_t idx) const { return *columns[idx]; }
    IColumn & getColumn(size_t idx) { return *columns[idx]; }

    const TupleColumns & getColumns() const { return columns; }
    Columns getColumnsCopy() const { return {columns.begin(), columns.end()}; }

    const ColumnPtr & getColumnPtr(size_t idx) const { return columns[idx]; }
    ColumnPtr & getColumnPtr(size_t idx) { return columns[idx]; }

private:
    int compareAtImpl(size_t n, size_t m, const IColumn & rhs, int nan_direction_hint, const Collator * collator=nullptr) const;

    void getPermutationImpl(IColumn::PermutationSortDirection direction, IColumn::PermutationSortStability stability, size_t limit, int nan_direction_hint, Permutation & res, const Collator * collator) const;

    void updatePermutationImpl(
        IColumn::PermutationSortDirection direction, IColumn::PermutationSortStability stability, size_t limit, int nan_direction_hint, IColumn::Permutation & res, EqualRanges & equal_ranges, const Collator * collator=nullptr) const;
};


}<|MERGE_RESOLUTION|>--- conflicted
+++ resolved
@@ -102,12 +102,8 @@
     ColumnPtr compress() const override;
     double getRatioOfDefaultRows(double sample_ratio) const override;
     void getIndicesOfNonDefaultRows(Offsets & indices, size_t from, size_t limit) const override;
-<<<<<<< HEAD
-    SerializationInfoPtr getSerializationInfo() const override;
     void finalize() override;
     bool isFinalized() const override;
-=======
->>>>>>> 7c4f42d0
 
     size_t tupleSize() const { return columns.size(); }
 
