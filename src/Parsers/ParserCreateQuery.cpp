#include <IO/ReadHelpers.h>
#include <Parsers/Access/ParserUserNameWithHost.h>
#include <Parsers/ASTConstraintDeclaration.h>
#include <Parsers/ASTCreateQuery.h>
#include <Parsers/ASTExpressionList.h>
#include <Parsers/ASTForeignKeyDeclaration.h>
#include <Parsers/ASTFunction.h>
#include <Parsers/ASTIdentifier.h>
#include <Parsers/ASTIndexDeclaration.h>
#include <Parsers/ASTStatisticDeclaration.h>
#include <Parsers/ASTLiteral.h>
#include <Parsers/ASTProjectionDeclaration.h>
#include <Parsers/ASTSelectWithUnionQuery.h>
#include <Parsers/ASTSetQuery.h>
#include <Parsers/ASTCreateNamedCollectionQuery.h>
#include <Parsers/ASTTableOverrides.h>
#include <Parsers/ExpressionListParsers.h>
#include <Parsers/ParserCreateQuery.h>
#include <Parsers/ParserDictionary.h>
#include <Parsers/ParserDictionaryAttributeDeclaration.h>
#include <Parsers/ParserProjectionSelectQuery.h>
#include <Parsers/ParserSelectWithUnionQuery.h>
#include <Parsers/ParserSetQuery.h>
#include <Parsers/ParserRefreshStrategy.h>
#include <Common/typeid_cast.h>
#include <Parsers/ASTColumnDeclaration.h>


namespace DB
{

namespace ErrorCodes
{
    extern const int BAD_ARGUMENTS;
    extern const int SYNTAX_ERROR;
}

namespace
{

ASTPtr parseComment(IParser::Pos & pos, Expected & expected)
{
    ParserKeyword s_comment("COMMENT");
    ParserStringLiteral string_literal_parser;
    ASTPtr comment;

    s_comment.ignore(pos, expected) && string_literal_parser.parse(pos, comment, expected);

    return comment;
}

}


bool ParserNestedTable::parseImpl(Pos & pos, ASTPtr & node, Expected & expected)
{
    ParserToken open(TokenType::OpeningRoundBracket);
    ParserToken close(TokenType::ClosingRoundBracket);
    ParserIdentifier name_p;
    ParserNameTypePairList columns_p;

    ASTPtr name;
    ASTPtr columns;

    /// For now `name == 'Nested'`, probably alternative nested data structures will appear
    if (!name_p.parse(pos, name, expected))
        return false;

    if (!open.ignore(pos))
        return false;

    if (!columns_p.parse(pos, columns, expected))
        return false;

    if (!close.ignore(pos))
        return false;

    auto func = std::make_shared<ASTFunction>();
    tryGetIdentifierNameInto(name, func->name);
    // FIXME(ilezhankin): func->no_empty_args = true; ?
    func->arguments = columns;
    func->children.push_back(columns);
    node = func;

    return true;
}

bool ParserSQLSecurity::parseImpl(Pos & pos, ASTPtr & node, Expected & expected)
{
    ParserToken s_eq(TokenType::Equals);
    ParserKeyword s_definer("DEFINER");

    bool is_definer_current_user = false;
    ASTPtr definer;
    std::optional<ASTSQLSecurity::Type> type;

    while (true)
    {
        if (!definer && s_definer.ignore(pos, expected))
        {
            s_eq.ignore(pos, expected);
            if (ParserKeyword{"CURRENT_USER"}.ignore(pos, expected))
                is_definer_current_user = true;
            else if (!ParserUserNameWithHost{}.parse(pos, definer, expected))
                return false;

            continue;
        }

        if (!type && ParserKeyword{"SQL SECURITY"}.ignore(pos, expected))
        {
            if (s_definer.ignore(pos, expected))
                type = ASTSQLSecurity::Type::DEFINER;
            else if (ParserKeyword{"INVOKER"}.ignore(pos, expected))
                type = ASTSQLSecurity::Type::INVOKER;
            else if (ParserKeyword{"NONE"}.ignore(pos, expected))
                type = ASTSQLSecurity::Type::NONE;
            else
                return false;

            continue;
        }

        break;
    }

    if (!type)
    {
        if (is_definer_current_user || definer)
            type = ASTSQLSecurity::Type::DEFINER;
        else
            return false;
    }
    else if (type == ASTSQLSecurity::Type::DEFINER && !definer)
        is_definer_current_user = true;

    auto result = std::make_shared<ASTSQLSecurity>();
    result->is_definer_current_user = is_definer_current_user;
    result->type = type;
    if (definer)
        result->definer = typeid_cast<std::shared_ptr<ASTUserNameWithHost>>(definer);

    node = std::move(result);
    return true;
}


bool ParserIdentifierWithParameters::parseImpl(Pos & pos, ASTPtr & node, Expected & expected)
{
    return ParserFunction().parse(pos, node, expected);
}

bool ParserNameTypePairList::parseImpl(Pos & pos, ASTPtr & node, Expected & expected)
{
    return ParserList(std::make_unique<ParserNameTypePair>(), std::make_unique<ParserToken>(TokenType::Comma), false)
        .parse(pos, node, expected);
}

bool ParserColumnDeclarationList::parseImpl(Pos & pos, ASTPtr & node, Expected & expected)
{
    return ParserList(std::make_unique<ParserColumnDeclaration>(require_type, allow_null_modifiers, check_keywords_after_name), std::make_unique<ParserToken>(TokenType::Comma), false)
        .parse(pos, node, expected);
}

bool ParserNameList::parseImpl(Pos & pos, ASTPtr & node, Expected & expected)
{
    return ParserList(std::make_unique<ParserCompoundIdentifier>(), std::make_unique<ParserToken>(TokenType::Comma), false)
        .parse(pos, node, expected);
}

bool ParserIndexDeclaration::parseImpl(Pos & pos, ASTPtr & node, Expected & expected)
{
    ParserKeyword s_type("TYPE");
    ParserKeyword s_granularity("GRANULARITY");

    ParserIdentifier name_p;
    ParserDataType data_type_p;
    ParserExpression expression_p;
    ParserUnsignedInteger granularity_p;

    ASTPtr name;
    ASTPtr expr;
    ASTPtr type;
    ASTPtr granularity;

    if (!name_p.parse(pos, name, expected))
        return false;

    if (!expression_p.parse(pos, expr, expected))
        return false;

    if (!s_type.ignore(pos, expected))
        return false;

    if (!data_type_p.parse(pos, type, expected))
        return false;

    if (s_granularity.ignore(pos, expected))
    {
        if (!granularity_p.parse(pos, granularity, expected))
            return false;
    }

    auto index = std::make_shared<ASTIndexDeclaration>();
    index->name = name->as<ASTIdentifier &>().name();
    index->set(index->expr, expr);
    index->set(index->type, type);

    if (granularity)
        index->granularity = granularity->as<ASTLiteral &>().value.safeGet<UInt64>();
    else
    {
        if (index->type->name == "annoy")
            index->granularity = ASTIndexDeclaration::DEFAULT_ANNOY_INDEX_GRANULARITY;
        else if (index->type->name == "usearch")
            index->granularity = ASTIndexDeclaration::DEFAULT_USEARCH_INDEX_GRANULARITY;
        else
            index->granularity = ASTIndexDeclaration::DEFAULT_INDEX_GRANULARITY;
    }

    node = index;

    return true;
}

bool ParserStatisticDeclaration::parseImpl(Pos & pos, ASTPtr & node, Expected & expected)
{
    ParserKeyword s_type("TYPE");

    ParserList columns_p(std::make_unique<ParserIdentifier>(), std::make_unique<ParserToken>(TokenType::Comma), false);
    ParserIdentifier type_p;

    ASTPtr columns;
    ASTPtr type;

    if (!columns_p.parse(pos, columns, expected))
        return false;

    if (!s_type.ignore(pos, expected))
        return false;

    if (!type_p.parse(pos, type, expected))
        return false;

    auto stat = std::make_shared<ASTStatisticDeclaration>();
    stat->set(stat->columns, columns);
    stat->type = type->as<ASTIdentifier &>().name();
    node = stat;

    return true;
}

bool ParserConstraintDeclaration::parseImpl(Pos & pos, ASTPtr & node, Expected & expected)
{
    ParserKeyword s_check("CHECK");
    ParserKeyword s_assume("ASSUME");

    ParserIdentifier name_p;
    ParserExpression expression_p;

    ASTPtr name;
    ASTPtr expr;
    ASTConstraintDeclaration::Type type = ASTConstraintDeclaration::Type::CHECK;

    if (!name_p.parse(pos, name, expected))
        return false;

    if (!s_check.ignore(pos, expected))
    {
        if (s_assume.ignore(pos, expected))
            type = ASTConstraintDeclaration::Type::ASSUME;
        else
            return false;
    }

    if (!expression_p.parse(pos, expr, expected))
        return false;

    auto constraint = std::make_shared<ASTConstraintDeclaration>();
    constraint->name = name->as<ASTIdentifier &>().name();
    constraint->type = type;
    constraint->set(constraint->expr, expr);
    node = constraint;

    return true;
}


bool ParserProjectionDeclaration::parseImpl(Pos & pos, ASTPtr & node, Expected & expected)
{
    ParserIdentifier name_p;
    ParserProjectionSelectQuery query_p;
    ParserToken s_lparen(TokenType::OpeningRoundBracket);
    ParserToken s_rparen(TokenType::ClosingRoundBracket);
    ASTPtr name;
    ASTPtr query;

    if (!name_p.parse(pos, name, expected))
        return false;

    if (!s_lparen.ignore(pos, expected))
        return false;

    if (!query_p.parse(pos, query, expected))
        return false;

    if (!s_rparen.ignore(pos, expected))
        return false;

    auto projection = std::make_shared<ASTProjectionDeclaration>();
    projection->name = name->as<ASTIdentifier &>().name();
    projection->set(projection->query, query);
    node = projection;

    return true;
}

bool ParserForeignKeyDeclaration::parseImpl(Pos & pos, ASTPtr & node, Expected & expected)
{
    ParserKeyword s_references("REFERENCES");
    ParserCompoundIdentifier table_name_p(true, true);
    ParserExpression expression_p;

    ASTPtr name;
    ASTPtr expr;

    if (!expression_p.parse(pos, expr, expected))
        return false;

    if (!s_references.ignore(pos, expected))
        return false;

    if (!table_name_p.parse(pos, name, expected))
        return false;

    if (!expression_p.parse(pos, expr, expected))
        return false;

    ParserKeyword s_on("ON");
    while (s_on.ignore(pos, expected))
    {
        ParserKeyword s_delete("DELETE");
        ParserKeyword s_update("UPDATE");

        if (!s_delete.ignore(pos, expected) && !s_update.ignore(pos, expected))
            return false;

        ParserKeyword s_restrict("RESTRICT");
        ParserKeyword s_cascade("CASCADE");
        ParserKeyword s_set_null("SET NULL");
        ParserKeyword s_no_action("NO ACTION");
        ParserKeyword s_set_default("SET DEFAULT");

        if (!s_restrict.ignore(pos, expected) && !s_cascade.ignore(pos, expected) &&
            !s_set_null.ignore(pos, expected) && !s_no_action.ignore(pos, expected) &&
            !s_set_default.ignore(pos, expected))
        {
            return false;
        }
    }

    auto foreign_key = std::make_shared<ASTForeignKeyDeclaration>();
    foreign_key->name = "Foreign Key";
    node = foreign_key;

    return true;
}

bool ParserTablePropertyDeclaration::parseImpl(Pos & pos, ASTPtr & node, Expected & expected)
{
    ParserKeyword s_index("INDEX");
    ParserKeyword s_constraint("CONSTRAINT");
    ParserKeyword s_projection("PROJECTION");
    ParserKeyword s_foreign_key("FOREIGN KEY");
    ParserKeyword s_primary_key("PRIMARY KEY");

    ParserIndexDeclaration index_p;
    ParserConstraintDeclaration constraint_p;
    ParserProjectionDeclaration projection_p;
    ParserForeignKeyDeclaration foreign_key_p;
    ParserColumnDeclaration column_p{true, true};
    ParserExpression primary_key_p;

    ASTPtr new_node = nullptr;

    if (s_index.ignore(pos, expected))
    {
        if (!index_p.parse(pos, new_node, expected))
            return false;
    }
    else if (s_constraint.ignore(pos, expected))
    {
        if (!constraint_p.parse(pos, new_node, expected))
            return false;
    }
    else if (s_projection.ignore(pos, expected))
    {
        if (!projection_p.parse(pos, new_node, expected))
            return false;
    }
    else if (s_primary_key.ignore(pos, expected))
    {
        if (!primary_key_p.parse(pos, new_node, expected))
            return false;
    }
    else if (s_foreign_key.ignore(pos, expected))
    {
        if (!foreign_key_p.parse(pos, new_node, expected))
            return false;
    }
    else
    {
        if (!column_p.parse(pos, new_node, expected))
            return false;
    }

    node = new_node;
    return true;
}

bool ParserIndexDeclarationList::parseImpl(Pos & pos, ASTPtr & node, Expected & expected)
{
    return ParserList(std::make_unique<ParserIndexDeclaration>(), std::make_unique<ParserToken>(TokenType::Comma), false)
            .parse(pos, node, expected);
}

bool ParserConstraintDeclarationList::parseImpl(Pos & pos, ASTPtr & node, Expected & expected)
{
    return ParserList(std::make_unique<ParserConstraintDeclaration>(), std::make_unique<ParserToken>(TokenType::Comma), false)
            .parse(pos, node, expected);
}

bool ParserProjectionDeclarationList::parseImpl(Pos & pos, ASTPtr & node, Expected & expected)
{
    return ParserList(std::make_unique<ParserProjectionDeclaration>(), std::make_unique<ParserToken>(TokenType::Comma), false)
            .parse(pos, node, expected);
}

bool ParserTablePropertiesDeclarationList::parseImpl(Pos & pos, ASTPtr & node, Expected & expected)
{
    ASTPtr list;
    if (!ParserList(
            std::make_unique<ParserTablePropertyDeclaration>(),
                    std::make_unique<ParserToken>(TokenType::Comma), false)
            .parse(pos, list, expected))
        return false;

    ASTPtr columns = std::make_shared<ASTExpressionList>();
    ASTPtr indices = std::make_shared<ASTExpressionList>();
    ASTPtr constraints = std::make_shared<ASTExpressionList>();
    ASTPtr projections = std::make_shared<ASTExpressionList>();
    ASTPtr primary_key;
    ASTPtr primary_key_from_columns;

    for (const auto & elem : list->children)
    {
        if (auto * cd = elem->as<ASTColumnDeclaration>())
        {
            if (cd->primary_key_specifier)
            {
                if (!primary_key_from_columns)
                    primary_key_from_columns = makeASTFunction("tuple");
                auto column_identifier = std::make_shared<ASTIdentifier>(cd->name);
                primary_key_from_columns->children[0]->as<ASTExpressionList>()->children.push_back(column_identifier);
            }
            columns->children.push_back(elem);
        }
        else if (elem->as<ASTIndexDeclaration>())
            indices->children.push_back(elem);
        else if (elem->as<ASTConstraintDeclaration>())
            constraints->children.push_back(elem);
        else if (elem->as<ASTProjectionDeclaration>())
            projections->children.push_back(elem);
        else if (elem->as<ASTForeignKeyDeclaration>())
        {
            /// Ignore the foreign key node
            continue;
        }
        else if (elem->as<ASTIdentifier>() || elem->as<ASTFunction>())
        {
            if (primary_key)
            {
                /// Multiple primary keys are not allowed.
                return false;
            }
            primary_key = elem;
        }
        else
            return false;
    }

    auto res = std::make_shared<ASTColumns>();

    if (!columns->children.empty())
        res->set(res->columns, columns);
    if (!indices->children.empty())
        res->set(res->indices, indices);
    if (!constraints->children.empty())
        res->set(res->constraints, constraints);
    if (!projections->children.empty())
        res->set(res->projections, projections);
    if (primary_key)
        res->set(res->primary_key, primary_key);
    if (primary_key_from_columns)
        res->set(res->primary_key_from_columns, primary_key_from_columns);

    node = res;

    return true;
}


bool ParserStorage::parseImpl(Pos & pos, ASTPtr & node, Expected & expected)
{
    ParserKeyword s_engine("ENGINE");
    ParserToken s_eq(TokenType::Equals);
    ParserKeyword s_partition_by("PARTITION BY");
    ParserKeyword s_primary_key("PRIMARY KEY");
    ParserKeyword s_order_by("ORDER BY");
    ParserKeyword s_sample_by("SAMPLE BY");
    ParserKeyword s_ttl("TTL");
    ParserKeyword s_settings("SETTINGS");

    ParserIdentifierWithOptionalParameters ident_with_optional_params_p;
    ParserExpression expression_p;
    ParserSetQuery settings_p(/* parse_only_internals_ = */ true);
    ParserTTLExpressionList parser_ttl_list;
    ParserStringLiteral string_literal_parser;

    ASTPtr engine;
    ASTPtr partition_by;
    ASTPtr primary_key;
    ASTPtr order_by;
    ASTPtr sample_by;
    ASTPtr ttl_table;
    ASTPtr settings;

    bool storage_like = false;
    bool parsed_engine_keyword = s_engine.ignore(pos, expected);

    if (parsed_engine_keyword)
    {
        s_eq.ignore(pos, expected);

        if (!ident_with_optional_params_p.parse(pos, engine, expected))
            return false;
        storage_like = true;
    }

    while (true)
    {
        if (!partition_by && s_partition_by.ignore(pos, expected))
        {
            if (expression_p.parse(pos, partition_by, expected))
            {
                storage_like = true;
                continue;
            }
            else
                return false;
        }

        if (!primary_key && s_primary_key.ignore(pos, expected))
        {
            if (expression_p.parse(pos, primary_key, expected))
            {
                storage_like = true;
                continue;
            }
            else
                return false;
        }

        if (!order_by && s_order_by.ignore(pos, expected))
        {
            if (expression_p.parse(pos, order_by, expected))
            {
                storage_like = true;
                continue;
            }
            else
                return false;
        }

        if (!sample_by && s_sample_by.ignore(pos, expected))
        {
            if (expression_p.parse(pos, sample_by, expected))
            {
                storage_like = true;
                continue;
            }
            else
                return false;
        }

        if (!ttl_table && s_ttl.ignore(pos, expected))
        {
            if (parser_ttl_list.parse(pos, ttl_table, expected))
            {
                storage_like = true;
                continue;
            }
            else
                return false;
        }

        /// Do not allow SETTINGS clause without ENGINE,
        /// because we cannot distinguish engine settings from query settings in this case.
        /// And because settings for each engine are different.
        if (parsed_engine_keyword && s_settings.ignore(pos, expected))
        {
            if (!settings_p.parse(pos, settings, expected))
                return false;
            storage_like = true;
        }

        break;
    }

    // If any part of storage definition is found create storage node
    if (!storage_like)
        return false;

    if (engine)
    {
        switch (engine_kind)
        {
            case EngineKind::TABLE_ENGINE:
                engine->as<ASTFunction &>().kind = ASTFunction::Kind::TABLE_ENGINE;
                break;

            case EngineKind::DATABASE_ENGINE:
                engine->as<ASTFunction &>().kind = ASTFunction::Kind::DATABASE_ENGINE;
                break;
        }
    }

    auto storage = std::make_shared<ASTStorage>();
    storage->set(storage->engine, engine);
    storage->set(storage->partition_by, partition_by);
    storage->set(storage->primary_key, primary_key);
    storage->set(storage->order_by, order_by);
    storage->set(storage->sample_by, sample_by);
    storage->set(storage->ttl_table, ttl_table);
    storage->set(storage->settings, settings);

    node = storage;
    return true;
}


bool ParserCreateTableQuery::parseImpl(Pos & pos, ASTPtr & node, Expected & expected)
{
    ParserKeyword s_create("CREATE");
    ParserKeyword s_attach("ATTACH");
    ParserKeyword s_replace("REPLACE");
    ParserKeyword s_or_replace("OR REPLACE");
    ParserKeyword s_temporary("TEMPORARY");
    ParserKeyword s_table("TABLE");
    ParserKeyword s_if_not_exists("IF NOT EXISTS");
    ParserCompoundIdentifier table_name_p(/*table_name_with_optional_uuid*/ true, /*allow_query_parameter*/ true);
    ParserKeyword s_from("FROM");
    ParserKeyword s_on("ON");
    ParserToken s_dot(TokenType::Dot);
    ParserToken s_comma(TokenType::Comma);
    ParserToken s_lparen(TokenType::OpeningRoundBracket);
    ParserToken s_rparen(TokenType::ClosingRoundBracket);
    ParserStorage storage_p{ParserStorage::TABLE_ENGINE};
    ParserIdentifier name_p;
    ParserTablePropertiesDeclarationList table_properties_p;
    ParserSelectWithUnionQuery select_p;
    ParserFunction table_function_p;
    ParserNameList names_p;

    ASTPtr table;
    ASTPtr columns_list;
    ASTPtr storage;
    ASTPtr as_database;
    ASTPtr as_table;
    ASTPtr as_table_function;
    ASTPtr select;
    ASTPtr from_path;

    String cluster_str;
    bool attach = false;
    bool replace = false;
    bool or_replace = false;
    bool if_not_exists = false;
    bool is_temporary = false;
    bool is_create_empty = false;

    if (s_create.ignore(pos, expected))
    {
        if (s_or_replace.ignore(pos, expected))
            replace = or_replace = true;
    }
    else if (s_attach.ignore(pos, expected))
        attach = true;
    else if (s_replace.ignore(pos, expected))
        replace = true;
    else
        return false;


    if (!replace && !or_replace && s_temporary.ignore(pos, expected))
    {
        is_temporary = true;
    }
    if (!s_table.ignore(pos, expected))
        return false;

    if (!replace && !or_replace && s_if_not_exists.ignore(pos, expected))
        if_not_exists = true;

    if (!table_name_p.parse(pos, table, expected))
        return false;

    if (attach && s_from.ignore(pos, expected))
    {
        ParserStringLiteral from_path_p;
        if (!from_path_p.parse(pos, from_path, expected))
            return false;
    }

    if (s_on.ignore(pos, expected))
    {
        if (!ASTQueryWithOnCluster::parse(pos, cluster_str, expected))
            return false;
    }

    auto * table_id = table->as<ASTTableIdentifier>();

    // Shortcut for ATTACH a previously detached table
    bool short_attach = attach && !from_path;
    if (short_attach && (!pos.isValid() || pos.get().type == TokenType::Semicolon))
    {
        auto query = std::make_shared<ASTCreateQuery>();
        node = query;

        query->attach = attach;
        query->if_not_exists = if_not_exists;
        query->cluster = cluster_str;

        query->database = table_id->getDatabase();
        query->table = table_id->getTable();
        query->uuid = table_id->uuid;

        if (query->database)
            query->children.push_back(query->database);
        if (query->table)
            query->children.push_back(query->table);

        return true;
    }

    auto need_parse_as_select = [&is_create_empty, &pos, &expected]()
    {
        if (ParserKeyword{"EMPTY AS"}.ignore(pos, expected))
        {
            is_create_empty = true;
            return true;
        }

        return ParserKeyword{"AS"}.ignore(pos, expected);
    };

    /// List of columns.
    if (s_lparen.ignore(pos, expected))
    {
        /// Columns and all table properties (indices, constraints, projections, primary_key)
        if (!table_properties_p.parse(pos, columns_list, expected))
            return false;

        /// We allow a trailing comma in the columns list for user convenience.
        /// Although it diverges from the SQL standard slightly.
        s_comma.ignore(pos, expected);

        if (!s_rparen.ignore(pos, expected))
            return false;

        auto storage_parse_result = storage_p.parse(pos, storage, expected);

        if ((storage_parse_result || is_temporary) && need_parse_as_select())
        {
            if (!select_p.parse(pos, select, expected))
                return false;
        }

        if (!storage_parse_result && !is_temporary)
        {
            if (need_parse_as_select() && !table_function_p.parse(pos, as_table_function, expected))
                return false;
        }

        /// Will set default table engine if Storage clause was not parsed
    }
    /** Create queries without list of columns:
      *  - CREATE|ATTACH TABLE ... AS ...
      *  - CREATE|ATTACH TABLE ... ENGINE = engine
      */
    else
    {
        storage_p.parse(pos, storage, expected);

        /// CREATE|ATTACH TABLE ... AS ...
        if (need_parse_as_select())
        {
            if (!select_p.parse(pos, select, expected)) /// AS SELECT ...
            {
                /// ENGINE can not be specified for table functions.
                if (storage || !table_function_p.parse(pos, as_table_function, expected))
                {
                    /// AS [db.]table
                    if (!name_p.parse(pos, as_table, expected))
                        return false;

                    if (s_dot.ignore(pos, expected))
                    {
                        as_database = as_table;
                        if (!name_p.parse(pos, as_table, expected))
                            return false;
                    }

                    /// Optional - ENGINE can be specified.
                    if (!storage)
                        storage_p.parse(pos, storage, expected);
                }
            }
        }
    }

    auto comment = parseComment(pos, expected);

    auto query = std::make_shared<ASTCreateQuery>();
    node = query;

    query->attach = attach;
    query->replace_table = replace;
    query->create_or_replace = or_replace;
    query->if_not_exists = if_not_exists;
    query->temporary = is_temporary;

    query->database = table_id->getDatabase();
    query->table = table_id->getTable();
    query->uuid = table_id->uuid;
    query->cluster = cluster_str;

    if (query->database)
        query->children.push_back(query->database);
    if (query->table)
        query->children.push_back(query->table);

    query->set(query->columns_list, columns_list);
    query->set(query->storage, storage);
    query->set(query->as_table_function, as_table_function);

    if (comment)
        query->set(query->comment, comment);

    if (query->columns_list && query->columns_list->primary_key)
    {
        /// If engine is not set will use default one
        if (!query->storage)
            query->set(query->storage, std::make_shared<ASTStorage>());
        else if (query->storage->primary_key)
            throw Exception(ErrorCodes::BAD_ARGUMENTS, "Multiple primary keys are not allowed.");

        query->storage->primary_key = query->columns_list->primary_key;

    }

    if (query->columns_list && (query->columns_list->primary_key_from_columns))
    {
        /// If engine is not set will use default one
        if (!query->storage)
            query->set(query->storage, std::make_shared<ASTStorage>());
        else if (query->storage->primary_key)
            throw Exception(ErrorCodes::BAD_ARGUMENTS, "Multiple primary keys are not allowed.");

        query->storage->primary_key = query->columns_list->primary_key_from_columns;
    }

    tryGetIdentifierNameInto(as_database, query->as_database);
    tryGetIdentifierNameInto(as_table, query->as_table);
    query->set(query->select, select);
    query->is_create_empty = is_create_empty;

    if (from_path)
        query->attach_from_path = from_path->as<ASTLiteral &>().value.get<String>();

    return true;
}

bool ParserCreateLiveViewQuery::parseImpl(Pos & pos, ASTPtr & node, Expected & expected)
{
    ParserKeyword s_create("CREATE");
    ParserKeyword s_attach("ATTACH");
    ParserKeyword s_if_not_exists("IF NOT EXISTS");
    ParserCompoundIdentifier table_name_p(/*table_name_with_optional_uuid*/ true, /*allow_query_parameter*/ true);
    ParserKeyword s_as("AS");
    ParserKeyword s_view("VIEW");
    ParserKeyword s_live("LIVE");
    ParserToken s_dot(TokenType::Dot);
    ParserToken s_lparen(TokenType::OpeningRoundBracket);
    ParserToken s_rparen(TokenType::ClosingRoundBracket);
    ParserStorage storage_p{ParserStorage::TABLE_ENGINE};
    ParserStorage storage_inner{ParserStorage::TABLE_ENGINE};
    ParserTablePropertiesDeclarationList table_properties_p;
    ParserSelectWithUnionQuery select_p;
    ParserSQLSecurity sql_security_p;

    ASTPtr table;
    ASTPtr to_table;
    ASTPtr columns_list;
    ASTPtr as_database;
    ASTPtr as_table;
    ASTPtr select;
    ASTPtr live_view_periodic_refresh;
    ASTPtr sql_security;

    String cluster_str;
    bool attach = false;
    bool if_not_exists = false;
    bool with_and = false;
    bool with_timeout = false;
    bool with_periodic_refresh = false;

    if (!s_create.ignore(pos, expected))
    {
        if (s_attach.ignore(pos, expected))
            attach = true;
        else
            return false;
    }

    sql_security_p.parse(pos, sql_security, expected);

    if (!s_live.ignore(pos, expected))
        return false;

    if (!s_view.ignore(pos, expected))
       return false;

    if (s_if_not_exists.ignore(pos, expected))
       if_not_exists = true;

    if (!table_name_p.parse(pos, table, expected))
        return false;

    if (ParserKeyword{"WITH"}.ignore(pos, expected))
    {
        if (ParserKeyword{"REFRESH"}.ignore(pos, expected) || ParserKeyword{"PERIODIC REFRESH"}.ignore(pos, expected))
        {
            if (!ParserNumber{}.parse(pos, live_view_periodic_refresh, expected))
                live_view_periodic_refresh = std::make_shared<ASTLiteral>(static_cast<UInt64>(DEFAULT_PERIODIC_LIVE_VIEW_REFRESH_SEC));

            with_periodic_refresh = true;
        }

        else if (with_and)
            return false;

        if (!with_timeout && !with_periodic_refresh)
            return false;
    }

    if (ParserKeyword{"ON"}.ignore(pos, expected))
    {
        if (!ASTQueryWithOnCluster::parse(pos, cluster_str, expected))
            return false;
    }

    // TO [db.]table
    if (ParserKeyword{"TO"}.ignore(pos, expected))
    {
        if (!table_name_p.parse(pos, to_table, expected))
            return false;
    }

    /// Optional - a list of columns can be specified. It must fully comply with SELECT.
    if (s_lparen.ignore(pos, expected))
    {
        if (!table_properties_p.parse(pos, columns_list, expected))
            return false;

        if (!s_rparen.ignore(pos, expected))
            return false;
    }

    if (!sql_security && !sql_security_p.parse(pos, sql_security, expected))
        sql_security = std::make_shared<ASTSQLSecurity>();

    /// AS SELECT ...
    if (!s_as.ignore(pos, expected))
        return false;

    if (!select_p.parse(pos, select, expected))
        return false;

    auto comment = parseComment(pos, expected);

    auto query = std::make_shared<ASTCreateQuery>();
    node = query;

    query->attach = attach;
    query->if_not_exists = if_not_exists;
    query->is_live_view = true;

    auto * table_id = table->as<ASTTableIdentifier>();
    query->database = table_id->getDatabase();
    query->table = table_id->getTable();
    query->uuid = table_id->uuid;
    query->cluster = cluster_str;

    if (query->database)
        query->children.push_back(query->database);
    if (query->table)
        query->children.push_back(query->table);

    if (to_table)
        query->to_table_id = to_table->as<ASTTableIdentifier>()->getTableId();

    query->set(query->columns_list, columns_list);

    tryGetIdentifierNameInto(as_database, query->as_database);
    tryGetIdentifierNameInto(as_table, query->as_table);
    query->set(query->select, select);

    if (live_view_periodic_refresh)
        query->live_view_periodic_refresh.emplace(live_view_periodic_refresh->as<ASTLiteral &>().value.safeGet<UInt64>());

    if (comment)
        query->set(query->comment, comment);

    if (sql_security)
        query->sql_security = typeid_cast<std::shared_ptr<ASTSQLSecurity>>(sql_security);

    return true;
}

bool ParserCreateWindowViewQuery::parseImpl(Pos & pos, ASTPtr & node, Expected & expected)
{
    ParserKeyword s_create("CREATE");
    ParserKeyword s_temporary("TEMPORARY");
    ParserKeyword s_attach("ATTACH");
    ParserKeyword s_if_not_exists("IF NOT EXISTS");
    ParserCompoundIdentifier table_name_p(/*table_name_with_optional_uuid*/ true, /*allow_query_parameter*/ true);
    ParserKeyword s_as("AS");
    ParserKeyword s_view("VIEW");
    ParserKeyword s_window("WINDOW");
    ParserKeyword s_populate("POPULATE");
    ParserToken s_dot(TokenType::Dot);
    ParserToken s_eq(TokenType::Equals);
    ParserToken s_lparen(TokenType::OpeningRoundBracket);
    ParserToken s_rparen(TokenType::ClosingRoundBracket);
    ParserStorage storage_p{ParserStorage::TABLE_ENGINE};
    ParserStorage storage_inner{ParserStorage::TABLE_ENGINE};
    ParserTablePropertiesDeclarationList table_properties_p;
    ParserExpression watermark_p;
    ParserExpression lateness_p;
    ParserSelectWithUnionQuery select_p;

    ASTPtr table;
    ASTPtr to_table;
    ASTPtr columns_list;
    ASTPtr storage;
    ASTPtr inner_storage;
    ASTPtr watermark;
    ASTPtr lateness;
    ASTPtr as_database;
    ASTPtr as_table;
    ASTPtr select;

    String cluster_str;
    bool attach = false;
    bool is_watermark_strictly_ascending = false;
    bool is_watermark_ascending = false;
    bool is_watermark_bounded = false;
    bool allowed_lateness = false;
    bool if_not_exists = false;
    bool is_populate = false;
    bool is_create_empty = false;

    if (!s_create.ignore(pos, expected))
    {
        if (s_attach.ignore(pos, expected))
            attach = true;
        else
            return false;
    }

    if (!s_window.ignore(pos, expected))
        return false;

    if (!s_view.ignore(pos, expected))
       return false;

    if (s_if_not_exists.ignore(pos, expected))
       if_not_exists = true;

    if (!table_name_p.parse(pos, table, expected))
        return false;

    if (ParserKeyword{"ON"}.ignore(pos, expected))
    {
        if (!ASTQueryWithOnCluster::parse(pos, cluster_str, expected))
            return false;
    }

    // TO [db.]table
    if (ParserKeyword{"TO"}.ignore(pos, expected))
    {
        if (!table_name_p.parse(pos, to_table, expected))
            return false;
    }

    /// Optional - a list of columns can be specified. It must fully comply with SELECT.
    if (s_lparen.ignore(pos, expected))
    {
        if (!table_properties_p.parse(pos, columns_list, expected))
            return false;

        if (!s_rparen.ignore(pos, expected))
            return false;
    }

    if (ParserKeyword{"INNER"}.ignore(pos, expected))
    {
        /// Inner table ENGINE for WINDOW VIEW
        storage_inner.parse(pos, inner_storage, expected);
    }

    if (!to_table)
    {
        /// Target table ENGINE for WINDOW VIEW
        storage_p.parse(pos, storage, expected);
    }

    // WATERMARK
    if (ParserKeyword{"WATERMARK"}.ignore(pos, expected))
    {
        s_eq.ignore(pos, expected);

        if (ParserKeyword("STRICTLY_ASCENDING").ignore(pos,expected))
            is_watermark_strictly_ascending = true;
        else if (ParserKeyword("ASCENDING").ignore(pos,expected))
            is_watermark_ascending = true;
        else if (watermark_p.parse(pos, watermark, expected))
            is_watermark_bounded = true;
        else
            return false;
    }

    // ALLOWED LATENESS
    if (ParserKeyword{"ALLOWED_LATENESS"}.ignore(pos, expected))
    {
        s_eq.ignore(pos, expected);
        allowed_lateness = true;

        if (!lateness_p.parse(pos, lateness, expected))
            return false;
    }

    if (s_populate.ignore(pos, expected))
        is_populate = true;
    else if (ParserKeyword{"EMPTY"}.ignore(pos, expected))
        is_create_empty = true;

    /// AS SELECT ...
    if (!s_as.ignore(pos, expected))
        return false;

    if (!select_p.parse(pos, select, expected))
        return false;


    auto query = std::make_shared<ASTCreateQuery>();
    node = query;

    query->attach = attach;
    query->if_not_exists = if_not_exists;
    query->is_window_view = true;

    auto * table_id = table->as<ASTTableIdentifier>();
    query->database = table_id->getDatabase();
    query->table = table_id->getTable();
    query->uuid = table_id->uuid;
    query->cluster = cluster_str;

    if (query->database)
        query->children.push_back(query->database);
    if (query->table)
        query->children.push_back(query->table);

    if (to_table)
        query->to_table_id = to_table->as<ASTTableIdentifier>()->getTableId();

    query->set(query->columns_list, columns_list);
    query->set(query->storage, storage);
    query->set(query->inner_storage, inner_storage);
    query->is_watermark_strictly_ascending = is_watermark_strictly_ascending;
    query->is_watermark_ascending = is_watermark_ascending;
    query->is_watermark_bounded = is_watermark_bounded;
    query->watermark_function = watermark;
    query->allowed_lateness = allowed_lateness;
    query->lateness_function = lateness;
    query->is_populate = is_populate;
    query->is_create_empty = is_create_empty;

    tryGetIdentifierNameInto(as_database, query->as_database);
    tryGetIdentifierNameInto(as_table, query->as_table);
    query->set(query->select, select);

    return true;
}

bool ParserTableOverrideDeclaration::parseImpl(Pos & pos, ASTPtr & node, Expected & expected)
{
    ParserKeyword s_table_override("TABLE OVERRIDE");
    ParserIdentifier table_name_p;
    ParserToken lparen_p(TokenType::OpeningRoundBracket);
    ParserToken rparen_p(TokenType::ClosingRoundBracket);
    ParserTablePropertiesDeclarationList table_properties_p;
    ParserExpression expression_p;
    ParserTTLExpressionList parser_ttl_list;
    ParserKeyword s_columns("COLUMNS");
    ParserKeyword s_partition_by("PARTITION BY");
    ParserKeyword s_primary_key("PRIMARY KEY");
    ParserKeyword s_order_by("ORDER BY");
    ParserKeyword s_sample_by("SAMPLE BY");
    ParserKeyword s_ttl("TTL");
    ASTPtr table_name;
    ASTPtr columns;
    ASTPtr partition_by;
    ASTPtr primary_key;
    ASTPtr order_by;
    ASTPtr sample_by;
    ASTPtr ttl_table;

    if (is_standalone)
    {
        if (!s_table_override.ignore(pos, expected))
            return false;
        if (!table_name_p.parse(pos, table_name, expected))
            return false;
        if (!lparen_p.ignore(pos, expected))
            return false;
    }

    while (true)
    {
        if (!columns && s_columns.ignore(pos, expected))
        {
            if (!lparen_p.ignore(pos, expected))
                return false;
            if (!table_properties_p.parse(pos, columns, expected))
                return false;
            if (!rparen_p.ignore(pos, expected))
                return false;
        }


        if (!partition_by && s_partition_by.ignore(pos, expected))
        {
            if (expression_p.parse(pos, partition_by, expected))
                continue;
            else
                return false;
        }

        if (!primary_key && s_primary_key.ignore(pos, expected))
        {
            if (expression_p.parse(pos, primary_key, expected))
                continue;
            else
                return false;
        }

        if (!order_by && s_order_by.ignore(pos, expected))
        {
            if (expression_p.parse(pos, order_by, expected))
                continue;
            else
                return false;
        }

        if (!sample_by && s_sample_by.ignore(pos, expected))
        {
            if (expression_p.parse(pos, sample_by, expected))
                continue;
            else
                return false;
        }

        if (!ttl_table && s_ttl.ignore(pos, expected))
        {
            if (parser_ttl_list.parse(pos, ttl_table, expected))
                continue;
            else
                return false;
        }

        break;
    }

    if (is_standalone && !rparen_p.ignore(pos, expected))
        return false;

    auto storage = std::make_shared<ASTStorage>();
    storage->set(storage->partition_by, partition_by);
    storage->set(storage->primary_key, primary_key);
    storage->set(storage->order_by, order_by);
    storage->set(storage->sample_by, sample_by);
    storage->set(storage->ttl_table, ttl_table);

    auto res = std::make_shared<ASTTableOverride>();
    if (table_name)
        res->table_name = table_name->as<ASTIdentifier>()->name();
    res->is_standalone = is_standalone;
    res->set(res->storage, storage);
    if (columns)
        res->set(res->columns, columns);

    node = res;

    return true;
}

bool ParserTableOverridesDeclarationList::parseImpl(Pos & pos, ASTPtr & node, Expected & expected)
{
    ParserTableOverrideDeclaration table_override_p;
    ParserToken s_comma(TokenType::Comma);
    auto res = std::make_shared<ASTTableOverrideList>();
    auto parse_element = [&]
    {
        ASTPtr element;
        if (!table_override_p.parse(pos, element, expected))
            return false;
        auto * table_override = element->as<ASTTableOverride>();
        if (!table_override)
            return false;
        res->setTableOverride(table_override->table_name, element);
        return true;
    };

    if (!ParserList::parseUtil(pos, expected, parse_element, s_comma, true))
        return false;

    if (!res->children.empty())
        node = res;

    return true;
}

bool ParserCreateDatabaseQuery::parseImpl(Pos & pos, ASTPtr & node, Expected & expected)
{
    ParserKeyword s_create("CREATE");
    ParserKeyword s_attach("ATTACH");
    ParserKeyword s_database("DATABASE");
    ParserKeyword s_if_not_exists("IF NOT EXISTS");
    ParserStorage storage_p{ParserStorage::DATABASE_ENGINE};
    ParserIdentifier name_p(true);
    ParserTableOverridesDeclarationList table_overrides_p;

    ASTPtr database;
    ASTPtr storage;
    ASTPtr table_overrides;
    UUID uuid = UUIDHelpers::Nil;

    String cluster_str;
    bool attach = false;
    bool if_not_exists = false;

    if (!s_create.ignore(pos, expected))
    {
        if (s_attach.ignore(pos, expected))
            attach = true;
        else
            return false;
    }

    if (!s_database.ignore(pos, expected))
        return false;

    if (s_if_not_exists.ignore(pos, expected))
        if_not_exists = true;

    if (!name_p.parse(pos, database, expected))
        return false;

    if (ParserKeyword("UUID").ignore(pos, expected))
    {
        ParserStringLiteral uuid_p;
        ASTPtr ast_uuid;
        if (!uuid_p.parse(pos, ast_uuid, expected))
            return false;
        uuid = parseFromString<UUID>(ast_uuid->as<ASTLiteral>()->value.get<String>());
    }

    if (ParserKeyword{"ON"}.ignore(pos, expected))
    {
        if (!ASTQueryWithOnCluster::parse(pos, cluster_str, expected))
            return false;
    }

    storage_p.parse(pos, storage, expected);
    auto comment = parseComment(pos, expected);

    if (!table_overrides_p.parse(pos, table_overrides, expected))
        return false;

    auto query = std::make_shared<ASTCreateQuery>();
    node = query;

    query->attach = attach;
    query->if_not_exists = if_not_exists;

    query->uuid = uuid;
    query->cluster = cluster_str;
    query->database = database;

    if (database)
        query->children.push_back(database);

    query->set(query->storage, storage);
    if (comment)
        query->set(query->comment, comment);
    if (table_overrides && !table_overrides->children.empty())
        query->set(query->table_overrides, table_overrides);

    return true;
}

bool ParserCreateViewQuery::parseImpl(Pos & pos, ASTPtr & node, Expected & expected)
{
    ParserKeyword s_create("CREATE");
    ParserKeyword s_attach("ATTACH");
    ParserKeyword s_if_not_exists("IF NOT EXISTS");
    ParserCompoundIdentifier table_name_p(/*table_name_with_optional_uuid*/ true, /*allow_query_parameter*/ true);
    ParserCompoundIdentifier to_table_name_p(/*table_name_with_optional_uuid*/ true, /*allow_query_parameter*/ false);
    ParserKeyword s_as("AS");
    ParserKeyword s_view("VIEW");
    ParserKeyword s_materialized("MATERIALIZED");
    ParserKeyword s_populate("POPULATE");
    ParserKeyword s_empty("EMPTY");
    ParserKeyword s_or_replace("OR REPLACE");
    ParserToken s_dot(TokenType::Dot);
    ParserToken s_lparen(TokenType::OpeningRoundBracket);
    ParserToken s_rparen(TokenType::ClosingRoundBracket);
    ParserStorage storage_p{ParserStorage::TABLE_ENGINE};
    ParserIdentifier name_p;
    ParserTablePropertiesDeclarationList table_properties_p;
    ParserSelectWithUnionQuery select_p;
    ParserNameList names_p;
    ParserSQLSecurity sql_security_p;

    ASTPtr table;
    ASTPtr to_table;
    ASTPtr to_inner_uuid;
    ASTPtr columns_list;
    ASTPtr storage;
    ASTPtr as_database;
    ASTPtr as_table;
    ASTPtr select;
<<<<<<< HEAD
    ASTPtr sql_security;
=======
    ASTPtr refresh_strategy;
>>>>>>> 47ada944

    String cluster_str;
    bool attach = false;
    bool if_not_exists = false;
    bool is_ordinary_view = false;
    bool is_materialized_view = false;
    bool is_populate = false;
    bool is_create_empty = false;
    bool replace_view = false;

    if (!s_create.ignore(pos, expected))
    {
        if (s_attach.ignore(pos, expected))
            attach = true;
        else
            return false;
    }

    /// VIEW or MATERIALIZED VIEW
    if (s_or_replace.ignore(pos, expected))
    {
        replace_view = true;
    }

    sql_security_p.parse(pos, sql_security, expected);

    if (!replace_view && s_materialized.ignore(pos, expected))
    {
        is_materialized_view = true;
    }
    else
        is_ordinary_view = true;

    if (!s_view.ignore(pos, expected))
        return false;

    if (!replace_view && s_if_not_exists.ignore(pos, expected))
        if_not_exists = true;

    if (!table_name_p.parse(pos, table, expected))
        return false;

    if (ParserKeyword{"ON"}.ignore(pos, expected))
    {
        if (!ASTQueryWithOnCluster::parse(pos, cluster_str, expected))
            return false;
    }

    if (ParserKeyword{"REFRESH"}.ignore(pos, expected))
    {
        // REFRESH only with materialized views
        if (!is_materialized_view)
            return false;
        if (!ParserRefreshStrategy{}.parse(pos, refresh_strategy, expected))
            return false;
    }

    if (is_materialized_view && ParserKeyword{"TO INNER UUID"}.ignore(pos, expected))
    {
        ParserStringLiteral literal_p;
        if (!literal_p.parse(pos, to_inner_uuid, expected))
            return false;
    }
    else if (is_materialized_view && ParserKeyword{"TO"}.ignore(pos, expected))
    {
        // TO [db.]table
        if (!table_name_p.parse(pos, to_table, expected))
            return false;
    }

    /// Optional - a list of columns can be specified. It must fully comply with SELECT.
    if (s_lparen.ignore(pos, expected))
    {
        if (!table_properties_p.parse(pos, columns_list, expected))
            return false;

        if (!s_rparen.ignore(pos, expected))
            return false;
    }

    if (is_materialized_view)
    {
        if (!to_table)
        {
            /// Internal ENGINE for MATERIALIZED VIEW must be specified.
            /// Actually check it in Interpreter as default_table_engine can be set
            storage_p.parse(pos, storage, expected);

            if (s_populate.ignore(pos, expected))
                is_populate = true;
            else if (s_empty.ignore(pos, expected))
                is_create_empty = true;

            if (ParserKeyword{"TO"}.ignore(pos, expected))
                throw Exception(
                    ErrorCodes::SYNTAX_ERROR, "When creating a materialized view you can't declare both 'ENGINE' and 'TO [db].[table]'");
        }
        else
        {
            if (storage_p.ignore(pos, expected))
                throw Exception(
                    ErrorCodes::SYNTAX_ERROR, "When creating a materialized view you can't declare both 'TO [db].[table]' and 'ENGINE'");

            if (s_populate.ignore(pos, expected))
                throw Exception(
                    ErrorCodes::SYNTAX_ERROR, "When creating a materialized view you can't declare both 'TO [db].[table]' and 'POPULATE'");

            if (s_empty.ignore(pos, expected))
            {
                if (!refresh_strategy)
                    throw Exception(
                        ErrorCodes::SYNTAX_ERROR, "When creating a materialized view you can't declare both 'TO [db].[table]' and 'EMPTY'");

                is_create_empty = true;
            }
        }
    }

    if (!sql_security && !sql_security_p.parse(pos, sql_security, expected))
        sql_security = std::make_shared<ASTSQLSecurity>();

    /// AS SELECT ...
    if (!s_as.ignore(pos, expected))
        return false;

    if (!select_p.parse(pos, select, expected))
        return false;

    auto comment = parseComment(pos, expected);

    auto query = std::make_shared<ASTCreateQuery>();
    node = query;

    query->attach = attach;
    query->if_not_exists = if_not_exists;
    query->is_ordinary_view = is_ordinary_view;
    query->is_materialized_view = is_materialized_view;
    query->is_populate = is_populate;
    query->is_create_empty = is_create_empty;
    query->replace_view = replace_view;

    auto * table_id = table->as<ASTTableIdentifier>();
    query->database = table_id->getDatabase();
    query->table = table_id->getTable();
    query->uuid = table_id->uuid;
    query->cluster = cluster_str;

    if (query->database)
        query->children.push_back(query->database);
    if (query->table)
        query->children.push_back(query->table);

    if (to_table)
        query->to_table_id = to_table->as<ASTTableIdentifier>()->getTableId();
    if (to_inner_uuid)
        query->to_inner_uuid = parseFromString<UUID>(to_inner_uuid->as<ASTLiteral>()->value.get<String>());

    query->set(query->columns_list, columns_list);
    query->set(query->storage, storage);
    if (refresh_strategy)
        query->set(query->refresh_strategy, refresh_strategy);
    if (comment)
        query->set(query->comment, comment);
    query->sql_security = typeid_cast<std::shared_ptr<ASTSQLSecurity>>(sql_security);

    tryGetIdentifierNameInto(as_database, query->as_database);
    tryGetIdentifierNameInto(as_table, query->as_table);
    query->set(query->select, select);

    return true;
}

bool ParserCreateNamedCollectionQuery::parseImpl(Pos & pos, ASTPtr & node, Expected & expected)
{
    ParserKeyword s_create("CREATE");
    ParserKeyword s_named_collection("NAMED COLLECTION");
    ParserKeyword s_if_not_exists("IF NOT EXISTS");
    ParserKeyword s_on("ON");
    ParserKeyword s_as("AS");
    ParserKeyword s_not_overridable("NOT OVERRIDABLE");
    ParserKeyword s_overridable("OVERRIDABLE");
    ParserIdentifier name_p;
    ParserToken s_comma(TokenType::Comma);

    String cluster_str;
    bool if_not_exists = false;

    ASTPtr collection_name;

    if (!s_create.ignore(pos, expected))
        return false;

    if (!s_named_collection.ignore(pos, expected))
        return false;

    if (s_if_not_exists.ignore(pos, expected))
        if_not_exists = true;

    if (!name_p.parse(pos, collection_name, expected))
        return false;

    if (s_on.ignore(pos, expected))
    {
        if (!ASTQueryWithOnCluster::parse(pos, cluster_str, expected))
            return false;
    }

    if (!s_as.ignore(pos, expected))
        return false;

    SettingsChanges changes;
    std::unordered_map<String, bool> overridability;

    while (true)
    {
        if (!changes.empty() && !s_comma.ignore(pos))
            break;

        changes.push_back(SettingChange{});

        if (!ParserSetQuery::parseNameValuePair(changes.back(), pos, expected))
            return false;
        if (s_not_overridable.ignore(pos, expected))
            overridability.emplace(changes.back().name, false);
        else if (s_overridable.ignore(pos, expected))
            overridability.emplace(changes.back().name, true);
    }

    auto query = std::make_shared<ASTCreateNamedCollectionQuery>();

    tryGetIdentifierNameInto(collection_name, query->collection_name);
    query->if_not_exists = if_not_exists;
    query->changes = changes;
    query->cluster = std::move(cluster_str);
    query->overridability = overridability;

    node = query;
    return true;
}

bool ParserCreateDictionaryQuery::parseImpl(IParser::Pos & pos, ASTPtr & node, Expected & expected)
{
    ParserKeyword s_create("CREATE");
    ParserKeyword s_attach("ATTACH");
    ParserKeyword s_replace("REPLACE");
    ParserKeyword s_or_replace("OR REPLACE");
    ParserKeyword s_dictionary("DICTIONARY");
    ParserKeyword s_if_not_exists("IF NOT EXISTS");
    ParserKeyword s_on("ON");
    ParserCompoundIdentifier dict_name_p(/*table_name_with_optional_uuid*/ true, /*allow_query_parameter*/ true);
    ParserToken s_left_paren(TokenType::OpeningRoundBracket);
    ParserToken s_right_paren(TokenType::ClosingRoundBracket);
    ParserToken s_dot(TokenType::Dot);
    ParserDictionaryAttributeDeclarationList attributes_p;
    ParserDictionary dictionary_p;

    bool if_not_exists = false;
    bool replace = false;
    bool or_replace = false;

    ASTPtr name;
    ASTPtr attributes;
    ASTPtr dictionary;
    String cluster_str;

    bool attach = false;

    if (s_create.ignore(pos, expected))
    {
        if (s_or_replace.ignore(pos, expected))
        {
            replace = true;
            or_replace = true;
        }
    }
    else if (s_attach.ignore(pos, expected))
        attach = true;
    else if (s_replace.ignore(pos, expected))
        replace = true;
    else
        return false;

    if (!s_dictionary.ignore(pos, expected))
        return false;

    if (s_if_not_exists.ignore(pos, expected))
        if_not_exists = true;

    if (!dict_name_p.parse(pos, name, expected))
        return false;

    if (s_on.ignore(pos, expected))
    {
        if (!ASTQueryWithOnCluster::parse(pos, cluster_str, expected))
            return false;
    }

    if (!attach)
    {
        if (!s_left_paren.ignore(pos, expected))
            return false;

        if (!attributes_p.parse(pos, attributes, expected))
            return false;

        if (!s_right_paren.ignore(pos, expected))
            return false;

        if (!dictionary_p.parse(pos, dictionary, expected))
            return false;
    }

    auto comment = parseComment(pos, expected);

    auto query = std::make_shared<ASTCreateQuery>();
    node = query;
    query->is_dictionary = true;
    query->attach = attach;
    query->create_or_replace = or_replace;
    query->replace_table = replace;

    auto * dict_id = name->as<ASTTableIdentifier>();
    query->database = dict_id->getDatabase();
    query->table = dict_id->getTable();
    query->uuid = dict_id->uuid;

    if (query->database)
        query->children.push_back(query->database);
    if (query->table)
        query->children.push_back(query->table);

    query->if_not_exists = if_not_exists;
    query->set(query->dictionary_attributes_list, attributes);
    query->set(query->dictionary, dictionary);
    query->cluster = cluster_str;

    if (comment)
        query->set(query->comment, comment);

    return true;
}


bool ParserCreateQuery::parseImpl(Pos & pos, ASTPtr & node, Expected & expected)
{
    ParserCreateTableQuery table_p;
    ParserCreateDatabaseQuery database_p;
    ParserCreateViewQuery view_p;
    ParserCreateDictionaryQuery dictionary_p;
    ParserCreateLiveViewQuery live_view_p;
    ParserCreateWindowViewQuery window_view_p;

    return table_p.parse(pos, node, expected)
        || database_p.parse(pos, node, expected)
        || view_p.parse(pos, node, expected)
        || dictionary_p.parse(pos, node, expected)
        || live_view_p.parse(pos, node, expected)
        || window_view_p.parse(pos, node, expected);
}

}<|MERGE_RESOLUTION|>--- conflicted
+++ resolved
@@ -1462,11 +1462,8 @@
     ASTPtr as_database;
     ASTPtr as_table;
     ASTPtr select;
-<<<<<<< HEAD
     ASTPtr sql_security;
-=======
     ASTPtr refresh_strategy;
->>>>>>> 47ada944
 
     String cluster_str;
     bool attach = false;
