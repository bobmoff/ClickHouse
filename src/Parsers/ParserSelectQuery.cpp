#include <memory>
#include <Parsers/ASTLiteral.h>
#include <Parsers/ASTSelectQuery.h>
#include <Parsers/IParserBase.h>
#include <Parsers/CommonParsers.h>
#include <Parsers/ExpressionElementParsers.h>
#include <Parsers/ExpressionListParsers.h>
#include <Parsers/ParserSetQuery.h>
#include <Parsers/ParserSampleRatio.h>
#include <Parsers/ParserSelectQuery.h>
#include <Parsers/ParserTablesInSelectQuery.h>
#include <Parsers/ParserWithElement.h>
#include <Parsers/ASTOrderByElement.h>
#include <Parsers/ASTExpressionList.h>
#include <Parsers/ASTInterpolateElement.h>
#include <Parsers/ASTIdentifier.h>


namespace DB
{

namespace ErrorCodes
{
    extern const int FIRST_AND_NEXT_TOGETHER;
    extern const int LIMIT_BY_WITH_TIES_IS_NOT_SUPPORTED;
    extern const int ROW_AND_ROWS_TOGETHER;
    extern const int SYNTAX_ERROR;
    extern const int TOP_AND_LIMIT_TOGETHER;
    extern const int WITH_TIES_WITHOUT_ORDER_BY;
    extern const int OFFSET_FETCH_WITHOUT_ORDER_BY;
}


bool ParserSelectQuery::parseImpl(Pos & pos, ASTPtr & node, Expected & expected)
{
    auto select_query = std::make_shared<ASTSelectQuery>();
    node = select_query;

    ParserKeyword s_select(Keyword::SELECT);
    ParserKeyword s_all(Keyword::ALL);
    ParserKeyword s_distinct(Keyword::DISTINCT);
    ParserKeyword s_distinct_on(Keyword::DISTINCT_ON);
    ParserKeyword s_from(Keyword::FROM);
    ParserKeyword s_prewhere(Keyword::PREWHERE);
    ParserKeyword s_where(Keyword::WHERE);
    ParserKeyword s_group_by(Keyword::GROUP_BY);
    ParserKeyword s_with(Keyword::WITH);
    ParserKeyword s_totals(Keyword::TOTALS);
    ParserKeyword s_having(Keyword::HAVING);
    ParserKeyword s_window(Keyword::WINDOW);
    ParserKeyword s_order_by(Keyword::ORDER_BY);
    ParserKeyword s_limit(Keyword::LIMIT);
    ParserKeyword s_settings(Keyword::SETTINGS);
    ParserKeyword s_by(Keyword::BY);
    ParserKeyword s_rollup(Keyword::ROLLUP);
    ParserKeyword s_cube(Keyword::CUBE);
    ParserKeyword s_grouping_sets(Keyword::GROUPING_SETS);
    ParserKeyword s_top(Keyword::TOP);
    ParserKeyword s_with_ties(Keyword::WITH_TIES);
    ParserKeyword s_offset(Keyword::OFFSET);
    ParserKeyword s_fetch(Keyword::FETCH);
    ParserKeyword s_only(Keyword::ONLY);
    ParserKeyword s_row(Keyword::ROW);
    ParserKeyword s_rows(Keyword::ROWS);
    ParserKeyword s_first(Keyword::FIRST);
    ParserKeyword s_next(Keyword::NEXT);
    ParserKeyword s_interpolate(Keyword::INTERPOLATE);

    ParserNotEmptyExpressionList exp_list(false);
    ParserNotEmptyExpressionList exp_list_for_with_clause(false);
    ParserNotEmptyExpressionList exp_list_for_select_clause(/*allow_alias_without_as_keyword*/ true, /*allow_trailing_commas*/ true);
    ParserExpressionWithOptionalAlias exp_elem(false);
    ParserOrderByExpressionList order_list;
    ParserGroupingSetsExpressionList grouping_sets_list;
    ParserInterpolateExpressionList interpolate_list;

    ParserToken open_bracket(TokenType::OpeningRoundBracket);
    ParserToken close_bracket(TokenType::ClosingRoundBracket);

    ASTPtr with_expression_list;
    ASTPtr select_expression_list;
    ASTPtr tables;
    ASTPtr prewhere_expression;
    ASTPtr where_expression;
    ASTPtr group_expression_list;
    ASTPtr having_expression;
    ASTPtr window_list;
    ASTPtr order_expression_list;
    ASTPtr interpolate_expression_list;
    ASTPtr limit_by_length;
    ASTPtr limit_by_offset;
    ASTPtr limit_by_expression_list;
    ASTPtr distinct_on_expression_list;
    ASTPtr limit_offset;
    ASTPtr limit_length;
    ASTPtr top_length;
    ASTPtr settings;

    /// WITH expr_list
    {
        if (s_with.ignore(pos, expected))
        {
            if (!ParserList(std::make_unique<ParserWithElement>(), std::make_unique<ParserToken>(TokenType::Comma))
                     .parse(pos, with_expression_list, expected))
                return false;
            if (with_expression_list->children.empty())
                return false;
        }
    }

    /// FROM database.table or FROM table or FROM (subquery) or FROM tableFunction(...)
    if (s_from.ignore(pos, expected))
    {
        if (!ParserTablesInSelectQuery(false).parse(pos, tables, expected))
            return false;
    }

    /// SELECT [ALL/DISTINCT [ON (expr_list)]] [TOP N [WITH TIES]] expr_list
    {
        bool has_all = false;
        if (!s_select.ignore(pos, expected))
            return false;

        if (s_all.ignore(pos, expected))
            has_all = true;

        if (s_distinct_on.ignore(pos, expected))
        {
            if (open_bracket.ignore(pos, expected))
            {
                if (!exp_list.parse(pos, distinct_on_expression_list, expected))
                    return false;
                if (!close_bracket.ignore(pos, expected))
                    return false;
            }
            else
                return false;
        }
        else if (s_distinct.ignore(pos, expected))
        {
            select_query->distinct = true;
        }

        if (!has_all && s_all.ignore(pos, expected))
            has_all = true;

        if (has_all && (select_query->distinct || distinct_on_expression_list))
            return false;

        if (s_top.ignore(pos, expected))
        {
            ParserNumber num;

            if (open_bracket.ignore(pos, expected))
            {
                if (!num.parse(pos, top_length, expected))
                    return false;
                if (!close_bracket.ignore(pos, expected))
                    return false;
            }
            else
            {
                if (!num.parse(pos, top_length, expected))
                    return false;
            }

            if (s_with_ties.ignore(pos, expected))
                select_query->limit_with_ties = true;
        }

        if (!exp_list_for_select_clause.parse(pos, select_expression_list, expected))
            return false;
    }

    /// FROM database.table or FROM table or FROM (subquery) or FROM tableFunction(...)
    if (!tables && s_from.ignore(pos, expected))
    {
        if (!ParserTablesInSelectQuery().parse(pos, tables, expected))
            return false;
    }

    /// PREWHERE expr
    if (s_prewhere.ignore(pos, expected))
    {
        if (!exp_elem.parse(pos, prewhere_expression, expected))
            return false;
    }

    /// WHERE expr
    if (s_where.ignore(pos, expected))
    {
        if (!exp_elem.parse(pos, where_expression, expected))
            return false;
    }

    /// GROUP BY expr list
    if (s_group_by.ignore(pos, expected))
    {
        if (s_rollup.ignore(pos, expected))
            select_query->group_by_with_rollup = true;
        else if (s_cube.ignore(pos, expected))
            select_query->group_by_with_cube = true;
        else if (s_grouping_sets.ignore(pos, expected))
            select_query->group_by_with_grouping_sets = true;
        else if (s_all.ignore(pos, expected))
            select_query->group_by_all = true;

        if ((select_query->group_by_with_rollup || select_query->group_by_with_cube || select_query->group_by_with_grouping_sets) &&
            !open_bracket.ignore(pos, expected))
            return false;

        if (select_query->group_by_with_grouping_sets)
        {
            if (!grouping_sets_list.parse(pos, group_expression_list, expected))
                return false;
        }
        else if (!select_query->group_by_all)
        {
            if (!exp_list.parse(pos, group_expression_list, expected))
                return false;
        }


        if ((select_query->group_by_with_rollup || select_query->group_by_with_cube || select_query->group_by_with_grouping_sets) &&
            !close_bracket.ignore(pos, expected))
            return false;
    }

    /// WITH ROLLUP, CUBE, GROUPING SETS or TOTALS
    if (s_with.ignore(pos, expected))
    {
        if (s_rollup.ignore(pos, expected))
            select_query->group_by_with_rollup = true;
        else if (s_cube.ignore(pos, expected))
            select_query->group_by_with_cube = true;
        else if (s_totals.ignore(pos, expected))
            select_query->group_by_with_totals = true;
        else
            return false;
    }

    /// WITH TOTALS
    if (s_with.ignore(pos, expected))
    {
        if (select_query->group_by_with_totals || !s_totals.ignore(pos, expected))
            return false;

        select_query->group_by_with_totals = true;
    }

    /// HAVING expr
    if (s_having.ignore(pos, expected))
    {
        if (!exp_elem.parse(pos, having_expression, expected))
            return false;
    }

    /// WINDOW clause
    if (s_window.ignore(pos, expected))
    {
        ParserWindowList window_list_parser;
        if (!window_list_parser.parse(pos, window_list, expected))
        {
            return false;
        }
    }

    /// ORDER BY expr ASC|DESC COLLATE 'locale' list
    if (s_order_by.ignore(pos, expected))
    {
        if (!order_list.parse(pos, order_expression_list, expected))
            return false;

        /// if any WITH FILL parse possible INTERPOLATE list
        if (std::any_of(order_expression_list->children.begin(), order_expression_list->children.end(),
                [](auto & child) { return child->template as<ASTOrderByElement>()->with_fill; }))
        {
            if (s_interpolate.ignore(pos, expected))
            {
                if (open_bracket.ignore(pos, expected))
                {
                    if (!interpolate_list.parse(pos, interpolate_expression_list, expected))
                        return false;
                    if (!close_bracket.ignore(pos, expected))
                        return false;
                } else
                    interpolate_expression_list = std::make_shared<ASTExpressionList>();
            }
        }
    }

    /// This is needed for TOP expression, because it can also use WITH TIES.
    bool limit_with_ties_occured = false;

    bool has_offset_clause = false;
    bool offset_clause_has_sql_standard_row_or_rows = false; /// OFFSET offset_row_count {ROW | ROWS}

    /// LIMIT length | LIMIT offset, length | LIMIT count BY expr-list | LIMIT offset, length BY expr-list
    if (s_limit.ignore(pos, expected))
    {
        ParserToken s_comma(TokenType::Comma);

        if (!exp_elem.parse(pos, limit_length, expected))
            return false;

        if (s_comma.ignore(pos, expected))
        {
            limit_offset = limit_length;
            if (!exp_elem.parse(pos, limit_length, expected))
                return false;

            if (s_with_ties.ignore(pos, expected))
            {
                limit_with_ties_occured = true;
                select_query->limit_with_ties = true;
            }
        }
        else if (s_offset.ignore(pos, expected))
        {
            if (!exp_elem.parse(pos, limit_offset, expected))
                return false;

            has_offset_clause = true;
        }
        else if (s_with_ties.ignore(pos, expected))
        {
            limit_with_ties_occured = true;
            select_query->limit_with_ties = true;
        }

        if (limit_with_ties_occured && distinct_on_expression_list)
            throw Exception(ErrorCodes::LIMIT_BY_WITH_TIES_IS_NOT_SUPPORTED, "Can not use WITH TIES alongside LIMIT BY/DISTINCT ON");

        if (s_by.ignore(pos, expected))
        {
            /// WITH TIES was used alongside LIMIT BY
            /// But there are other kind of queries like LIMIT n BY smth LIMIT m WITH TIES which are allowed.
            /// So we have to ignore WITH TIES exactly in LIMIT BY state.
            if (limit_with_ties_occured)
                throw Exception(ErrorCodes::LIMIT_BY_WITH_TIES_IS_NOT_SUPPORTED, "Can not use WITH TIES alongside LIMIT BY/DISTINCT ON");

            if (distinct_on_expression_list)
                throw Exception(ErrorCodes::SYNTAX_ERROR, "Can not use DISTINCT ON alongside LIMIT BY");

            limit_by_length = limit_length;
            limit_by_offset = limit_offset;
            limit_length = nullptr;
            limit_offset = nullptr;

            if (!exp_list.parse(pos, limit_by_expression_list, expected))
                return false;
        }

        if (top_length && limit_length)
            throw Exception(ErrorCodes::TOP_AND_LIMIT_TOGETHER, "Can not use TOP and LIMIT together");
    }
    else if (s_offset.ignore(pos, expected))
    {
        /// OFFSET without LIMIT

        has_offset_clause = true;

        if (!exp_elem.parse(pos, limit_offset, expected))
            return false;

        /// SQL standard OFFSET N ROW[S] ...

        if (s_row.ignore(pos, expected))
            offset_clause_has_sql_standard_row_or_rows = true;

        if (s_rows.ignore(pos, expected))
        {
            if (offset_clause_has_sql_standard_row_or_rows)
                throw Exception(ErrorCodes::ROW_AND_ROWS_TOGETHER, "Can not use ROW and ROWS together");

            offset_clause_has_sql_standard_row_or_rows = true;
        }
    }

<<<<<<< HEAD
        if (offset_with_fetch_maybe && s_fetch.ignore(pos, expected))
        {
            /// OFFSET FETCH clause must exists with Keyword::ORDER BY
            if (!order_expression_list)
                throw Exception(ErrorCodes::OFFSET_FETCH_WITHOUT_ORDER_BY, "Can not use OFFSET FETCH clause without ORDER BY");
=======
    /// SQL standard FETCH (either following SQL standard OFFSET or following ORDER BY)
    if ((!has_offset_clause || offset_clause_has_sql_standard_row_or_rows)
        && s_fetch.ignore(pos, expected))
    {
        /// FETCH clause must exist with "ORDER BY"
        if (!order_expression_list)
            throw Exception(ErrorCodes::OFFSET_FETCH_WITHOUT_ORDER_BY, "Can not use OFFSET FETCH clause without ORDER BY");
>>>>>>> 698ceee1

        if (s_first.ignore(pos, expected))
        {
            if (s_next.ignore(pos, expected))
                throw Exception(ErrorCodes::FIRST_AND_NEXT_TOGETHER, "Can not use FIRST and NEXT together");
        }
        else if (!s_next.ignore(pos, expected))
            return false;

        if (!exp_elem.parse(pos, limit_length, expected))
            return false;

        if (s_row.ignore(pos, expected))
        {
            if (s_rows.ignore(pos, expected))
                throw Exception(ErrorCodes::ROW_AND_ROWS_TOGETHER, "Can not use ROW and ROWS together");
        }
        else if (!s_rows.ignore(pos, expected))
            return false;

        if (s_with_ties.ignore(pos, expected))
        {
            select_query->limit_with_ties = true;
        }
        else if (s_only.ignore(pos, expected))
        {
            select_query->limit_with_ties = false;
        }
        else
        {
            return false;
        }
    }

    if (distinct_on_expression_list)
    {
        /// DISTINCT ON and LIMIT BY are mutually exclusive, checked before
        assert (limit_by_expression_list == nullptr);

        /// Transform `DISTINCT ON expr` to `LIMIT 1 BY expr`
        limit_by_expression_list = distinct_on_expression_list;
        limit_by_length = std::make_shared<ASTLiteral>(Field{static_cast<UInt8>(1)});
        distinct_on_expression_list = nullptr;
    }

    /// Because TOP n in totally equals LIMIT n
    if (top_length)
        limit_length = top_length;

    /// LIMIT length [WITH TIES] | LIMIT offset, length [WITH TIES]
    if (s_limit.ignore(pos, expected))
    {
        if (!limit_by_length || limit_length)
            return false;

        ParserToken s_comma(TokenType::Comma);

        if (!exp_elem.parse(pos, limit_length, expected))
            return false;

        if (s_comma.ignore(pos, expected))
        {
            limit_offset = limit_length;
            if (!exp_elem.parse(pos, limit_length, expected))
                return false;
        }
        else if (s_offset.ignore(pos, expected))
        {
            if (!exp_elem.parse(pos, limit_offset, expected))
                return false;
        }

        if (s_with_ties.ignore(pos, expected))
            select_query->limit_with_ties = true;
    }

    /// WITH TIES was used without ORDER BY
    if (!order_expression_list && select_query->limit_with_ties)
        throw Exception(ErrorCodes::WITH_TIES_WITHOUT_ORDER_BY, "Can not use WITH TIES without ORDER BY");

    /// SETTINGS key1 = value1, key2 = value2, ...
    if (s_settings.ignore(pos, expected))
    {
        ParserSetQuery parser_settings(true);

        if (!parser_settings.parse(pos, settings, expected))
            return false;
    }

    select_query->setExpression(ASTSelectQuery::Expression::WITH, std::move(with_expression_list));
    select_query->setExpression(ASTSelectQuery::Expression::SELECT, std::move(select_expression_list));
    select_query->setExpression(ASTSelectQuery::Expression::TABLES, std::move(tables));
    select_query->setExpression(ASTSelectQuery::Expression::PREWHERE, std::move(prewhere_expression));
    select_query->setExpression(ASTSelectQuery::Expression::WHERE, std::move(where_expression));
    select_query->setExpression(ASTSelectQuery::Expression::GROUP_BY, std::move(group_expression_list));
    select_query->setExpression(ASTSelectQuery::Expression::HAVING, std::move(having_expression));
    select_query->setExpression(ASTSelectQuery::Expression::WINDOW, std::move(window_list));
    select_query->setExpression(ASTSelectQuery::Expression::ORDER_BY, std::move(order_expression_list));
    select_query->setExpression(ASTSelectQuery::Expression::LIMIT_BY_OFFSET, std::move(limit_by_offset));
    select_query->setExpression(ASTSelectQuery::Expression::LIMIT_BY_LENGTH, std::move(limit_by_length));
    select_query->setExpression(ASTSelectQuery::Expression::LIMIT_BY, std::move(limit_by_expression_list));
    select_query->setExpression(ASTSelectQuery::Expression::LIMIT_OFFSET, std::move(limit_offset));
    select_query->setExpression(ASTSelectQuery::Expression::LIMIT_LENGTH, std::move(limit_length));
    select_query->setExpression(ASTSelectQuery::Expression::SETTINGS, std::move(settings));
    select_query->setExpression(ASTSelectQuery::Expression::INTERPOLATE, std::move(interpolate_expression_list));
    return true;
}

}<|MERGE_RESOLUTION|>--- conflicted
+++ resolved
@@ -377,13 +377,6 @@
         }
     }
 
-<<<<<<< HEAD
-        if (offset_with_fetch_maybe && s_fetch.ignore(pos, expected))
-        {
-            /// OFFSET FETCH clause must exists with Keyword::ORDER BY
-            if (!order_expression_list)
-                throw Exception(ErrorCodes::OFFSET_FETCH_WITHOUT_ORDER_BY, "Can not use OFFSET FETCH clause without ORDER BY");
-=======
     /// SQL standard FETCH (either following SQL standard OFFSET or following ORDER BY)
     if ((!has_offset_clause || offset_clause_has_sql_standard_row_or_rows)
         && s_fetch.ignore(pos, expected))
@@ -391,7 +384,6 @@
         /// FETCH clause must exist with "ORDER BY"
         if (!order_expression_list)
             throw Exception(ErrorCodes::OFFSET_FETCH_WITHOUT_ORDER_BY, "Can not use OFFSET FETCH clause without ORDER BY");
->>>>>>> 698ceee1
 
         if (s_first.ignore(pos, expected))
         {
