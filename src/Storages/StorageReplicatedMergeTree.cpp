--- conflicted
+++ resolved
@@ -8165,11 +8165,7 @@
         writeString(table_shared_id, buffer);
         buffer.write("\n", 1);
 
-<<<<<<< HEAD
-        metadata_storage->writeMetadataToFile(file_path, tx, buffer.str());
-=======
         tx->writeStringToFile(file_path, buffer.str());
->>>>>>> 8aea4a69
         tx->commit();
     }
 
@@ -8180,11 +8176,7 @@
 
         if (!metadata_storage->exists(file_path))
             return false;
-<<<<<<< HEAD
-        auto metadata_str = metadata_storage->readMetadataFileToString(file_path);
-=======
         auto metadata_str = metadata_storage->readFileToString(file_path);
->>>>>>> 8aea4a69
         ReadBufferFromString buffer(metadata_str);
         readIntText(version, buffer);
         if (version != 1)
@@ -8213,11 +8205,7 @@
         if (metadata_storage->exists(fname))
         {
             auto tx = metadata_storage->createTransaction();
-<<<<<<< HEAD
-            metadata_storage->unlinkFile(fname, tx);
-=======
             tx->unlinkFile(fname);
->>>>>>> 8aea4a69
             tx->commit();
         }
     }
