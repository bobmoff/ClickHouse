--- conflicted
+++ resolved
@@ -12,9 +12,9 @@
     const CompressionCodecPtr & default_codec_,
     const MergeTreeWriterSettings & settings_,
     const MergeTreeIndexGranularity & index_granularity_)
-<<<<<<< HEAD
-    : IMergeTreeDataPartWriter(
-        data_part_, columns_list_, metadata_snapshot_, indices_to_recalc_, marks_file_extension_, default_codec_, settings_, index_granularity_)
+    : MergeTreeDataPartWriterOnDisk(data_part_, columns_list_, metadata_snapshot_,
+        indices_to_recalc_, marks_file_extension_,
+        default_codec_, settings_, index_granularity_)
     , plain_file(data_part->volume->getDisk()->writeFile(
             part_path + MergeTreeDataPartCompact::DATA_FILE_NAME_WITH_EXTENSION,
             settings.max_compress_block_size, 
@@ -27,11 +27,6 @@
         4096,
         WriteMode::Rewrite))
     , marks(*marks_file)
-=======
-    : MergeTreeDataPartWriterOnDisk(data_part_, columns_list_, metadata_snapshot_,
-        indices_to_recalc_, marks_file_extension_,
-        default_codec_, settings_, index_granularity_)
->>>>>>> 8095a4e2
 {
     const auto & storage_columns = metadata_snapshot->getColumns();
     for (const auto & column : columns_list)
