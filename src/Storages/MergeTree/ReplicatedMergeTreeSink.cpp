#include <Storages/StorageReplicatedMergeTree.h>
#include <Storages/MergeTree/ReplicatedMergeTreeQuorumEntry.h>
#include <Storages/MergeTree/ReplicatedMergeTreeSink.h>
#include <Storages/MergeTree/InsertBlockInfo.h>
#include <Interpreters/PartLog.h>
#include "Common/Exception.h"
#include <Common/FailPoint.h>
#include <Common/ProfileEventsScope.h>
#include <Common/SipHash.h>
#include <Common/ZooKeeper/KeeperException.h>
#include <Common/ThreadFuzzer.h>
#include <Storages/MergeTree/MergeAlgorithm.h>
#include <Storages/MergeTree/MergeTreeDataWriter.h>
#include <Storages/MergeTree/AsyncBlockIDsCache.h>
#include <DataTypes/ObjectUtils.h>
#include <Core/Block.h>
#include <IO/Operators.h>
#include <fmt/core.h>

namespace ProfileEvents
{
    extern const Event DuplicatedInsertedBlocks;
}

namespace DB
{

namespace FailPoints
{
    extern const char replicated_merge_tree_commit_zk_fail_after_op[];
    extern const char replicated_merge_tree_insert_quorum_fail_0[];
    extern const char replicated_merge_tree_commit_zk_fail_when_recovering_from_hw_fault[];
}

namespace ErrorCodes
{
    extern const int TOO_FEW_LIVE_REPLICAS;
    extern const int UNSATISFIED_QUORUM_FOR_PREVIOUS_WRITE;
    extern const int UNEXPECTED_ZOOKEEPER_ERROR;
    extern const int READONLY;
    extern const int UNKNOWN_STATUS_OF_INSERT;
    extern const int INSERT_WAS_DEDUPLICATED;
    extern const int DUPLICATE_DATA_PART;
    extern const int PART_IS_TEMPORARILY_LOCKED;
    extern const int LOGICAL_ERROR;
    extern const int TABLE_IS_READ_ONLY;
    extern const int QUERY_WAS_CANCELLED;
}

template<bool async_insert>
struct ReplicatedMergeTreeSinkImpl<async_insert>::DelayedChunk
{
    using BlockInfo = std::conditional_t<async_insert, AsyncInsertBlockInfo, SyncInsertBlockInfo>;
    struct Partition : public BlockInfo
    {
        MergeTreeDataWriter::TemporaryPart temp_part;
        UInt64 elapsed_ns;
        ProfileEvents::Counters part_counters;

        Partition() = default;
        Partition(Poco::Logger * log_,
                  MergeTreeDataWriter::TemporaryPart && temp_part_,
                  UInt64 elapsed_ns_,
                  BlockIDsType && block_id_,
                  BlockWithPartition && block_,
                  std::optional<BlockWithPartition> && unmerged_block_with_partition_,
                  ProfileEvents::Counters && part_counters_)
            : BlockInfo(log_, std::move(block_id_), std::move(block_), std::move(unmerged_block_with_partition_)),
              temp_part(std::move(temp_part_)),
              elapsed_ns(elapsed_ns_),
              part_counters(std::move(part_counters_))
        {}
    };

    DelayedChunk() = default;
    explicit DelayedChunk(size_t replicas_num_) : replicas_num(replicas_num_) {}

    size_t replicas_num = 0;

    std::vector<Partition> partitions;
};

std::vector<Int64> testSelfDeduplicate(std::vector<Int64> data, std::vector<size_t> offsets, std::vector<String> hashes)
{
    MutableColumnPtr column = DataTypeInt64().createColumn();
    for (auto datum : data)
    {
        column->insert(datum);
    }
    Block block({ColumnWithTypeAndName(std::move(column), DataTypePtr(new DataTypeInt64()), "a")});
    std::vector<String> tokens(offsets.size());
    BlockWithPartition block1(std::move(block), Row(), std::move(offsets), std::move(tokens));
    ProfileEvents::Counters profile_counters;
    ReplicatedMergeTreeSinkImpl<true>::DelayedChunk::Partition part(
        &Poco::Logger::get("testSelfDeduplicate"), MergeTreeDataWriter::TemporaryPart(), 0, std::move(hashes), std::move(block1), std::nullopt, std::move(profile_counters));

    part.filterSelfDuplicate();

    ColumnPtr col = part.block_with_partition.block.getColumns()[0];
    std::vector<Int64> result;
    for (size_t i = 0; i < col->size(); i++)
    {
        result.push_back(col->getInt(i));
    }
    return result;
}

namespace
{
    /// Convert block id vector to string. Output at most 50 ids.
    template<typename T>
    inline String toString(const std::vector<T> & vec)
    {
        size_t size = vec.size();
        if (size > 50) size = 50;
        return fmt::format("({})", fmt::join(vec.begin(), vec.begin() + size, ","));
    }
}

template<bool async_insert>
ReplicatedMergeTreeSinkImpl<async_insert>::ReplicatedMergeTreeSinkImpl(
    StorageReplicatedMergeTree & storage_,
    const StorageMetadataPtr & metadata_snapshot_,
    size_t quorum_size,
    size_t quorum_timeout_ms_,
    size_t max_parts_per_block_,
    bool quorum_parallel_,
    bool deduplicate_,
    bool majority_quorum,
    ContextPtr context_,
    bool is_attach_)
    : SinkToStorage(metadata_snapshot_->getSampleBlock())
    , storage(storage_)
    , metadata_snapshot(metadata_snapshot_)
    , required_quorum_size(majority_quorum ? std::nullopt : std::make_optional<size_t>(quorum_size))
    , quorum_timeout_ms(quorum_timeout_ms_)
    , max_parts_per_block(max_parts_per_block_)
    , is_attach(is_attach_)
    , quorum_parallel(quorum_parallel_)
    , deduplicate(deduplicate_)
    , log(&Poco::Logger::get(storage.getLogName() + " (Replicated OutputStream)"))
    , context(context_)
    , storage_snapshot(storage.getStorageSnapshotWithoutData(metadata_snapshot, context_))
{
    /// The quorum value `1` has the same meaning as if it is disabled.
    if (required_quorum_size == 1)
        required_quorum_size = 0;
}

template<bool async_insert>
ReplicatedMergeTreeSinkImpl<async_insert>::~ReplicatedMergeTreeSinkImpl() = default;

template<bool async_insert>
size_t ReplicatedMergeTreeSinkImpl<async_insert>::checkQuorumPrecondition(const ZooKeeperWithFaultInjectionPtr & zookeeper)
{
    if (!isQuorumEnabled())
        return 0;

    size_t replicas_number = 0;

    const auto & settings = context->getSettingsRef();
    ZooKeeperRetriesControl quorum_retries_ctl(
        "checkQuorumPrecondition",
        log,
        {settings.insert_keeper_max_retries, settings.insert_keeper_retry_initial_backoff_ms, settings.insert_keeper_retry_max_backoff_ms},
        context->getProcessListElement());
    quorum_retries_ctl.retryLoop(
        [&]()
        {
            zookeeper->setKeeper(storage.getZooKeeper());

            /// Stop retries if in shutdown, note that we need to check
            /// shutdown_prepared_called, not shutdown_called, since the table
            /// will be marked as readonly after calling
            /// StorageReplicatedMergeTree::flushAndPrepareForShutdown(), and
            /// the final shutdown() can not be called if you have Buffer table
            /// that writes to this replicated table, until all the retries
            /// will be made.
            if (storage.is_readonly && storage.shutdown_prepared_called)
                throw Exception(ErrorCodes::TABLE_IS_READ_ONLY, "Table is in readonly mode due to shutdown: replica_path={}", storage.replica_path);

            quorum_info.status_path = storage.zookeeper_path + "/quorum/status";

            Strings replicas = zookeeper->getChildren(fs::path(storage.zookeeper_path) / "replicas");

            Strings exists_paths;
            exists_paths.reserve(replicas.size());
            for (const auto & replica : replicas)
                if (replica != storage.replica_name)
                    exists_paths.emplace_back(fs::path(storage.zookeeper_path) / "replicas" / replica / "is_active");

            auto exists_result = zookeeper->exists(exists_paths);
            auto get_results = zookeeper->get(Strings{storage.replica_path + "/is_active", storage.replica_path + "/host"});

            Coordination::Error keeper_error = Coordination::Error::ZOK;
            size_t active_replicas = 1; /// Assume current replica is active (will check below)
            for (size_t i = 0; i < exists_paths.size(); ++i)
            {
                auto error = exists_result[i].error;
                if (error == Coordination::Error::ZOK)
                    ++active_replicas;
                else if (Coordination::isHardwareError(error))
                    keeper_error = error;
            }

            replicas_number = replicas.size();
            size_t quorum_size = getQuorumSize(replicas_number);

            if (active_replicas < quorum_size)
            {
                if (Coordination::isHardwareError(keeper_error))
                    throw Coordination::Exception::fromMessage(keeper_error, "Failed to check number of alive replicas");

                throw Exception(
                    ErrorCodes::TOO_FEW_LIVE_REPLICAS,
                    "Number of alive replicas ({}) is less than requested quorum ({}/{}).",
                    active_replicas,
                    quorum_size,
                    replicas_number);
            }

            /** Is there a quorum for the last part for which a quorum is needed?
                * Write of all the parts with the included quorum is linearly ordered.
                * This means that at any time there can be only one part,
                *  for which you need, but not yet reach the quorum.
                * Information about this part will be located in `/quorum/status` node.
                * If the quorum is reached, then the node is deleted.
                */

            String quorum_status;
            if (!quorum_parallel && zookeeper->tryGet(quorum_info.status_path, quorum_status))
                throw Exception(
                    ErrorCodes::UNSATISFIED_QUORUM_FOR_PREVIOUS_WRITE,
                    "Quorum for previous write has not been satisfied yet. Status: {}",
                    quorum_status);

            /// Both checks are implicitly made also later (otherwise there would be a race condition).

            auto is_active = get_results[0];
            auto host = get_results[1];

            if (is_active.error == Coordination::Error::ZNONODE || host.error == Coordination::Error::ZNONODE)
                throw Exception(ErrorCodes::READONLY, "Replica is not active right now");

            quorum_info.is_active_node_version = is_active.stat.version;
            quorum_info.host_node_version = host.stat.version;
        });

    return replicas_number;
}

template<bool async_insert>
void ReplicatedMergeTreeSinkImpl<async_insert>::consume(Chunk chunk)
{
    if (num_blocks_processed > 0)
        storage.delayInsertOrThrowIfNeeded(&storage.partial_shutdown_event, context, false);

    auto block = getHeader().cloneWithColumns(chunk.detachColumns());

    const auto & settings = context->getSettingsRef();

    ZooKeeperWithFaultInjectionPtr zookeeper = ZooKeeperWithFaultInjection::createInstance(
        settings.insert_keeper_fault_injection_probability,
        settings.insert_keeper_fault_injection_seed,
        storage.getZooKeeper(),
        "ReplicatedMergeTreeSink::consume",
        log);

    /** If write is with quorum, then we check that the required number of replicas is now live,
      *  and also that for all previous parts for which quorum is required, this quorum is reached.
      * And also check that during the insertion, the replica was not reinitialized or disabled (by the value of `is_active` node).
      * TODO Too complex logic, you can do better.
      */
    size_t replicas_num = checkQuorumPrecondition(zookeeper);

    if (!storage_snapshot->object_columns.empty())
        convertDynamicColumnsToTuples(block, storage_snapshot);


    AsyncInsertInfoPtr async_insert_info;

    if constexpr (async_insert)
    {
        const auto & chunk_info = chunk.getChunkInfo();
        if (const auto * async_insert_info_ptr = typeid_cast<const AsyncInsertInfo *>(chunk_info.get()))
            async_insert_info = std::make_shared<AsyncInsertInfo>(async_insert_info_ptr->offsets, async_insert_info_ptr->tokens);
        else
            throw Exception(ErrorCodes::LOGICAL_ERROR, "No chunk info for async inserts");
    }

    auto part_blocks = storage.writer.splitBlockIntoParts(block, max_parts_per_block, metadata_snapshot, context, async_insert_info);

    using DelayedPartition = typename ReplicatedMergeTreeSinkImpl<async_insert>::DelayedChunk::Partition;
    using DelayedPartitions = std::vector<DelayedPartition>;
    DelayedPartitions partitions;

    size_t streams = 0;
    bool support_parallel_write = false;

    for (auto & current_block : part_blocks)
    {
        Stopwatch watch;

        ProfileEvents::Counters part_counters;
        auto profile_events_scope = std::make_unique<ProfileEventsScope>(&part_counters);

        /// Some merging algorithms can mofidy the block which loses the information about the async insert offsets
        /// when preprocessing or filtering data for async inserts deduplication we want to use the initial, unmerged block
        std::optional<BlockWithPartition> unmerged_block;

        if constexpr (async_insert)
        {
            /// we copy everything but offsets which we move because they are only used by async insert
            if (settings.optimize_on_insert && storage.writer.getMergingMode() != MergeTreeData::MergingParams::Mode::Ordinary)
                unmerged_block.emplace(Block(current_block.block), Row(current_block.partition), std::move(current_block.offsets), std::move(current_block.tokens));
        }

        /// Write part to the filesystem under temporary name. Calculate a checksum.
        auto temp_part = storage.writer.writeTempPart(current_block, metadata_snapshot, context);

        /// If optimize_on_insert setting is true, current_block could become empty after merge
        /// and we didn't create part.
        if (!temp_part.part)
            continue;

        BlockIDsType block_id;

        if constexpr (async_insert)
        {
            auto get_block_id = [&](BlockWithPartition & block_)
            {
                block_id = AsyncInsertBlockInfo::getHashesForBlocks(block_, temp_part.part->info.partition_id);
                LOG_TRACE(log, "async insert part, part id {}, block id {}, offsets {}, size {}", temp_part.part->info.partition_id, toString(block_id), toString(block_.offsets), block_.offsets.size());
            };
            get_block_id(unmerged_block ? *unmerged_block : current_block);
        }
        else
        {

            if (deduplicate)
            {
                String block_dedup_token;

                /// We add the hash from the data and partition identifier to deduplication ID.
                /// That is, do not insert the same data to the same partition twice.

                const String & dedup_token = settings.insert_deduplication_token;
                if (!dedup_token.empty())
                {
                    /// multiple blocks can be inserted within the same insert query
                    /// an ordinal number is added to dedup token to generate a distinctive block id for each block
                    block_dedup_token = fmt::format("{}_{}", dedup_token, chunk_dedup_seqnum);
                    ++chunk_dedup_seqnum;
                }

                block_id = temp_part.part->getZeroLevelPartBlockID(block_dedup_token);
                LOG_DEBUG(log, "Wrote block with ID '{}', {} rows{}", block_id, current_block.block.rows(), quorumLogMessage(replicas_num));
            }
            else
            {
                LOG_DEBUG(log, "Wrote block with {} rows{}", current_block.block.rows(), quorumLogMessage(replicas_num));
            }
        }

        profile_events_scope.reset();
        UInt64 elapsed_ns = watch.elapsed();

        size_t max_insert_delayed_streams_for_parallel_write = DEFAULT_DELAYED_STREAMS_FOR_PARALLEL_WRITE;
        if (!support_parallel_write || settings.max_insert_delayed_streams_for_parallel_write.changed)
            max_insert_delayed_streams_for_parallel_write = settings.max_insert_delayed_streams_for_parallel_write;

        /// In case of too much columns/parts in block, flush explicitly.
        streams += temp_part.streams.size();
        if (streams > max_insert_delayed_streams_for_parallel_write)
        {
            finishDelayedChunk(zookeeper);
            delayed_chunk = std::make_unique<ReplicatedMergeTreeSinkImpl<async_insert>::DelayedChunk>(replicas_num);
            delayed_chunk->partitions = std::move(partitions);
            finishDelayedChunk(zookeeper);

            streams = 0;
            support_parallel_write = false;
            partitions = DelayedPartitions{};
        }


        partitions.emplace_back(DelayedPartition(
            log,
            std::move(temp_part),
            elapsed_ns,
            std::move(block_id),
            std::move(current_block),
            std::move(unmerged_block),
            std::move(part_counters) /// profile_events_scope must be reset here.
        ));
    }

    finishDelayedChunk(zookeeper);
    delayed_chunk = std::make_unique<ReplicatedMergeTreeSinkImpl::DelayedChunk>();
    delayed_chunk->partitions = std::move(partitions);

    /// If deduplicated data should not be inserted into MV, we need to set proper
    /// value for `last_block_is_duplicate`, which is possible only after the part is committed.
    /// Othervide we can delay commit.
    /// TODO: we can also delay commit if there is no MVs.
    if (!settings.deduplicate_blocks_in_dependent_materialized_views)
        finishDelayedChunk(zookeeper);

    ++num_blocks_processed;
}

template<>
void ReplicatedMergeTreeSinkImpl<false>::finishDelayedChunk(const ZooKeeperWithFaultInjectionPtr & zookeeper)
{
    if (!delayed_chunk)
        return;

    last_block_is_duplicate = false;

    for (auto & partition : delayed_chunk->partitions)
    {
        ProfileEventsScope scoped_attach(&partition.part_counters);

        partition.temp_part.finalize();

        auto & part = partition.temp_part.part;

        try
        {
            bool deduplicated = commitPart(zookeeper, part, partition.block_id, delayed_chunk->replicas_num, false).second;

            last_block_is_duplicate = last_block_is_duplicate || deduplicated;

            /// Set a special error code if the block is duplicate
            int error = (deduplicate && deduplicated) ? ErrorCodes::INSERT_WAS_DEDUPLICATED : 0;
            auto counters_snapshot = std::make_shared<ProfileEvents::Counters::Snapshot>(partition.part_counters.getPartiallyAtomicSnapshot());
            PartLog::addNewPart(storage.getContext(), PartLog::PartLogEntry(part, partition.elapsed_ns, counters_snapshot), ExecutionStatus(error));
            storage.incrementInsertedPartsProfileEvent(part->getType());
        }
        catch (...)
        {
            auto counters_snapshot = std::make_shared<ProfileEvents::Counters::Snapshot>(partition.part_counters.getPartiallyAtomicSnapshot());
            PartLog::addNewPart(storage.getContext(), PartLog::PartLogEntry(part, partition.elapsed_ns, counters_snapshot), ExecutionStatus::fromCurrentException("", true));
            throw;
        }
    }

    delayed_chunk.reset();
}

template<>
void ReplicatedMergeTreeSinkImpl<true>::finishDelayedChunk(const ZooKeeperWithFaultInjectionPtr & zookeeper)
{
    if (!delayed_chunk)
        return;

    for (auto & partition : delayed_chunk->partitions)
    {
        int retry_times = 0;
        /// users may have lots of same inserts. It will be helpful to deduplicate in advance.
        if (partition.filterSelfDuplicate())
        {
            LOG_TRACE(log, "found duplicated inserts in the block");
            partition.block_with_partition.partition = std::move(partition.temp_part.part->partition.value);
            partition.temp_part.cancel();
            partition.temp_part = storage.writer.writeTempPart(partition.block_with_partition, metadata_snapshot, context);
        }

        /// reset the cache version to zero for every partition write.
        /// Version zero allows to avoid wait on first iteration
        cache_version = 0;
        while (true)
        {
            partition.temp_part.finalize();
            auto conflict_block_ids = commitPart(zookeeper, partition.temp_part.part, partition.block_id, delayed_chunk->replicas_num, false).first;
            if (conflict_block_ids.empty())
                break;

            storage.async_block_ids_cache.triggerCacheUpdate();
            ++retry_times;
            LOG_DEBUG(log, "Found duplicate block IDs: {}, retry times {}", toString(conflict_block_ids), retry_times);
            /// partition clean conflict
            partition.filterBlockDuplicate(conflict_block_ids, false);
            if (partition.block_with_partition.block.rows() == 0)
                break;
            partition.block_with_partition.partition = std::move(partition.temp_part.part->partition.value);
            /// partition.temp_part is already finalized, no need to call cancel
            partition.temp_part = storage.writer.writeTempPart(partition.block_with_partition, metadata_snapshot, context);
        }
    }

    delayed_chunk.reset();
}

template<>
bool ReplicatedMergeTreeSinkImpl<false>::writeExistingPart(MergeTreeData::MutableDataPartPtr & part)
{
    /// NOTE: No delay in this case. That's Ok.
    auto origin_zookeeper = storage.getZooKeeper();
    auto zookeeper = std::make_shared<ZooKeeperWithFaultInjection>(origin_zookeeper);

    size_t replicas_num = checkQuorumPrecondition(zookeeper);

    Stopwatch watch;
    ProfileEventsScope profile_events_scope;

    String original_part_dir = part->getDataPartStorage().getPartDirectory();
    auto try_rollback_part_rename = [this, &part, &original_part_dir]()
    {
        if (original_part_dir == part->getDataPartStorage().getPartDirectory())
            return;

        if (part->new_part_was_committed_to_zookeeper_after_rename_on_disk)
            return;

        /// Probably we have renamed the part on disk, but then failed to commit it to ZK.
        /// We should rename it back, otherwise it will be lost (e.g. if it was a part from detached/ and we failed to attach it).
        try
        {
            part->renameTo(original_part_dir, /*remove_new_dir_if_exists*/ false);
        }
        catch (...)
        {
            tryLogCurrentException(log);
        }
    };

    try
    {
        part->version.setCreationTID(Tx::PrehistoricTID, nullptr);
        String block_id = deduplicate ? fmt::format("{}_{}", part->info.partition_id, part->checksums.getTotalChecksumHex()) : "";
        bool deduplicated = commitPart(zookeeper, part, block_id, replicas_num, /* writing_existing_part */ true).second;

        /// Set a special error code if the block is duplicate
        int error = (deduplicate && deduplicated) ? ErrorCodes::INSERT_WAS_DEDUPLICATED : 0;
        PartLog::addNewPart(storage.getContext(), PartLog::PartLogEntry(part, watch.elapsed(), profile_events_scope.getSnapshot()), ExecutionStatus(error));
        return deduplicated;
    }
    catch (...)
    {
        try_rollback_part_rename();
        PartLog::addNewPart(storage.getContext(), PartLog::PartLogEntry(part, watch.elapsed(), profile_events_scope.getSnapshot()), ExecutionStatus::fromCurrentException("", true));
        throw;
    }
}

template<bool async_insert>
std::vector<String> ReplicatedMergeTreeSinkImpl<async_insert>::detectConflictsInAsyncBlockIDs(const std::vector<String> & ids)
{
    auto conflict_block_ids = storage.async_block_ids_cache.detectConflicts(ids, cache_version);
    if (!conflict_block_ids.empty())
    {
        cache_version = 0;
    }
    return conflict_block_ids;
}

namespace
{

bool contains(const std::vector<String> & block_ids, const String & path)
{
    for (const auto & local_block_id : block_ids)
       if (local_block_id == path)
            return true;
    return false;
}

bool contains(const String & block_ids, const String & path)
{
    return block_ids == path;
}

String getBlockIdPath(const String & zookeeper_path, const String & block_id)
{
    if (!block_id.empty())
        return zookeeper_path + "/blocks/" + block_id;
    return String();
}

std::vector<String> getBlockIdPath(const String & zookeeper_path, const std::vector<String> & block_id)
{
    std::vector<String> result;
    result.reserve(block_id.size());
    for (const auto & single_block_id : block_id)
        result.push_back(zookeeper_path + "/async_blocks/" + single_block_id);
    return result;
}

}

struct CommitRetryContext
{
    enum Stages
    {
        LOCK_AND_COMMIT,
        DUPLICATED_PART,
        SUCCESS,
        ERROR
    };

    /// Possible ways:

    /// LOCK_AND_COMMIT -> DUPLICATED_PART
    /// LOCK_AND_COMMIT -> SUCCESS
    /// LOCK_AND_COMMIT -> ERROR

    /// DUPLICATED_PART -> SUCCESS
    /// DUPLICATED_PART -> ERROR

    Stages stage = LOCK_AND_COMMIT;

    String actual_part_name;
    std::vector<String> conflict_block_ids;
    bool part_was_deduplicated = false;
};

template<bool async_insert>
std::pair<std::vector<String>, bool> ReplicatedMergeTreeSinkImpl<async_insert>::commitPart(
    const ZooKeeperWithFaultInjectionPtr & zookeeper,
    MergeTreeData::MutableDataPartPtr & part,
    const BlockIDsType & block_id,
    size_t replicas_num,
    bool writing_existing_part)
{
    /// It is possible that we alter a part with different types of source columns.
    /// In this case, if column was not altered, the result type will be different with what we have in metadata.
    /// For now, consider it is ok. See 02461_alter_update_respect_part_column_type_bug for an example.
    ///
    /// metadata_snapshot->check(part->getColumns());

    auto block_id_path = getBlockIdPath(storage.zookeeper_path, block_id);

    CommitRetryContext retry_context;

    const auto & settings = context->getSettingsRef();
    ZooKeeperRetriesControl retries_ctl(
        "commitPart",
        log,
        {settings.insert_keeper_max_retries, settings.insert_keeper_retry_initial_backoff_ms, settings.insert_keeper_retry_max_backoff_ms},
        context->getProcessListElement());

    auto resolve_duplicate_stage = [&] () -> CommitRetryContext::Stages
    {
        if constexpr (async_insert)
        {
            throw Exception(ErrorCodes::LOGICAL_ERROR,
                            "Conflict block ids and block number lock should not "
                            "be empty at the same time for async inserts");
        }
        else
        {
            /// This block was already written to some replica. Get the part name for it.
            /// Note: race condition with DROP PARTITION operation is possible. User will get "No node" exception and it is Ok.
            retry_context.actual_part_name = zookeeper->get(block_id_path);

            bool exists_locally = bool(storage.getActiveContainingPart(retry_context.actual_part_name));

            if (exists_locally)
                ProfileEvents::increment(ProfileEvents::DuplicatedInsertedBlocks);

            LOG_INFO(log, "Block with ID {} {} as part {}; ignoring it.",
                     block_id,
                     exists_locally ? "already exists locally" : "already exists on other replicas",
                     retry_context.actual_part_name);

            retry_context.part_was_deduplicated = true;

            return CommitRetryContext::SUCCESS;
        }
    };

    auto get_quorum_ops = [&] (Coordination::Requests & ops)
    {
        /** If we need a quorum - create a node in which the quorum is monitored.
         * (If such a node already exists, then someone has managed to make another quorum record at the same time,
         *  but for it the quorum has not yet been reached.
         *  You can not do the next quorum record at this time.)
         */
        if (isQuorumEnabled())
        {
            ReplicatedMergeTreeQuorumEntry quorum_entry;
            quorum_entry.part_name = part->name;
            quorum_entry.required_number_of_replicas = getQuorumSize(replicas_num);
            quorum_entry.replicas.insert(storage.replica_name);

            /** At this point, this node will contain information that the current replica received a part.
                * When other replicas will receive this part (in the usual way, processing the replication log),
                *  they will add themselves to the contents of this node.
                * When it contains information about `quorum` number of replicas, this node is deleted,
                *  which indicates that the quorum has been reached.
                */

            quorum_info.status_path = storage.zookeeper_path + "/quorum/status";
            if (quorum_parallel)
                quorum_info.status_path = storage.zookeeper_path + "/quorum/parallel/" + retry_context.actual_part_name;

            ops.emplace_back(
                    zkutil::makeCreateRequest(
                            quorum_info.status_path,
                            quorum_entry.toString(),
                            zkutil::CreateMode::Persistent));

            /// Make sure that during the insertion time, the replica was not reinitialized or disabled (when the server is finished).
            ops.emplace_back(
                    zkutil::makeCheckRequest(
                            storage.replica_path + "/is_active",
                            quorum_info.is_active_node_version));

            /// Unfortunately, just checking the above is not enough, because `is_active`
            /// node can be deleted and reappear with the same version.
            /// But then the `host` value will change. We will check this.
            /// It's great that these two nodes change in the same transaction (see MergeTreeRestartingThread).
            ops.emplace_back(
                    zkutil::makeCheckRequest(
                            storage.replica_path + "/host",
                            quorum_info.host_node_version));
        }
    };

    auto get_logs_ops = [&] (Coordination::Requests & ops)
    {
        ReplicatedMergeTreeLogEntryData log_entry;

        if (is_attach)
        {
            log_entry.type = ReplicatedMergeTreeLogEntry::ATTACH_PART;

            /// We don't need to involve ZooKeeper to obtain checksums as by the time we get
            /// MutableDataPartPtr here, we already have the data thus being able to
            /// calculate the checksums.
            log_entry.part_checksum = part->checksums.getTotalChecksumHex();
        }
        else
            log_entry.type = ReplicatedMergeTreeLogEntry::GET_PART;

        log_entry.create_time = time(nullptr);
        log_entry.source_replica = storage.replica_name;
        log_entry.new_part_name = part->name;
        /// TODO maybe add UUID here as well?
        log_entry.quorum = getQuorumSize(replicas_num);
        log_entry.new_part_format = part->getFormat();

        if constexpr (!async_insert)
            log_entry.block_id = block_id;

        /// Prepare an entry for log.
        ops.emplace_back(zkutil::makeCreateRequest(
                storage.zookeeper_path + "/log/log-",
                log_entry.toString(),
                zkutil::CreateMode::PersistentSequential));
    };

    auto sleep_before_commit_for_tests = [&] ()
    {
        auto sleep_before_commit_local_part_in_replicated_table_ms = storage.getSettings()->sleep_before_commit_local_part_in_replicated_table_ms;
        if (sleep_before_commit_local_part_in_replicated_table_ms.totalMilliseconds())
        {
            LOG_INFO(log, "committing part {}, triggered sleep_before_commit_local_part_in_replicated_table_ms {}",
                     part->name, sleep_before_commit_local_part_in_replicated_table_ms.totalMilliseconds());
            sleepForMilliseconds(sleep_before_commit_local_part_in_replicated_table_ms.totalMilliseconds());
        }
    };

    auto commit_new_part_stage = [&]() -> CommitRetryContext::Stages
    {
        if (storage.is_readonly)
        {
            /// stop retries if in shutdown
            if (storage.shutdown_prepared_called)
                throw Exception(
                    ErrorCodes::TABLE_IS_READ_ONLY, "Table is in readonly mode due to shutdown: replica_path={}", storage.replica_path);

            /// When we attach existing parts it's okay to be in read-only mode
            /// For example during RESTORE REPLICA.
            if (!writing_existing_part)
            {
                retries_ctl.setUserError(
                    Exception(ErrorCodes::TABLE_IS_READ_ONLY, "Table is in readonly mode: replica_path={}", storage.replica_path));
                return CommitRetryContext::LOCK_AND_COMMIT;
            }
        }

        if constexpr (async_insert)
        {
            /// prefilter by cache
            retry_context.conflict_block_ids = detectConflictsInAsyncBlockIDs(block_id);
            if (!retry_context.conflict_block_ids.empty())
            {
                return CommitRetryContext::ERROR;
            }
        }

        /// Save the current temporary path in case we need to revert the change to retry (ZK connection loss)
        const String temporary_part_relative_path = part->getDataPartStorage().getPartDirectory();

        /// Obtain incremental block number and lock it. The lock holds our intention to add the block to the filesystem.
        /// We remove the lock just after renaming the part. In case of exception, block number will be marked as abandoned.
        /// Also, make deduplication check. If a duplicate is detected, no nodes are created.

        /// Allocate new block number and check for duplicates
        auto block_number_lock = storage.allocateBlockNumber(part->info.partition_id, zookeeper, block_id_path); /// 1 RTT

        ThreadFuzzer::maybeInjectSleep();

        if (!block_number_lock.has_value())
        {
            return CommitRetryContext::DUPLICATED_PART;
        }

        if constexpr (async_insert)
        {
            /// The truth is that we always get only one path from block_number_lock.
            /// This is a restriction of Keeper. Here I would like to use vector because
            /// I wanna keep extensibility for future optimization, for instance, using
            /// cache to resolve conflicts in advance.
            String conflict_path = block_number_lock->getConflictPath();
            if (!conflict_path.empty())
            {
                LOG_TRACE(log, "Cannot get lock, the conflict path is {}", conflict_path);
                retry_context.conflict_block_ids.push_back(conflict_path);

                return CommitRetryContext::ERROR;
            }
        }

        auto block_number = block_number_lock->getNumber();

        /// Set part attributes according to part_number.
        part->info.min_block = block_number;
        part->info.max_block = block_number;
        part->info.level = 0;
        part->info.mutation = 0;

        part->setName(part->getNewName(part->info));
        retry_context.actual_part_name = part->name;

        /// Prepare transaction to ZooKeeper
        /// It will simultaneously add information about the part to all the necessary places in ZooKeeper and remove block_number_lock.
        Coordination::Requests ops;

        get_logs_ops(ops);

        /// Deletes the information that the block number is used for writing.
        size_t block_unlock_op_idx = ops.size();
        block_number_lock->getUnlockOp(ops);

        get_quorum_ops(ops);

        size_t shared_lock_ops_id_begin = ops.size();
        storage.getLockSharedDataOps(*part, zookeeper, /*replace_zero_copy_lock*/ false, {}, ops);
        size_t shared_lock_op_id_end = ops.size();

        storage.getCommitPartOps(ops, part, block_id_path);

        /// It's important to create it outside of lock scope because
        /// otherwise it can lock parts in destructor and deadlock is possible.
        MergeTreeData::Transaction transaction(storage, NO_TRANSACTION_RAW); /// If you can not add a part to ZK, we'll remove it back from the working set.
        try
        {
            auto lock = storage.lockParts();
            storage.renameTempPartAndAdd(part, transaction, lock);
        }
        catch (const Exception & e)
        {
            if (e.code() == ErrorCodes::DUPLICATE_DATA_PART || e.code() == ErrorCodes::PART_IS_TEMPORARILY_LOCKED)
            {
                throw Exception(ErrorCodes::LOGICAL_ERROR,
                                "Part with name {} is already written by concurrent request."
                                " It should not happen for non-duplicate data parts because unique names are assigned for them. It's a bug",
                                part->name);
            }

<<<<<<< HEAD
                    waitForQuorum(
                        zookeeper,
                        existing_part_name,
                        quorum_path,
                        quorum_info.is_active_node_version,
                        quorum_info.host_node_version,
                        replicas_num);
                }
                else
                {
                    LOG_INFO(log, "Block with ID {} already exists locally as part {}; ignoring it.", block_id, existing_part_name);
                }
=======
            throw;
        }
>>>>>>> 09ffe8ff

        ThreadFuzzer::maybeInjectSleep();

        fiu_do_on(FailPoints::replicated_merge_tree_commit_zk_fail_after_op, { zookeeper->forceFailureAfterOperation(); });

        Coordination::Responses responses;
        Coordination::Error multi_code = zookeeper->tryMultiNoThrow(ops, responses); /// 1 RTT

        if (multi_code == Coordination::Error::ZOK)
        {
            part->new_part_was_committed_to_zookeeper_after_rename_on_disk = true;
            sleep_before_commit_for_tests();
            transaction.commit();

            /// Lock nodes have been already deleted, do not delete them in destructor
            block_number_lock->assumeUnlocked();
            return CommitRetryContext::SUCCESS;
        }

        if (Coordination::isHardwareError(multi_code))
        {
            LOG_DEBUG(
                log, "Insert of part {} failed when committing to keeper (Reason: {}). Attempting to recover it", part->name, multi_code);
            ZooKeeperRetriesControl new_retry_controller = retries_ctl;

            /// We are going to try to verify if the transaction was written into keeper
            /// If we fail to do so (keeper unavailable) then we don't know if the changes were applied or not so
            /// we can't delete the local part, as if the changes were applied then inserted block appeared in
            /// `/blocks/`, and it can not be inserted again.
            new_retry_controller.actionAfterLastFailedRetry([&]
            {
                transaction.commit();
                storage.enqueuePartForCheck(part->name, MAX_AGE_OF_LOCAL_PART_THAT_WASNT_ADDED_TO_ZOOKEEPER);
                throw Exception(ErrorCodes::UNKNOWN_STATUS_OF_INSERT,
                        "Unknown status of part {} (Reason: {}). Data was written locally but we don't know the status in keeper. "
                        "The status will be verified automatically in ~{} seconds (the part will be kept if present in keeper or dropped if not)",
                        part->name, multi_code, MAX_AGE_OF_LOCAL_PART_THAT_WASNT_ADDED_TO_ZOOKEEPER);
            });

            bool node_exists = false;
            /// The loop will be executed at least once
            new_retry_controller.retryLoop([&]
            {
                fiu_do_on(FailPoints::replicated_merge_tree_commit_zk_fail_when_recovering_from_hw_fault, { zookeeper->forceFailureBeforeOperation(); });
                zookeeper->setKeeper(storage.getZooKeeper());
                node_exists = zookeeper->exists(fs::path(storage.replica_path) / "parts" / part->name);
            });

            if (node_exists)
            {
                LOG_DEBUG(log, "Insert of part {} recovered from keeper successfully. It will be committed", part->name);
                part->new_part_was_committed_to_zookeeper_after_rename_on_disk = true;
                sleep_before_commit_for_tests();
                transaction.commit();
                block_number_lock->assumeUnlocked();
                return CommitRetryContext::SUCCESS;
            }
            else
            {
                LOG_DEBUG(log, "Insert of part {} was not committed to keeper. Will try again with a new block", part->name);
                /// We checked in keeper and the the data in ops being written so we can retry the process again, but
                /// there is a caveat: as we lost the connection the block number that we got (EphemeralSequential)
                /// might or might not be there (and it belongs to a different session anyway) so we need to assume
                /// it's not there and will be removed automatically, and start from scratch
                /// In order to start from scratch we need to undo the changes that we've done as part of the
                /// transaction: renameTempPartAndAdd
                transaction.rollbackPartsToTemporaryState();
                part->is_temp = true;
                part->renameTo(temporary_part_relative_path, false);
                /// Throw an exception to set the proper keeper error and force a retry (if possible)
                zkutil::KeeperMultiException::check(multi_code, ops, responses);
            }
        }

        transaction.rollback();

        if (!Coordination::isUserError(multi_code))
            throw Exception(
                    ErrorCodes::UNEXPECTED_ZOOKEEPER_ERROR,
                    "Unexpected ZooKeeper error while adding block {} with ID '{}': {}",
                    block_number,
                    toString(block_id),
                    multi_code);

        auto failed_op_idx = zkutil::getFailedOpIndex(multi_code, responses);
        String failed_op_path = ops[failed_op_idx]->getPath();

        if (multi_code == Coordination::Error::ZNODEEXISTS && !block_id_path.empty() && contains(block_id_path, failed_op_path))
        {
            /// Block with the same id have just appeared in table (or other replica), rollback the insertion.
            LOG_INFO(log, "Block with ID {} already exists (it was just appeared) for part {}. Ignore it.",
                     toString(block_id), part->name);

            if constexpr (async_insert)
            {
                retry_context.conflict_block_ids = std::vector<String>({failed_op_path});
                LOG_TRACE(log, "conflict when committing, the conflict block ids are {}",
                          toString(retry_context.conflict_block_ids));
                return CommitRetryContext::ERROR;
            }

            return CommitRetryContext::DUPLICATED_PART;
        }

        if (multi_code == Coordination::Error::ZNONODE && failed_op_idx == block_unlock_op_idx)
            throw Exception(ErrorCodes::QUERY_WAS_CANCELLED,
                            "Insert query (for block {}) was canceled by concurrent ALTER PARTITION or TRUNCATE",
                            block_number_lock->getPath());

        if (shared_lock_ops_id_begin <= failed_op_idx && failed_op_idx < shared_lock_op_id_end)
            throw Exception(ErrorCodes::LOGICAL_ERROR,
                            "Creating shared lock for part {} has failed with error: {}. It's a bug. "
                            "No race is possible since it is a new part.",
                            part->name, multi_code);

        if (multi_code == Coordination::Error::ZNODEEXISTS && failed_op_path == quorum_info.status_path)
            throw Exception(ErrorCodes::UNSATISFIED_QUORUM_FOR_PREVIOUS_WRITE,
                            "Another quorum insert has been already started");

        throw Exception(
                ErrorCodes::UNEXPECTED_ZOOKEEPER_ERROR,
                "Unexpected logical error while adding block {} with ID '{}': {}, path {}",
                block_number,
                toString(block_id),
                multi_code,
                failed_op_path);
    };

    auto stage_switcher = [&] ()
    {
        try
        {
            switch (retry_context.stage)
            {
                case CommitRetryContext::LOCK_AND_COMMIT:
                    retry_context.stage = commit_new_part_stage();
                    break;
                case CommitRetryContext::DUPLICATED_PART:
                    retry_context.stage = resolve_duplicate_stage();
                    break;
                case CommitRetryContext::SUCCESS:
                    throw Exception(ErrorCodes::LOGICAL_ERROR, "Operation is already succeed.");
                case CommitRetryContext::ERROR:
                    throw Exception(ErrorCodes::LOGICAL_ERROR,
                                    "Operation is already in error state.");
            }
        }
        catch (const zkutil::KeeperException &)
        {
            throw;
        }
        catch (DB::Exception &)
        {
            retry_context.stage = CommitRetryContext::ERROR;
            throw;
        }

        return retry_context.stage;
    };

    retries_ctl.retryLoop([&]()
    {
        zookeeper->setKeeper(storage.getZooKeeper());

        while (true)
        {
            const auto prev_stage = retry_context.stage;

            stage_switcher();

            if (prev_stage == retry_context.stage)
            {
                /// trigger next retry in retries_ctl.retryLoop when stage has not changed
                return;
            }

            if (retry_context.stage == CommitRetryContext::SUCCESS
                || retry_context.stage == CommitRetryContext::ERROR)
            {
                /// operation is done
                return;
            }
        }
    });

    if (!retry_context.conflict_block_ids.empty())
        return {retry_context.conflict_block_ids, false};

    if (retry_context.stage == CommitRetryContext::SUCCESS)
    {
        storage.merge_selecting_task->schedule();

        if (isQuorumEnabled())
        {
            quorum_info.status_path = storage.zookeeper_path + "/quorum/status";
            if (quorum_parallel)
                quorum_info.status_path = storage.zookeeper_path + "/quorum/parallel/" + retry_context.actual_part_name;

<<<<<<< HEAD
        waitForQuorum(
            zookeeper,
            part->name,
            quorum_info.status_path,
            quorum_info.is_active_node_version,
            quorum_info.host_node_version,
            replicas_num);
=======
            ZooKeeperRetriesControl new_retry_controller = retries_ctl;
            new_retry_controller.actionAfterLastFailedRetry([&]
            {
                /// We do not know whether or not data has been inserted in other replicas
                new_retry_controller.setUserError(Exception(
                    ErrorCodes::UNKNOWN_STATUS_OF_INSERT,
                    "Unknown quorum status. The data was inserted in the local replica but we could not verify quorum. Reason: {}",
                    new_retry_controller.getLastKeeperErrorMessage()));
            });

            new_retry_controller.retryLoop([&]()
            {
                zookeeper->setKeeper(storage.getZooKeeper());
                waitForQuorum(
                    zookeeper,
                    retry_context.actual_part_name,
                    quorum_info.status_path,
                    quorum_info.is_active_node_version,
                    replicas_num);
            });
        }
>>>>>>> 09ffe8ff
    }

    return {retry_context.conflict_block_ids, retry_context.part_was_deduplicated};
}

template<bool async_insert>
void ReplicatedMergeTreeSinkImpl<async_insert>::onStart()
{
    /// It's only allowed to throw "too many parts" before write,
    /// because interrupting long-running INSERT query in the middle is not convenient for users.
    storage.delayInsertOrThrowIfNeeded(&storage.partial_shutdown_event, context, true);
}

template<bool async_insert>
void ReplicatedMergeTreeSinkImpl<async_insert>::onFinish()
{
    auto zookeeper = storage.getZooKeeper();
    finishDelayedChunk(std::make_shared<ZooKeeperWithFaultInjection>(zookeeper));
}

template<bool async_insert>
void ReplicatedMergeTreeSinkImpl<async_insert>::waitForQuorum(
    const ZooKeeperWithFaultInjectionPtr & zookeeper,
    const std::string & part_name,
    const std::string & quorum_path,
    int is_active_node_version,
    int host_node_version,
    size_t replicas_num) const
{
    /// We are waiting for quorum to be satisfied.
    LOG_TRACE(log, "Waiting for quorum '{}' for part {}{}", quorum_path, part_name, quorumLogMessage(replicas_num));

    fiu_do_on(FailPoints::replicated_merge_tree_insert_quorum_fail_0, { zookeeper->forceFailureBeforeOperation(); });

    while (true)
    {
        zkutil::EventPtr event = std::make_shared<Poco::Event>();

        std::string value;
        /// `get` instead of `exists` so that `watch` does not leak if the node is no longer there.
        if (!zookeeper->tryGet(quorum_path, value, nullptr, event))
            break;

        LOG_TRACE(log, "Quorum node {} still exists, will wait for updates", quorum_path);

        ReplicatedMergeTreeQuorumEntry quorum_entry(value);

        /// If the node has time to disappear, and then appear again for the next insert.
        if (quorum_entry.part_name != part_name)
            break;

        if (!event->tryWait(quorum_timeout_ms))
            throw Exception(
                ErrorCodes::UNKNOWN_STATUS_OF_INSERT,
                "Unknown quorum status. The data was inserted in the local replica but we could not verify quorum. Reason: "
                "Timeout while waiting for quorum");

<<<<<<< HEAD
        /// And what if it is possible that the current replica at this time has ceased to be active
        /// and the quorum is marked as failed and deleted
        /// Note: checking is_active is not enough since it's ephemeral and version can be the same after recreation,
        ///       so need to check host node as well
        auto get_results = zookeeper->tryGet(Strings{storage.replica_path + "/is_active", storage.replica_path + "/host"});
        const auto & is_active = get_results[0];
        const auto & host = get_results[1];
        if ((is_active.error == Coordination::Error::ZNONODE || is_active.stat.version != is_active_node_version)
            || (host.error == Coordination::Error::ZNONODE || host.stat.version != host_node_version))
            throw Exception(ErrorCodes::NO_ACTIVE_REPLICAS, "Replica become inactive while waiting for quorum");
    }
    catch (...)
    {
        /// We do not know whether or not data has been inserted
        /// - whether other replicas have time to download the part and mark the quorum as done.
        throw Exception(ErrorCodes::UNKNOWN_STATUS_OF_INSERT, "Unknown status, client must retry. Reason: {}",
            getCurrentExceptionMessage(false));
=======
        LOG_TRACE(log, "Quorum {} for part {} updated, will check quorum node still exists", quorum_path, part_name);
>>>>>>> 09ffe8ff
    }

    /// And what if it is possible that the current replica at this time has ceased to be active
    /// and the quorum is marked as failed and deleted?
    Coordination::Stat stat;
    String value;
    if (!zookeeper->tryGet(storage.replica_path + "/is_active", value, &stat) || stat.version != is_active_node_version)
        throw Exception(
            ErrorCodes::UNKNOWN_STATUS_OF_INSERT,
            "Unknown quorum status. The data was inserted in the local replica but we could not verify quorum. Reason: "
            "Replica became inactive while waiting for quorum");

    LOG_TRACE(log, "Quorum '{}' for part {} satisfied", quorum_path, part_name);
}

template<bool async_insert>
String ReplicatedMergeTreeSinkImpl<async_insert>::quorumLogMessage(size_t replicas_num) const
{
    if (!isQuorumEnabled())
        return "";
    return fmt::format(" (quorum {} of {} replicas)", getQuorumSize(replicas_num), replicas_num);
}

template<bool async_insert>
size_t ReplicatedMergeTreeSinkImpl<async_insert>::getQuorumSize(size_t replicas_num) const
{
    if (!isQuorumEnabled())
        return 0;

    if (required_quorum_size)
        return required_quorum_size.value();

    return replicas_num / 2 + 1;
}

template<bool async_insert>
bool ReplicatedMergeTreeSinkImpl<async_insert>::isQuorumEnabled() const
{
    return !required_quorum_size.has_value() || required_quorum_size.value() > 1;
}

template class ReplicatedMergeTreeSinkImpl<true>;
template class ReplicatedMergeTreeSinkImpl<false>;

}<|MERGE_RESOLUTION|>--- conflicted
+++ resolved
@@ -871,23 +871,8 @@
                                 part->name);
             }
 
-<<<<<<< HEAD
-                    waitForQuorum(
-                        zookeeper,
-                        existing_part_name,
-                        quorum_path,
-                        quorum_info.is_active_node_version,
-                        quorum_info.host_node_version,
-                        replicas_num);
-                }
-                else
-                {
-                    LOG_INFO(log, "Block with ID {} already exists locally as part {}; ignoring it.", block_id, existing_part_name);
-                }
-=======
             throw;
         }
->>>>>>> 09ffe8ff
 
         ThreadFuzzer::maybeInjectSleep();
 
@@ -1086,15 +1071,6 @@
             if (quorum_parallel)
                 quorum_info.status_path = storage.zookeeper_path + "/quorum/parallel/" + retry_context.actual_part_name;
 
-<<<<<<< HEAD
-        waitForQuorum(
-            zookeeper,
-            part->name,
-            quorum_info.status_path,
-            quorum_info.is_active_node_version,
-            quorum_info.host_node_version,
-            replicas_num);
-=======
             ZooKeeperRetriesControl new_retry_controller = retries_ctl;
             new_retry_controller.actionAfterLastFailedRetry([&]
             {
@@ -1113,10 +1089,10 @@
                     retry_context.actual_part_name,
                     quorum_info.status_path,
                     quorum_info.is_active_node_version,
+                    quorum_info.host_node_version,
                     replicas_num);
             });
         }
->>>>>>> 09ffe8ff
     }
 
     return {retry_context.conflict_block_ids, retry_context.part_was_deduplicated};
@@ -1174,27 +1150,7 @@
                 "Unknown quorum status. The data was inserted in the local replica but we could not verify quorum. Reason: "
                 "Timeout while waiting for quorum");
 
-<<<<<<< HEAD
-        /// And what if it is possible that the current replica at this time has ceased to be active
-        /// and the quorum is marked as failed and deleted
-        /// Note: checking is_active is not enough since it's ephemeral and version can be the same after recreation,
-        ///       so need to check host node as well
-        auto get_results = zookeeper->tryGet(Strings{storage.replica_path + "/is_active", storage.replica_path + "/host"});
-        const auto & is_active = get_results[0];
-        const auto & host = get_results[1];
-        if ((is_active.error == Coordination::Error::ZNONODE || is_active.stat.version != is_active_node_version)
-            || (host.error == Coordination::Error::ZNONODE || host.stat.version != host_node_version))
-            throw Exception(ErrorCodes::NO_ACTIVE_REPLICAS, "Replica become inactive while waiting for quorum");
-    }
-    catch (...)
-    {
-        /// We do not know whether or not data has been inserted
-        /// - whether other replicas have time to download the part and mark the quorum as done.
-        throw Exception(ErrorCodes::UNKNOWN_STATUS_OF_INSERT, "Unknown status, client must retry. Reason: {}",
-            getCurrentExceptionMessage(false));
-=======
         LOG_TRACE(log, "Quorum {} for part {} updated, will check quorum node still exists", quorum_path, part_name);
->>>>>>> 09ffe8ff
     }
 
     /// And what if it is possible that the current replica at this time has ceased to be active
