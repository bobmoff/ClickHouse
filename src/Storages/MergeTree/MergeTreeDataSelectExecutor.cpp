--- conflicted
+++ resolved
@@ -1151,13 +1151,8 @@
 
     if (num_streams <= 1 || sort_description.empty() || query_info.force_tree_shaped_pipeline)
     {
-<<<<<<< HEAD
 
         Pipe pipe(std::move(pipes), get_merging_processor());
-        pipe.addSimpleTransform(std::make_shared<ExpressionTransform>(pipe.getHeader(), projection));
-=======
-        Pipe pipe(std::move(pipes), std::move(merged_processor));
->>>>>>> f6530587
         pipes = Pipes();
         pipes.emplace_back(std::move(pipe));
 
@@ -1231,9 +1226,6 @@
     pipes.front().addProcessors(copiers);
     pipes.front().addProcessors(merges);
 
-    for (auto & pipe : pipes)
-        pipe.addSimpleTransform(std::make_shared<ExpressionTransform>(pipe.getHeader(), projection));
-
     return pipes;
 }
 
