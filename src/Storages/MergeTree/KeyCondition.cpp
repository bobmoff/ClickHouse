#include <Storages/MergeTree/KeyCondition.h>
#include <Storages/MergeTree/BoolMask.h>
#include <DataTypes/DataTypesNumber.h>
#include <DataTypes/FieldToDataType.h>
#include <DataTypes/getLeastSupertype.h>
#include <Interpreters/TreeRewriter.h>
#include <Interpreters/ExpressionAnalyzer.h>
#include <Interpreters/ExpressionActions.h>
#include <Interpreters/castColumn.h>
#include <Interpreters/misc.h>
#include <Functions/FunctionFactory.h>
#include <Functions/FunctionsConversion.h>
#include <Functions/IFunction.h>
#include <Common/FieldVisitorsAccurateComparison.h>
#include <Common/FieldVisitorToString.h>
#include <Common/typeid_cast.h>
#include <Columns/ColumnSet.h>
#include <Interpreters/convertFieldToType.h>
#include <Interpreters/Set.h>
#include <Parsers/queryToString.h>
#include <Parsers/ASTLiteral.h>
#include <Parsers/ASTSubquery.h>
#include <Parsers/ASTIdentifier.h>
#include <IO/WriteBufferFromString.h>
#include <IO/Operators.h>
#include <Storages/KeyDescription.h>

#include <cassert>
#include <stack>
#include <limits>


namespace DB
{

namespace ErrorCodes
{
    extern const int LOGICAL_ERROR;
    extern const int BAD_TYPE_OF_FIELD;
}


String Range::toString() const
{
    WriteBufferFromOwnString str;

    if (!left_bounded)
        str << "(-inf, ";
    else
        str << (left_included ? '[' : '(') << applyVisitor(FieldVisitorToString(), left) << ", ";

    if (!right_bounded)
        str << "+inf)";
    else
        str << applyVisitor(FieldVisitorToString(), right) << (right_included ? ']' : ')');

    return str.str();
}


/// Example: for `Hello\_World% ...` string it returns `Hello_World`, and for `%test%` returns an empty string.
static String extractFixedPrefixFromLikePattern(const String & like_pattern)
{
    String fixed_prefix;

    const char * pos = like_pattern.data();
    const char * end = pos + like_pattern.size();
    while (pos < end)
    {
        switch (*pos)
        {
            case '%':
                [[fallthrough]];
            case '_':
                return fixed_prefix;

            case '\\':
                ++pos;
                if (pos == end)
                    break;
                [[fallthrough]];
            default:
                fixed_prefix += *pos;
                break;
        }

        ++pos;
    }

    return fixed_prefix;
}


/** For a given string, get a minimum string that is strictly greater than all strings with this prefix,
  *  or return an empty string if there are no such strings.
  */
static String firstStringThatIsGreaterThanAllStringsWithPrefix(const String & prefix)
{
    /** Increment the last byte of the prefix by one. But if it is max (255), then remove it and increase the previous one.
      * Example (for convenience, suppose that the maximum value of byte is `z`)
      * abcx -> abcy
      * abcz -> abd
      * zzz -> empty string
      * z -> empty string
      */

    String res = prefix;

    while (!res.empty() && static_cast<UInt8>(res.back()) == std::numeric_limits<UInt8>::max())
        res.pop_back();

    if (res.empty())
        return res;

    res.back() = static_cast<char>(1 + static_cast<UInt8>(res.back()));
    return res;
}

class KeyCondition::Tree
{
public:
    explicit Tree(const IAST * ast_) : ast(ast_) {}
    explicit Tree(const ActionsDAG::Node * dag_) : dag(dag_) {}

    std::string getColumnName() const
    {
        if (ast)
            return ast->getColumnNameWithoutAlias();
        else
            getColumnNameWithoutAlias(dag);
    }

    // size_t numChildren() const
    // {
    //     if (ast)
    //         return ast->children.size();
    //     else
    //         return dag->children.size();
    // }

    // Tree getChildrenAt(size_t idx) const
    // {
    //     if (ast)
    //         return Tree(ast->children[idx].get());
    //     else
    //         return Tree(dag->children[idx]);
    // }

    bool isFunction() const
    {
        if (ast)
            return typeid_cast<const ASTFunction *>(ast);
        else
            return dag->type == ActionsDAG::ActionType::FUNCTION;
    }

    bool isConstant() const
    {
        if (ast)
            return typeid_cast<const ASTLiteral *>(ast);
        else
            return dag->type == ActionsDAG::ActionType::COLUMN;
    }

    ColumnWithTypeAndName getConstant() const
    {
        if (!isConstant())
            throw Exception(ErrorCodes::LOGICAL_ERROR, "KeyCondition::Tree node is not a constant");

        ColumnWithTypeAndName res;

        if (ast)
        {
            const auto * literal = assert_cast<const ASTLiteral *>(ast);
            res.type = applyVisitor(FieldToDataType(), literal->value);
            res.column = res.type->createColumnConst(0, literal->value);

        }
        else
        {
            res.type = dag->result_type;
            res.column = dag->column;
        }

        return res;
    }

    bool getConstant(Block & block_with_constants, Field & out_value, DataTypePtr & out_type)
    {
        if (ast)
        {
            // Constant expr should use alias names if any
            String column_name = ast->getColumnName();

            if (const auto * lit = ast->as<ASTLiteral>())
            {
                /// By default block_with_constants has only one column named "_dummy".
                /// If block contains only constants it's may not be preprocessed by
                //  ExpressionAnalyzer, so try to look up in the default column.
                if (!block_with_constants.has(column_name))
                    column_name = "_dummy";

                /// Simple literal
                out_value = lit->value;
                out_type = block_with_constants.getByName(column_name).type;
                return true;
            }
            else if (block_with_constants.has(column_name) && isColumnConst(*block_with_constants.getByName(column_name).column))
            {
                /// An expression which is dependent on constants only
                const auto & expr_info = block_with_constants.getByName(column_name);
                out_value = (*expr_info.column)[0];
                out_type = expr_info.type;
                return true;
            }
        }
        else
        {
            if (dag->column && isColumnConst(*dag->column))
            {
                out_value = (*dag->column)[0];
                out_type = dag->result_type;
                return true;
            }
        }

        return false;
    }

    ConstSetPtr tryGetPreparedSet(
        const PreparedSets & sets,
        const std::vector<MergeTreeSetIndex::KeyTuplePositionMapping> & indexes_mapping,
        const DataTypes & data_types) const
    {
        if (ast)
        {
            if (ast->as<ASTSubquery>() || ast->as<ASTIdentifier>())
            {
                auto set_it = sets.find(PreparedSetKey::forSubquery(*ast));
                if (set_it != sets.end())
                    return set_it->second;
            }
            else
            {
                /// We have `PreparedSetKey::forLiteral` but it is useless here as we don't have enough information
                /// about types in left argument of the IN operator. Instead, we manually iterate through all the sets
                /// and find the one for the right arg based on the AST structure (getTreeHash), after that we check
                /// that the types it was prepared with are compatible with the types of the primary key.
                auto set_ast_hash = ast->getTreeHash();
                auto set_it = std::find_if(
                    sets.begin(), sets.end(),
                    [&](const auto & candidate_entry)
                    {
                        if (candidate_entry.first.ast_hash != set_ast_hash)
                            return false;

                        for (size_t i = 0; i < indexes_mapping.size(); ++i)
                            if (!candidate_entry.second->areTypesEqual(indexes_mapping[i].tuple_index, data_types[i]))
                                return false;

                        return true;
                });
                if (set_it != sets.end())
                    return set_it->second;
            }
        }
        else
        {
            if (dag->column)
            {
                const auto * col_set = typeid_cast<const ColumnSet *>(dag->column.get());
                auto set = col_set->getData();
                if (set->isCreated())
                    return set;
            }
        }

        return nullptr;
    }

    FunctionTree asFunction() const;

protected:
    const IAST * ast = nullptr;
    const ActionsDAG::Node * dag = nullptr;
};

class KeyCondition::FunctionTree : public KeyCondition::Tree
{
public:
    std::string getFunctionName() const
    {
        if (ast)
            return assert_cast<const ASTFunction *>(ast)->name;
        else
            return dag->function_base->getName();
    }

    size_t numArguments() const
    {
        if (ast)
        {
            const auto * func = assert_cast<const ASTFunction *>(ast);
            return func->arguments ? 0 : func->arguments->size();
        }
        else
            return dag->children.size();
    }

    Tree getArgumentAt(size_t idx) const
    {
        if (ast)
            return Tree(assert_cast<const ASTFunction *>(ast)->arguments->children[idx].get());
        else
            return Tree(dag->children[idx]);
    }

private:
    using Tree::Tree;

    friend class Tree;
};


KeyCondition::FunctionTree KeyCondition::Tree::asFunction() const
{
    if (!isFunction())
        throw Exception(ErrorCodes::LOGICAL_ERROR, "KeyCondition::Tree node is not a function");

    if (ast)
        return KeyCondition::FunctionTree(ast);
    else
        return KeyCondition::FunctionTree(dag);
}


/// A dictionary containing actions to the corresponding functions to turn them into `RPNElement`
const KeyCondition::AtomMap KeyCondition::atom_map
{
    {
        "notEquals",
        [] (RPNElement & out, const Field & value)
        {
            out.function = RPNElement::FUNCTION_NOT_IN_RANGE;
            out.range = Range(value);
            return true;
        }
    },
    {
        "equals",
        [] (RPNElement & out, const Field & value)
        {
            out.function = RPNElement::FUNCTION_IN_RANGE;
            out.range = Range(value);
            return true;
        }
    },
    {
        "less",
        [] (RPNElement & out, const Field & value)
        {
            out.function = RPNElement::FUNCTION_IN_RANGE;
            out.range = Range::createRightBounded(value, false);
            return true;
        }
    },
    {
        "greater",
        [] (RPNElement & out, const Field & value)
        {
            out.function = RPNElement::FUNCTION_IN_RANGE;
            out.range = Range::createLeftBounded(value, false);
            return true;
        }
    },
    {
        "lessOrEquals",
        [] (RPNElement & out, const Field & value)
        {
            out.function = RPNElement::FUNCTION_IN_RANGE;
            out.range = Range::createRightBounded(value, true);
            return true;
        }
    },
    {
        "greaterOrEquals",
        [] (RPNElement & out, const Field & value)
        {
            out.function = RPNElement::FUNCTION_IN_RANGE;
            out.range = Range::createLeftBounded(value, true);
            return true;
        }
    },
    {
        "in",
        [] (RPNElement & out, const Field &)
        {
            out.function = RPNElement::FUNCTION_IN_SET;
            return true;
        }
    },
    {
        "notIn",
        [] (RPNElement & out, const Field &)
        {
            out.function = RPNElement::FUNCTION_NOT_IN_SET;
            return true;
        }
    },
    {
        "globalIn",
        [] (RPNElement & out, const Field &)
        {
            out.function = RPNElement::FUNCTION_IN_SET;
            return true;
        }
    },
    {
        "globalNotIn",
        [] (RPNElement & out, const Field &)
        {
            out.function = RPNElement::FUNCTION_NOT_IN_SET;
            return true;
        }
    },
    {
        "empty",
        [] (RPNElement & out, const Field & value)
        {
            if (value.getType() != Field::Types::String)
                return false;

            out.function = RPNElement::FUNCTION_IN_RANGE;
            out.range = Range("");
            return true;
        }
    },
    {
        "notEmpty",
        [] (RPNElement & out, const Field & value)
        {
            if (value.getType() != Field::Types::String)
                return false;

            out.function = RPNElement::FUNCTION_NOT_IN_RANGE;
            out.range = Range("");
            return true;
        }
    },
    {
        "like",
        [] (RPNElement & out, const Field & value)
        {
            if (value.getType() != Field::Types::String)
                return false;

            String prefix = extractFixedPrefixFromLikePattern(value.get<const String &>());
            if (prefix.empty())
                return false;

            String right_bound = firstStringThatIsGreaterThanAllStringsWithPrefix(prefix);

            out.function = RPNElement::FUNCTION_IN_RANGE;
            out.range = !right_bound.empty()
                ? Range(prefix, true, right_bound, false)
                : Range::createLeftBounded(prefix, true);

            return true;
        }
    },
    {
        "notLike",
        [] (RPNElement & out, const Field & value)
        {
            if (value.getType() != Field::Types::String)
                return false;

            String prefix = extractFixedPrefixFromLikePattern(value.get<const String &>());
            if (prefix.empty())
                return false;

            String right_bound = firstStringThatIsGreaterThanAllStringsWithPrefix(prefix);

            out.function = RPNElement::FUNCTION_NOT_IN_RANGE;
            out.range = !right_bound.empty()
                        ? Range(prefix, true, right_bound, false)
                        : Range::createLeftBounded(prefix, true);

            return true;
        }
    },
    {
        "startsWith",
        [] (RPNElement & out, const Field & value)
        {
            if (value.getType() != Field::Types::String)
                return false;

            String prefix = value.get<const String &>();
            if (prefix.empty())
                return false;

            String right_bound = firstStringThatIsGreaterThanAllStringsWithPrefix(prefix);

            out.function = RPNElement::FUNCTION_IN_RANGE;
            out.range = !right_bound.empty()
                ? Range(prefix, true, right_bound, false)
                : Range::createLeftBounded(prefix, true);

            return true;
        }
    }
};


static const std::map<std::string, std::string> inverse_relations = {
        {"equals", "notEquals"},
        {"notEquals", "equals"},
        {"less", "greaterOrEquals"},
        {"greaterOrEquals", "less"},
        {"greater", "lessOrEquals"},
        {"lessOrEquals", "greater"},
        {"in", "notIn"},
        {"notIn", "in"},
        {"like", "notLike"},
        {"notLike", "like"},
        {"empty", "notEmpty"},
        {"notEmpty", "empty"},
};


bool isLogicalOperator(const String & func_name)
{
    return (func_name == "and" || func_name == "or" || func_name == "not" || func_name == "indexHint");
}

/// The node can be one of:
///   - Logical operator (AND, OR, NOT and indexHint() - logical NOOP)
///   - An "atom" (relational operator, constant, expression)
///   - A logical constant expression
///   - Any other function
ASTPtr cloneASTWithInversionPushDown(const ASTPtr node, const bool need_inversion = false)
{
    const ASTFunction * func = node->as<ASTFunction>();

    if (func && isLogicalOperator(func->name))
    {
        if (func->name == "not")
        {
            return cloneASTWithInversionPushDown(func->arguments->children.front(), !need_inversion);
        }

        const auto result_node = makeASTFunction(func->name);

        /// indexHint() is a special case - logical NOOP function
        if (result_node->name != "indexHint" && need_inversion)
        {
            result_node->name = (result_node->name == "and") ? "or" : "and";
        }

        if (func->arguments)
        {
            for (const auto & child : func->arguments->children)
            {
                result_node->arguments->children.push_back(cloneASTWithInversionPushDown(child, need_inversion));
            }
        }

        return result_node;
    }

    auto cloned_node = node->clone();

    if (func && inverse_relations.find(func->name) != inverse_relations.cend())
    {
        if (need_inversion)
        {
            cloned_node->as<ASTFunction>()->name = inverse_relations.at(func->name);
        }

        return cloned_node;
    }

    return need_inversion ? makeASTFunction("not", cloned_node) : cloned_node;
}


inline bool Range::equals(const Field & lhs, const Field & rhs) { return applyVisitor(FieldVisitorAccurateEquals(), lhs, rhs); }
inline bool Range::less(const Field & lhs, const Field & rhs) { return applyVisitor(FieldVisitorAccurateLess(), lhs, rhs); }


/** Calculate expressions, that depend only on constants.
  * For index to work when something like "WHERE Date = toDate(now())" is written.
  */
Block KeyCondition::getBlockWithConstants(
    const ASTPtr & query, const TreeRewriterResultPtr & syntax_analyzer_result, ContextPtr context)
{
    Block result
    {
        { DataTypeUInt8().createColumnConstWithDefaultValue(1), std::make_shared<DataTypeUInt8>(), "_dummy" }
    };

    const auto expr_for_constant_folding = ExpressionAnalyzer(query, syntax_analyzer_result, context).getConstActions();

    expr_for_constant_folding->execute(result);

    return result;
}

static NameSet getAllSubexpressionNames(const ExpressionActions & key_expr)
{
    NameSet names;
    for (const auto & action : key_expr.getActions())
        names.insert(action.node->result_name);

    return names;
}

KeyCondition::KeyCondition(
    const SelectQueryInfo & query_info,
    ContextPtr context,
    const Names & key_column_names,
    const ExpressionActionsPtr & key_expr_,
    bool single_point_,
    bool strict_)
    : key_expr(key_expr_)
    , key_subexpr_names(getAllSubexpressionNames(*key_expr))
    , prepared_sets(query_info.sets)
    , single_point(single_point_)
    , strict(strict_)
{
    for (size_t i = 0, size = key_column_names.size(); i < size; ++i)
    {
        std::string name = key_column_names[i];
        if (!key_columns.count(name))
            key_columns[name] = i;
    }

    /** Evaluation of expressions that depend only on constants.
      * For the index to be used, if it is written, for example `WHERE Date = toDate(now())`.
      */
    Block block_with_constants = getBlockWithConstants(query_info.query, query_info.syntax_analyzer_result, context);

    const ASTSelectQuery & select = query_info.query->as<ASTSelectQuery &>();
    if (select.where() || select.prewhere())
    {
        ASTPtr filter_query;
        if (select.where() && select.prewhere())
            filter_query = makeASTFunction("and", select.where(), select.prewhere());
        else
            filter_query = select.where() ? select.where() : select.prewhere();

        /** When non-strictly monotonic functions are employed in functional index (e.g. ORDER BY toStartOfHour(dateTime)),
          * the use of NOT operator in predicate will result in the indexing algorithm leave out some data.
          * This is caused by rewriting in KeyCondition::tryParseAtomFromAST of relational operators to less strict
          * when parsing the AST into internal RPN representation.
          * To overcome the problem, before parsing the AST we transform it to its semantically equivalent form where all NOT's
          * are pushed down and applied (when possible) to leaf nodes.
          */
        traverseAST(cloneASTWithInversionPushDown(filter_query), context, block_with_constants);
    }
    else
    {
        rpn.emplace_back(RPNElement::FUNCTION_UNKNOWN);
    }
}

bool KeyCondition::addCondition(const String & column, const Range & range)
{
    if (!key_columns.count(column))
        return false;
    rpn.emplace_back(RPNElement::FUNCTION_IN_RANGE, key_columns[column], range);
    rpn.emplace_back(RPNElement::FUNCTION_AND);
    return true;
}

/** Computes value of constant expression and its data type.
  * Returns false, if expression isn't constant.
  */
bool KeyCondition::getConstant(const ASTPtr & expr, Block & block_with_constants, Field & out_value, DataTypePtr & out_type)
{
    return Tree(expr.get()).getConstant(block_with_constants, out_value, out_type);
}


static Field applyFunctionForField(
    const FunctionBasePtr & func,
    const DataTypePtr & arg_type,
    const Field & arg_value)
{
    ColumnsWithTypeAndName columns
    {
        { arg_type->createColumnConst(1, arg_value), arg_type, "x" },
    };

    auto col = func->execute(columns, func->getResultType(), 1);
    return (*col)[0];
}

/// The case when arguments may have types different than in the primary key.
static std::pair<Field, DataTypePtr> applyFunctionForFieldOfUnknownType(
    const FunctionBasePtr & func,
    const DataTypePtr & arg_type,
    const Field & arg_value)
{
    ColumnsWithTypeAndName arguments{{ arg_type->createColumnConst(1, arg_value), arg_type, "x" }};
    DataTypePtr return_type = func->getResultType();

    auto col = func->execute(arguments, return_type, 1);

    Field result = (*col)[0];

    return {std::move(result), std::move(return_type)};
}


/// Same as above but for binary operators
static std::pair<Field, DataTypePtr> applyBinaryFunctionForFieldOfUnknownType(
    const FunctionOverloadResolverPtr & func,
    const DataTypePtr & arg_type,
    const Field & arg_value,
    const DataTypePtr & arg_type2,
    const Field & arg_value2)
{
    ColumnsWithTypeAndName arguments{
        {arg_type->createColumnConst(1, arg_value), arg_type, "x"}, {arg_type2->createColumnConst(1, arg_value2), arg_type2, "y"}};

    FunctionBasePtr func_base = func->build(arguments);

    DataTypePtr return_type = func_base->getResultType();

    auto col = func_base->execute(arguments, return_type, 1);

    Field result = (*col)[0];

    return {std::move(result), std::move(return_type)};
}


static FieldRef applyFunction(const FunctionBasePtr & func, const DataTypePtr & current_type, const FieldRef & field)
{
    /// Fallback for fields without block reference.
    if (field.isExplicit())
        return applyFunctionForField(func, current_type, field);

    String result_name = "_" + func->getName() + "_" + toString(field.column_idx);
    const auto & columns = field.columns;
    size_t result_idx = columns->size();

    for (size_t i = 0; i < result_idx; ++i)
    {
        if ((*columns)[i].name == result_name)
            result_idx = i;
    }

    ColumnsWithTypeAndName args{(*columns)[field.column_idx]};
    if (result_idx == columns->size())
    {
        field.columns->emplace_back(ColumnWithTypeAndName {nullptr, func->getResultType(), result_name});
        (*columns)[result_idx].column = func->execute(args, (*columns)[result_idx].type, columns->front().column->size());
    }

    return {field.columns, field.row_idx, result_idx};
}

void KeyCondition::traverseAST(const Tree & node, ContextPtr context, Block & block_with_constants)
{
    RPNElement element;

    if (node.isFunction())
    {
        auto func = node.asFunction();
        if (tryParseLogicalOperatorFromAST(func, element))
        {
            size_t num_args = func.numArguments();
            for (size_t i = 0; i < num_args; ++i)
            {
                traverseAST(func.getArgumentAt(i), context, block_with_constants);

                /** The first part of the condition is for the correct support of `and` and `or` functions of arbitrary arity
                  * - in this case `n - 1` elements are added (where `n` is the number of arguments).
                  */
                if (i != 0 || element.function == RPNElement::FUNCTION_NOT)
                    rpn.emplace_back(element);
            }

            return;
        }
    }

    if (!tryParseAtomFromAST(node, context, block_with_constants, element))
    {
        element.function = RPNElement::FUNCTION_UNKNOWN;
    }

    rpn.emplace_back(std::move(element));
}

bool KeyCondition::canConstantBeWrappedByMonotonicFunctions(
    const ASTPtr & node,
    size_t & out_key_column_num,
    DataTypePtr & out_key_column_type,
    Field & out_value,
    DataTypePtr & out_type)
{
    String expr_name = node->getColumnNameWithoutAlias();
    if (key_subexpr_names.count(expr_name) == 0)
        return false;

    /// TODO Nullable index is not yet landed.
    if (out_value.isNull())
        return false;

    const auto & sample_block = key_expr->getSampleBlock();

    /** The key functional expression constraint may be inferred from a plain column in the expression.
    * For example, if the key contains `toStartOfHour(Timestamp)` and query contains `WHERE Timestamp >= now()`,
    * it can be assumed that if `toStartOfHour()` is monotonic on [now(), inf), the `toStartOfHour(Timestamp) >= toStartOfHour(now())`
    * condition also holds, so the index may be used to select only parts satisfying this condition.
    *
    * To check the assumption, we'd need to assert that the inverse function to this transformation is also monotonic, however the
    * inversion isn't exported (or even viable for not strictly monotonic functions such as `toStartOfHour()`).
    * Instead, we can qualify only functions that do not transform the range (for example rounding),
    * which while not strictly monotonic, are monotonic everywhere on the input range.
    */
    for (const auto & dag_node : key_expr->getNodes())
    {
        auto it = key_columns.find(dag_node.result_name);
        if (it != key_columns.end())
        {
            std::stack<const ActionsDAG::Node *> chain;

            const auto * cur_node = &dag_node;
            bool is_valid_chain = true;

            while (is_valid_chain)
            {
                if (cur_node->result_name == expr_name)
                    break;

                chain.push(cur_node);

                if (cur_node->type == ActionsDAG::ActionType::FUNCTION && cur_node->children.size() == 1)
                {
                    const auto * next_node = cur_node->children.front();

                    if (!cur_node->function_base->hasInformationAboutMonotonicity())
                        is_valid_chain = false;
                    else
                    {
                        /// Range is irrelevant in this case.
                        auto monotonicity = cur_node->function_base->getMonotonicityForRange(
                            *next_node->result_type, Field(), Field());
                        if (!monotonicity.is_always_monotonic)
                            is_valid_chain = false;
                    }

                    cur_node = next_node;
                }
                else if (cur_node->type == ActionsDAG::ActionType::ALIAS)
                    cur_node = cur_node->children.front();
                else
                    is_valid_chain = false;
            }

            if (is_valid_chain && !chain.empty())
            {
                /// Here we cast constant to the input type.
                /// It is not clear, why this works in general.
                /// I can imagine the case when expression like `column < const` is legal,
                /// but `type(column)` and `type(const)` are of different types,
                /// and const cannot be casted to column type.
                /// (There could be `superType(type(column), type(const))` which is used for comparison).
                ///
                /// However, looks like this case newer happenes (I could not find such).
                /// Let's assume that any two comparable types are castable to each other.
                auto const_type = cur_node->result_type;
                auto const_column = out_type->createColumnConst(1, out_value);
                auto const_value = (*castColumn({const_column, out_type, ""}, const_type))[0];

                while (!chain.empty())
                {
                    const auto * func = chain.top();
                    chain.pop();

                    if (func->type != ActionsDAG::ActionType::FUNCTION)
                        continue;

                    std::tie(const_value, const_type) =
                        applyFunctionForFieldOfUnknownType(func->function_base, const_type, const_value);
                }

                out_key_column_num = it->second;
                out_key_column_type = sample_block.getByName(it->first).type;
                out_value = const_value;
                out_type = const_type;
                return true;
            }
        }
    }

    return false;
}

/// Looking for possible transformation of `column = constant` into `partition_expr = function(constant)`
bool KeyCondition::canConstantBeWrappedByFunctions(
    const ASTPtr & ast, size_t & out_key_column_num, DataTypePtr & out_key_column_type, Field & out_value, DataTypePtr & out_type)
{
    String expr_name = ast->getColumnNameWithoutAlias();

    if (key_subexpr_names.count(expr_name) == 0)
    {
        /// Let's check another one case.
        /// If our storage was created with moduloLegacy in partition key,
        /// We can assume that `modulo(...) = const` is the same as `moduloLegacy(...) = const`.
        /// Replace modulo to moduloLegacy in AST and check if we also have such a column.
        ///
        /// We do not check this in canConstantBeWrappedByMonotonicFunctions.
        /// The case `f(modulo(...))` for totally monotonic `f ` is consedered to be rare.
        ///
        /// Note: for negative values, we can filter more partitions then needed.
        auto adjusted_ast = ast->clone();
        KeyDescription::moduloToModuloLegacyRecursive(adjusted_ast);
        expr_name = adjusted_ast->getColumnName();

        if (key_subexpr_names.count(expr_name) == 0)
            return false;
    }

    const auto & sample_block = key_expr->getSampleBlock();

    /// TODO Nullable index is not yet landed.
    if (out_value.isNull())
        return false;

    for (const auto & node : key_expr->getNodes())
    {
        auto it = key_columns.find(node.result_name);
        if (it != key_columns.end())
        {
            std::stack<const ActionsDAG::Node *> chain;

            const auto * cur_node = &node;
            bool is_valid_chain = true;

            while (is_valid_chain)
            {
                if (cur_node->result_name == expr_name)
                    break;

                chain.push(cur_node);

                if (cur_node->type == ActionsDAG::ActionType::FUNCTION && cur_node->children.size() <= 2)
                {
                    if (!cur_node->function_base->isDeterministic())
                        is_valid_chain = false;

                    const ActionsDAG::Node * next_node = nullptr;
                    for (const auto * arg : cur_node->children)
                    {
                        if (arg->column && isColumnConst(*arg->column))
                            continue;

                        if (next_node)
                            is_valid_chain = false;

                        next_node = arg;
                    }

                    if (!next_node)
                        is_valid_chain = false;

                    cur_node = next_node;
                }
                else if (cur_node->type == ActionsDAG::ActionType::ALIAS)
                    cur_node = cur_node->children.front();
                else
                    is_valid_chain = false;
            }

            if (is_valid_chain)
            {
                /// This CAST is the same as in canConstantBeWrappedByMonotonicFunctions (see comment).
                auto const_type = cur_node->result_type;
                auto const_column = out_type->createColumnConst(1, out_value);
                auto const_value = (*castColumn({const_column, out_type, ""}, const_type))[0];

                while (!chain.empty())
                {
                    const auto * func = chain.top();
                    chain.pop();

                    if (func->type != ActionsDAG::ActionType::FUNCTION)
                        continue;

                    if (func->children.size() == 1)
                    {
                        std::tie(const_value, const_type) = applyFunctionForFieldOfUnknownType(func->function_base, const_type, const_value);
                    }
                    else if (func->children.size() == 2)
                    {
                        const auto * left = func->children[0];
                        const auto * right = func->children[1];
                        if (left->column && isColumnConst(*left->column))
                        {
                            auto left_arg_type = left->result_type;
                            auto left_arg_value = (*left->column)[0];
                            std::tie(const_value, const_type) = applyBinaryFunctionForFieldOfUnknownType(
                                    func->function_builder, left_arg_type, left_arg_value, const_type, const_value);
                        }
                        else
                        {
                            auto right_arg_type = right->result_type;
                            auto right_arg_value = (*right->column)[0];
                            std::tie(const_value, const_type) = applyBinaryFunctionForFieldOfUnknownType(
                                    func->function_builder, const_type, const_value, right_arg_type, right_arg_value);
                        }
                    }
                }

                out_key_column_num = it->second;
                out_key_column_type = sample_block.getByName(it->first).type;
                out_value = const_value;
                out_type = const_type;
                return true;
            }
        }
    }

    return false;
}

bool KeyCondition::tryPrepareSetIndex(
    const FunctionTree & func,
    ContextPtr context,
    RPNElement & out,
    size_t & out_key_column_num)
{
    const auto & left_arg = func.getArgumentAt(0);

    out_key_column_num = 0;
    std::vector<MergeTreeSetIndex::KeyTuplePositionMapping> indexes_mapping;
    DataTypes data_types;

    auto get_key_tuple_position_mapping = [&](const Tree & node, size_t tuple_index)
    {
        MergeTreeSetIndex::KeyTuplePositionMapping index_mapping;
        index_mapping.tuple_index = tuple_index;
        DataTypePtr data_type;
        if (isKeyPossiblyWrappedByMonotonicFunctions(
                node, context, index_mapping.key_index, data_type, index_mapping.functions))
        {
            indexes_mapping.push_back(index_mapping);
            data_types.push_back(data_type);
            if (out_key_column_num < index_mapping.key_index)
                out_key_column_num = index_mapping.key_index;
        }
    };

    size_t left_args_count = 1;
    if (left_arg.isFunction())
    {
        /// Note: in case of ActionsDAG, tuple may be a constant.
        /// In this case, there is no keys in tuple. So, we don't have to check it.
        auto left_arg_tuple = left_arg.asFunction();
        if (left_arg_tuple.getFunctionName() == "tuple")
        {
            left_args_count = left_arg_tuple.numArguments();
            for (size_t i = 0; i < left_args_count; ++i)
                get_key_tuple_position_mapping(left_arg_tuple.getArgumentAt(i), i);
        }
    }
    else
        get_key_tuple_position_mapping(left_arg, 0);

    if (indexes_mapping.empty())
        return false;

<<<<<<< HEAD
    const auto right_arg = func.getArgumentAt(1);
=======
    const ASTPtr & right_arg = args[1];

    SetPtr prepared_set;
    if (right_arg->as<ASTSubquery>() || right_arg->as<ASTTableIdentifier>())
    {
        auto set_it = prepared_sets.find(PreparedSetKey::forSubquery(*right_arg));
        if (set_it == prepared_sets.end())
            return false;

        prepared_set = set_it->second;
    }
    else
    {
        /// We have `PreparedSetKey::forLiteral` but it is useless here as we don't have enough information
        /// about types in left argument of the IN operator. Instead, we manually iterate through all the sets
        /// and find the one for the right arg based on the AST structure (getTreeHash), after that we check
        /// that the types it was prepared with are compatible with the types of the primary key.
        auto set_ast_hash = right_arg->getTreeHash();
        auto set_it = std::find_if(
            prepared_sets.begin(), prepared_sets.end(),
            [&](const auto & candidate_entry)
            {
                if (candidate_entry.first.ast_hash != set_ast_hash)
                    return false;

                for (size_t i = 0; i < indexes_mapping.size(); ++i)
                    if (!candidate_entry.second->areTypesEqual(indexes_mapping[i].tuple_index, data_types[i]))
                        return false;

                return true;
        });
        if (set_it == prepared_sets.end())
            return false;
>>>>>>> 8ba6a539

    auto prepared_set = right_arg.tryGetPreparedSet(prepared_sets, indexes_mapping, data_types);
    if (!prepared_set)
        return false;

    /// The index can be prepared if the elements of the set were saved in advance.
    if (!prepared_set->hasExplicitSetElements())
        return false;

    prepared_set->checkColumnsNumber(left_args_count);
    for (size_t i = 0; i < indexes_mapping.size(); ++i)
        prepared_set->checkTypesEqual(indexes_mapping[i].tuple_index, data_types[i]);

    out.set_index = std::make_shared<MergeTreeSetIndex>(prepared_set->getSetElements(), std::move(indexes_mapping));

    return true;
}


/** Allow to use two argument function with constant argument to be analyzed as a single argument function.
  * In other words, it performs "currying" (binding of arguments).
  * This is needed, for example, to support correct analysis of `toDate(time, 'UTC')`.
  */
class FunctionWithOptionalConstArg : public IFunctionBase
{
public:
    enum Kind
    {
        NO_CONST = 0,
        LEFT_CONST,
        RIGHT_CONST,
    };

    explicit FunctionWithOptionalConstArg(const FunctionBasePtr & func_) : func(func_) {}
    FunctionWithOptionalConstArg(const FunctionBasePtr & func_, const ColumnWithTypeAndName & const_arg_, Kind kind_)
        : func(func_), const_arg(const_arg_), kind(kind_)
    {
    }

    String getName() const override { return func->getName(); }

    const DataTypes & getArgumentTypes() const override { return func->getArgumentTypes(); }

    const DataTypePtr & getResultType() const override { return func->getResultType(); }

    ExecutableFunctionPtr prepare(const ColumnsWithTypeAndName & arguments) const override { return func->prepare(arguments); }

    ColumnPtr
    execute(const ColumnsWithTypeAndName & arguments, const DataTypePtr & result_type, size_t input_rows_count, bool dry_run) const override
    {
        if (kind == Kind::LEFT_CONST)
        {
            ColumnsWithTypeAndName new_arguments;
            new_arguments.reserve(arguments.size() + 1);
            new_arguments.push_back(const_arg);
            for (const auto & arg : arguments)
                new_arguments.push_back(arg);
            return func->prepare(new_arguments)->execute(new_arguments, result_type, input_rows_count, dry_run);
        }
        else if (kind == Kind::RIGHT_CONST)
        {
            auto new_arguments = arguments;
            new_arguments.push_back(const_arg);
            return func->prepare(new_arguments)->execute(new_arguments, result_type, input_rows_count, dry_run);
        }
        else
            return func->prepare(arguments)->execute(arguments, result_type, input_rows_count, dry_run);
    }

    bool isDeterministic() const override { return func->isDeterministic(); }

    bool isDeterministicInScopeOfQuery() const override { return func->isDeterministicInScopeOfQuery(); }

    bool hasInformationAboutMonotonicity() const override { return func->hasInformationAboutMonotonicity(); }

    IFunctionBase::Monotonicity getMonotonicityForRange(const IDataType & type, const Field & left, const Field & right) const override
    {
        return func->getMonotonicityForRange(type, left, right);
    }

    Kind getKind() const { return kind; }
    const ColumnWithTypeAndName & getConstArg() const { return const_arg; }

private:
    FunctionBasePtr func;
    ColumnWithTypeAndName const_arg;
    Kind kind = Kind::NO_CONST;
};


bool KeyCondition::isKeyPossiblyWrappedByMonotonicFunctions(
    const Tree & node,
    ContextPtr context,
    size_t & out_key_column_num,
    DataTypePtr & out_key_res_column_type,
    MonotonicFunctionsChain & out_functions_chain)
{
    std::vector<FunctionTree> chain_not_tested_for_monotonicity;
    DataTypePtr key_column_type;

    if (!isKeyPossiblyWrappedByMonotonicFunctionsImpl(node, out_key_column_num, key_column_type, chain_not_tested_for_monotonicity))
        return false;

    for (auto it = chain_not_tested_for_monotonicity.rbegin(); it != chain_not_tested_for_monotonicity.rend(); ++it)
    {
        auto function = *it;
        auto func_builder = FunctionFactory::instance().tryGet(function.getFunctionName(), context);
        if (!func_builder)
            return false;
        ColumnsWithTypeAndName arguments;
        ColumnWithTypeAndName const_arg;
        FunctionWithOptionalConstArg::Kind kind = FunctionWithOptionalConstArg::Kind::NO_CONST;
        if (function.numArguments() == 2)
        {
            if (function.getArgumentAt(0).isConstant())
            {
                const_arg = function.getArgumentAt(0).getConstant();
                arguments.push_back(const_arg);
                arguments.push_back({ nullptr, key_column_type, "" });
                kind = FunctionWithOptionalConstArg::Kind::LEFT_CONST;
            }
            else if (function.getArgumentAt(1).isConstant())
            {
                arguments.push_back({ nullptr, key_column_type, "" });
                const_arg = function.getArgumentAt(1).getConstant();
                arguments.push_back(const_arg);
                kind = FunctionWithOptionalConstArg::Kind::RIGHT_CONST;
            }
        }
        else
            arguments.push_back({ nullptr, key_column_type, "" });
        auto func = func_builder->build(arguments);

        /// If we know the given range only contains one value, then we treat all functions as positive monotonic.
        if (!func || (!single_point && !func->hasInformationAboutMonotonicity()))
            return false;

        key_column_type = func->getResultType();
        if (kind == FunctionWithOptionalConstArg::Kind::NO_CONST)
            out_functions_chain.push_back(func);
        else
            out_functions_chain.push_back(std::make_shared<FunctionWithOptionalConstArg>(func, const_arg, kind));
    }

    out_key_res_column_type = key_column_type;

    return true;
}

bool KeyCondition::isKeyPossiblyWrappedByMonotonicFunctionsImpl(
    const Tree & node,
    size_t & out_key_column_num,
    DataTypePtr & out_key_column_type,
    std::vector<FunctionTree> & out_functions_chain)
{
    /** By itself, the key column can be a functional expression. for example, `intHash32(UserID)`.
      * Therefore, use the full name of the expression for search.
      */
    const auto & sample_block = key_expr->getSampleBlock();

    // Key columns should use canonical names for index analysis
    String name = node.getColumnName();

    auto it = key_columns.find(name);
    if (key_columns.end() != it)
    {
        out_key_column_num = it->second;
        out_key_column_type = sample_block.getByName(it->first).type;
        return true;
    }

    if (node.isFunction())
    {
        auto func = node.asFunction();

        size_t num_args = func.numArguments();
        if (num_args > 2 || num_args == 0)
            return false;

        out_functions_chain.push_back(func);
        bool ret = false;
        if (num_args == 2)
        {
            if (func.getArgumentAt(0).isConstant())
            {
                ret = isKeyPossiblyWrappedByMonotonicFunctionsImpl(func.getArgumentAt(1), out_key_column_num, out_key_column_type, out_functions_chain);
            }
            else if (func.getArgumentAt(1).isConstant())
            {
                ret = isKeyPossiblyWrappedByMonotonicFunctionsImpl(func.getArgumentAt(0), out_key_column_num, out_key_column_type, out_functions_chain);
            }
        }
        else
        {
            ret = isKeyPossiblyWrappedByMonotonicFunctionsImpl(func.getArgumentAt(0), out_key_column_num, out_key_column_type, out_functions_chain);
        }
        return ret;
    }

    return false;
}


static void castValueToType(const DataTypePtr & desired_type, Field & src_value, const DataTypePtr & src_type, const ASTPtr & node)
{
    try
    {
        src_value = convertFieldToType(src_value, *desired_type, src_type.get());
    }
    catch (...)
    {
        throw Exception("Key expression contains comparison between inconvertible types: " +
            desired_type->getName() + " and " + src_type->getName() +
            " inside " + queryToString(node),
            ErrorCodes::BAD_TYPE_OF_FIELD);
    }
}


bool KeyCondition::tryParseAtomFromAST(const Tree & node, ContextPtr context, Block & block_with_constants, RPNElement & out)
{
    /** Functions < > = != <= >= in `notIn`, where one argument is a constant, and the other is one of columns of key,
      *  or itself, wrapped in a chain of possibly-monotonic functions,
      *  or constant expression - number.
      */
    Field const_value;
    DataTypePtr const_type;
    if (node.isFunction())
    {
        auto func = node.asFunction();
        size_t num_args = func.numArguments();

        DataTypePtr key_expr_type;    /// Type of expression containing key column
        size_t key_column_num = -1;   /// Number of a key column (inside key_column_names array)
        MonotonicFunctionsChain chain;
        std::string func_name = func.getFunctionName();

        if (atom_map.find(func_name) == std::end(atom_map))
            return false;

        if (num_args == 1)
        {
            if (!(isKeyPossiblyWrappedByMonotonicFunctions(func.getArgumentAt(0), context, key_column_num, key_expr_type, chain)))
                return false;

            if (key_column_num == static_cast<size_t>(-1))
                throw Exception("`key_column_num` wasn't initialized. It is a bug.", ErrorCodes::LOGICAL_ERROR);
        }
        else if (num_args == 2)
        {
            size_t key_arg_pos;           /// Position of argument with key column (non-const argument)
            bool is_set_const = false;
            bool is_constant_transformed = false;

            /// We don't look for inversed key transformations when strict is true, which is required for trivial count().
            /// Consider the following test case:
            ///
            /// create table test1(p DateTime, k int) engine MergeTree partition by toDate(p) order by k;
            /// insert into test1 values ('2020-09-01 00:01:02', 1), ('2020-09-01 20:01:03', 2), ('2020-09-02 00:01:03', 3);
            /// select count() from test1 where p > toDateTime('2020-09-01 10:00:00');
            ///
            /// toDate(DateTime) is always monotonic, but we cannot relax the predicates to be
            /// >= toDate(toDateTime('2020-09-01 10:00:00')), which returns 3 instead of the right count: 2.
            bool strict_condition = strict;

            /// If we use this key condition to prune partitions by single value, we cannot relax conditions for NOT.
            if (single_point
                && (func_name == "notLike" || func_name == "notIn" || func_name == "globalNotIn" || func_name == "notEquals"
                    || func_name == "notEmpty"))
                strict_condition = true;

            if (functionIsInOrGlobalInOperator(func_name))
            {
                if (tryPrepareSetIndex(func, context, out, key_column_num))
                {
                    key_arg_pos = 0;
                    is_set_const = true;
                }
                else
                    return false;
            }
            else if (func.getArgumentAt(1).getConstant(block_with_constants, const_value, const_type))
            {
                if (isKeyPossiblyWrappedByMonotonicFunctions(func.getArgumentAt(0), context, key_column_num, key_expr_type, chain))
                {
                    key_arg_pos = 0;
                }
                else if (
                    !strict_condition
                    && canConstantBeWrappedByMonotonicFunctions(func.getArgumentAt(0), key_column_num, key_expr_type, const_value, const_type))
                {
                    key_arg_pos = 0;
                    is_constant_transformed = true;
                }
                else if (
                    single_point && func_name == "equals" && !strict_condition
                    && canConstantBeWrappedByFunctions(func.getArgumentAt(0), key_column_num, key_expr_type, const_value, const_type))
                {
                    key_arg_pos = 0;
                    is_constant_transformed = true;
                }
                else
                    return false;
            }
            else if (getConstant(args[0], block_with_constants, const_value, const_type))
            {
                if (isKeyPossiblyWrappedByMonotonicFunctions(args[1], context, key_column_num, key_expr_type, chain))
                {
                    key_arg_pos = 1;
                }
                else if (
                    !strict_condition
                    && canConstantBeWrappedByMonotonicFunctions(args[1], key_column_num, key_expr_type, const_value, const_type))
                {
                    key_arg_pos = 1;
                    is_constant_transformed = true;
                }
                else if (
                    single_point && func_name == "equals" && !strict_condition
                    && canConstantBeWrappedByFunctions(args[1], key_column_num, key_expr_type, const_value, const_type))
                {
                    key_arg_pos = 0;
                    is_constant_transformed = true;
                }
                else
                    return false;
            }
            else
                return false;

            if (key_column_num == static_cast<size_t>(-1))
                throw Exception("`key_column_num` wasn't initialized. It is a bug.", ErrorCodes::LOGICAL_ERROR);

            /// Replace <const> <sign> <data> on to <data> <-sign> <const>
            if (key_arg_pos == 1)
            {
                if (func_name == "less")
                    func_name = "greater";
                else if (func_name == "greater")
                    func_name = "less";
                else if (func_name == "greaterOrEquals")
                    func_name = "lessOrEquals";
                else if (func_name == "lessOrEquals")
                    func_name = "greaterOrEquals";
                else if (func_name == "in" || func_name == "notIn" ||
                         func_name == "like" || func_name == "notLike" ||
                         func_name == "ilike" || func_name == "notIlike" ||
                         func_name == "startsWith")
                {
                    /// "const IN data_column" doesn't make sense (unlike "data_column IN const")
                    return false;
                }
            }

            bool cast_not_needed = is_set_const /// Set args are already casted inside Set::createFromAST
                || ((isNativeNumber(key_expr_type) || isDateTime(key_expr_type))
                    && (isNativeNumber(const_type) || isDateTime(const_type))); /// Numbers and DateTime are accurately compared without cast.

            if (!cast_not_needed && !key_expr_type->equals(*const_type))
            {
                if (const_value.getType() == Field::Types::String)
                {
                    const_value = convertFieldToType(const_value, *key_expr_type);
                    if (const_value.isNull())
                        return false;
                    // No need to set is_constant_transformed because we're doing exact conversion
                }
                else
                {
                    DataTypePtr common_type = getLeastSupertype({key_expr_type, const_type});
                    if (!const_type->equals(*common_type))
                    {
                        castValueToType(common_type, const_value, const_type, node);

                        // Need to set is_constant_transformed unless we're doing exact conversion
                        if (!key_expr_type->equals(*common_type))
                            is_constant_transformed = true;
                    }
                    if (!key_expr_type->equals(*common_type))
                    {
                        ColumnsWithTypeAndName arguments{
                            {nullptr, key_expr_type, ""}, {DataTypeString().createColumnConst(1, common_type->getName()), common_type, ""}};
                        FunctionOverloadResolverPtr func_builder_cast = CastOverloadResolver<CastType::nonAccurate>::createImpl(false);
                        auto func_cast = func_builder_cast->build(arguments);

                        /// If we know the given range only contains one value, then we treat all functions as positive monotonic.
                        if (!func_cast || (!single_point && !func_cast->hasInformationAboutMonotonicity()))
                            return false;
                        chain.push_back(func_cast);
                    }
                }
            }

            /// Transformed constant must weaken the condition, for example "x > 5" must weaken to "round(x) >= 5"
            if (is_constant_transformed)
            {
                if (func_name == "less")
                    func_name = "lessOrEquals";
                else if (func_name == "greater")
                    func_name = "greaterOrEquals";
            }

        }
        else
            return false;

        const auto atom_it = atom_map.find(func_name);

        out.key_column = key_column_num;
        out.monotonic_functions_chain = std::move(chain);

        return atom_it->second(out, const_value);
    }
    else if (getConstant(node, block_with_constants, const_value, const_type))
    {
        /// For cases where it says, for example, `WHERE 0 AND something`

        if (const_value.getType() == Field::Types::UInt64)
        {
            out.function = const_value.safeGet<UInt64>() ? RPNElement::ALWAYS_TRUE : RPNElement::ALWAYS_FALSE;
            return true;
        }
        else if (const_value.getType() == Field::Types::Int64)
        {
            out.function = const_value.safeGet<Int64>() ? RPNElement::ALWAYS_TRUE : RPNElement::ALWAYS_FALSE;
            return true;
        }
        else if (const_value.getType() == Field::Types::Float64)
        {
            out.function = const_value.safeGet<Float64>() ? RPNElement::ALWAYS_TRUE : RPNElement::ALWAYS_FALSE;
            return true;
        }
    }
    return false;
}

bool KeyCondition::tryParseLogicalOperatorFromAST(const FunctionTree & func, RPNElement & out)
{
    /// Functions AND, OR, NOT.
    /// Also a special function `indexHint` - works as if instead of calling a function there are just parentheses
    /// (or, the same thing - calling the function `and` from one argument).

    if (func.getFunctionName() == "not")
    {
        if (func.numArguments() != 1)
            return false;

        out.function = RPNElement::FUNCTION_NOT;
    }
    else
    {
        if (func.getFunctionName() == "and" || func.getFunctionName() == "indexHint")
            out.function = RPNElement::FUNCTION_AND;
        else if (func.getFunctionName() == "or")
            out.function = RPNElement::FUNCTION_OR;
        else
            return false;
    }

    return true;
}

String KeyCondition::toString() const
{
    String res;
    for (size_t i = 0; i < rpn.size(); ++i)
    {
        if (i)
            res += ", ";
        res += rpn[i].toString();
    }
    return res;
}

KeyCondition::Description KeyCondition::getDescription() const
{
    /// This code may seem to be too difficult.
    /// Here we want to convert RPN back to tree, and also simplify some logical expressions like `and(x, true) -> x`.
    Description description;

    /// That's a binary tree. Explicit.
    /// Build and optimize it simultaneously.
    struct Node
    {
        enum class Type
        {
            /// Leaf, which is RPNElement.
            Leaf,
            /// Leafs, which are logical constants.
            True,
            False,
            /// Binary operators.
            And,
            Or,
        };

        Type type{};

        /// Only for Leaf
        const RPNElement * element = nullptr;
        /// This means that logical NOT is applied to leaf.
        bool negate = false;

        std::unique_ptr<Node> left = nullptr;
        std::unique_ptr<Node> right = nullptr;
    };

    /// The algorithm is the same as in KeyCondition::checkInHyperrectangle
    /// We build a pair of trees on stack. For checking if key condition may be true, and if it may be false.
    /// We need only `can_be_true` in result.
    struct Frame
    {
        std::unique_ptr<Node> can_be_true;
        std::unique_ptr<Node> can_be_false;
    };

    /// Combine two subtrees using logical operator.
    auto combine = [](std::unique_ptr<Node> left, std::unique_ptr<Node> right, Node::Type type)
    {
        /// Simplify operators with for one constant condition.

        if (type == Node::Type::And)
        {
            /// false AND right
            if (left->type == Node::Type::False)
                return left;

            /// left AND false
            if (right->type == Node::Type::False)
                return right;

            /// true AND right
            if (left->type == Node::Type::True)
                return right;

            /// left AND true
            if (right->type == Node::Type::True)
                return left;
        }

        if (type == Node::Type::Or)
        {
            /// false OR right
            if (left->type == Node::Type::False)
                return right;

            /// left OR false
            if (right->type == Node::Type::False)
                return left;

            /// true OR right
            if (left->type == Node::Type::True)
                return left;

            /// left OR true
            if (right->type == Node::Type::True)
                return right;
        }

        return std::make_unique<Node>(Node{
                .type = type,
                .left = std::move(left),
                .right = std::move(right)
            });
    };

    std::vector<Frame> rpn_stack;
    for (const auto & element : rpn)
    {
        if (element.function == RPNElement::FUNCTION_UNKNOWN)
        {
            auto can_be_true = std::make_unique<Node>(Node{.type = Node::Type::True});
            auto can_be_false = std::make_unique<Node>(Node{.type = Node::Type::True});
            rpn_stack.emplace_back(Frame{.can_be_true = std::move(can_be_true), .can_be_false = std::move(can_be_false)});
        }
        else if (
               element.function == RPNElement::FUNCTION_IN_RANGE
            || element.function == RPNElement::FUNCTION_NOT_IN_RANGE
            || element.function == RPNElement::FUNCTION_IN_SET
            || element.function == RPNElement::FUNCTION_NOT_IN_SET)
        {
            auto can_be_true = std::make_unique<Node>(Node{.type = Node::Type::Leaf, .element = &element, .negate = false});
            auto can_be_false = std::make_unique<Node>(Node{.type = Node::Type::Leaf, .element = &element, .negate = true});
            rpn_stack.emplace_back(Frame{.can_be_true = std::move(can_be_true), .can_be_false = std::move(can_be_false)});
        }
        else if (element.function == RPNElement::FUNCTION_NOT)
        {
            assert(!rpn_stack.empty());

            std::swap(rpn_stack.back().can_be_true, rpn_stack.back().can_be_false);
        }
        else if (element.function == RPNElement::FUNCTION_AND)
        {
            assert(!rpn_stack.empty());
            auto arg1 = std::move(rpn_stack.back());

            rpn_stack.pop_back();

            assert(!rpn_stack.empty());
            auto arg2 = std::move(rpn_stack.back());

            Frame frame;
            frame.can_be_true = combine(std::move(arg1.can_be_true), std::move(arg2.can_be_true), Node::Type::And);
            frame.can_be_false = combine(std::move(arg1.can_be_false), std::move(arg2.can_be_false), Node::Type::Or);

            rpn_stack.back() = std::move(frame);
        }
        else if (element.function == RPNElement::FUNCTION_OR)
        {
            assert(!rpn_stack.empty());
            auto arg1 = std::move(rpn_stack.back());

            rpn_stack.pop_back();

            assert(!rpn_stack.empty());
            auto arg2 = std::move(rpn_stack.back());

            Frame frame;
            frame.can_be_true = combine(std::move(arg1.can_be_true), std::move(arg2.can_be_true), Node::Type::Or);
            frame.can_be_false = combine(std::move(arg1.can_be_false), std::move(arg2.can_be_false), Node::Type::And);

            rpn_stack.back() = std::move(frame);
        }
        else if (element.function == RPNElement::ALWAYS_FALSE)
        {
            auto can_be_true = std::make_unique<Node>(Node{.type = Node::Type::False});
            auto can_be_false = std::make_unique<Node>(Node{.type = Node::Type::True});

            rpn_stack.emplace_back(Frame{.can_be_true = std::move(can_be_true), .can_be_false = std::move(can_be_false)});
        }
        else if (element.function == RPNElement::ALWAYS_TRUE)
        {
            auto can_be_true = std::make_unique<Node>(Node{.type = Node::Type::True});
            auto can_be_false = std::make_unique<Node>(Node{.type = Node::Type::False});
            rpn_stack.emplace_back(Frame{.can_be_true = std::move(can_be_true), .can_be_false = std::move(can_be_false)});
        }
        else
            throw Exception("Unexpected function type in KeyCondition::RPNElement", ErrorCodes::LOGICAL_ERROR);
    }

    if (rpn_stack.size() != 1)
        throw Exception("Unexpected stack size in KeyCondition::checkInRange", ErrorCodes::LOGICAL_ERROR);

    std::vector<std::string_view> key_names(key_columns.size());
    std::vector<bool> is_key_used(key_columns.size(), false);

    for (const auto & key : key_columns)
        key_names[key.second] = key.first;

    WriteBufferFromOwnString buf;

    std::function<void(const Node *)> describe;
    describe = [&describe, &key_names, &is_key_used, &buf](const Node * node)
    {
        switch (node->type)
        {
            case Node::Type::Leaf:
            {
                is_key_used[node->element->key_column] = true;

                /// Note: for condition with double negation, like `not(x not in set)`,
                /// we can replace it to `x in set` here.
                /// But I won't do it, because `cloneASTWithInversionPushDown` already push down `not`.
                /// So, this seem to be impossible for `can_be_true` tree.
                if (node->negate)
                    buf << "not(";
                buf << node->element->toString(key_names[node->element->key_column], true);
                if (node->negate)
                    buf << ")";
                break;
            }
            case Node::Type::True:
                buf << "true";
                break;
            case Node::Type::False:
                buf << "false";
                break;
            case Node::Type::And:
                buf << "and(";
                describe(node->left.get());
                buf << ", ";
                describe(node->right.get());
                buf << ")";
                break;
            case Node::Type::Or:
                buf << "or(";
                describe(node->left.get());
                buf << ", ";
                describe(node->right.get());
                buf << ")";
                break;
        }
    };

    describe(rpn_stack.front().can_be_true.get());
    description.condition = std::move(buf.str());

    for (size_t i = 0; i < key_names.size(); ++i)
        if (is_key_used[i])
            description.used_keys.emplace_back(key_names[i]);

    return description;
}

/** Index is the value of key every `index_granularity` rows.
  * This value is called a "mark". That is, the index consists of marks.
  *
  * The key is the tuple.
  * The data is sorted by key in the sense of lexicographic order over tuples.
  *
  * A pair of marks specifies a segment with respect to the order over the tuples.
  * Denote it like this: [ x1 y1 z1 .. x2 y2 z2 ],
  *  where x1 y1 z1 - tuple - value of key in left border of segment;
  *        x2 y2 z2 - tuple - value of key in right boundary of segment.
  * In this section there are data between these marks.
  *
  * Or, the last mark specifies the range open on the right: [ a b c .. + inf )
  *
  * The set of all possible tuples can be considered as an n-dimensional space, where n is the size of the tuple.
  * A range of tuples specifies some subset of this space.
  *
  * Hyperrectangles will be the subrange of an n-dimensional space that is a direct product of one-dimensional ranges.
  * In this case, the one-dimensional range can be:
  * a point, a segment, an open interval, a half-open interval;
  * unlimited on the left, unlimited on the right ...
  *
  * The range of tuples can always be represented as a combination (union) of hyperrectangles.
  * For example, the range [ x1 y1 .. x2 y2 ] given x1 != x2 is equal to the union of the following three hyperrectangles:
  * [x1]       x [y1 .. +inf)
  * (x1 .. x2) x (-inf .. +inf)
  * [x2]       x (-inf .. y2]
  *
  * Or, for example, the range [ x1 y1 .. +inf ] is equal to the union of the following two hyperrectangles:
  * [x1]         x [y1 .. +inf)
  * (x1 .. +inf) x (-inf .. +inf)
  * It's easy to see that this is a special case of the variant above.
  *
  * This is important because it is easy for us to check the feasibility of the condition over the hyperrectangle,
  *  and therefore, feasibility of condition on the range of tuples will be checked by feasibility of condition
  *  over at least one hyperrectangle from which this range consists.
  */

template <typename F>
static BoolMask forAnyHyperrectangle(
    size_t key_size,
    const FieldRef * key_left,
    const FieldRef * key_right,
    bool left_bounded,
    bool right_bounded,
    std::vector<Range> & hyperrectangle,
    size_t prefix_size,
    BoolMask initial_mask,
    F && callback)
{
    if (!left_bounded && !right_bounded)
        return callback(hyperrectangle);

    if (left_bounded && right_bounded)
    {
        /// Let's go through the matching elements of the key.
        while (prefix_size < key_size)
        {
            if (key_left[prefix_size] == key_right[prefix_size])
            {
                /// Point ranges.
                hyperrectangle[prefix_size] = Range(key_left[prefix_size]);
                ++prefix_size;
            }
            else
                break;
        }
    }

    if (prefix_size == key_size)
        return callback(hyperrectangle);

    if (prefix_size + 1 == key_size)
    {
        if (left_bounded && right_bounded)
            hyperrectangle[prefix_size] = Range(key_left[prefix_size], true, key_right[prefix_size], true);
        else if (left_bounded)
            hyperrectangle[prefix_size] = Range::createLeftBounded(key_left[prefix_size], true);
        else if (right_bounded)
            hyperrectangle[prefix_size] = Range::createRightBounded(key_right[prefix_size], true);

        return callback(hyperrectangle);
    }

    /// (x1 .. x2) x (-inf .. +inf)

    if (left_bounded && right_bounded)
        hyperrectangle[prefix_size] = Range(key_left[prefix_size], false, key_right[prefix_size], false);
    else if (left_bounded)
        hyperrectangle[prefix_size] = Range::createLeftBounded(key_left[prefix_size], false);
    else if (right_bounded)
        hyperrectangle[prefix_size] = Range::createRightBounded(key_right[prefix_size], false);

    for (size_t i = prefix_size + 1; i < key_size; ++i)
        hyperrectangle[i] = Range();


    BoolMask result = initial_mask;
    result = result | callback(hyperrectangle);

    /// There are several early-exit conditions (like the one below) hereinafter.
    /// They are important; in particular, if initial_mask == BoolMask::consider_only_can_be_true
    /// (which happens when this routine is called from KeyCondition::mayBeTrueXXX),
    /// they provide significant speedup, which may be observed on merge_tree_huge_pk performance test.
    if (result.isComplete())
        return result;

    /// [x1]       x [y1 .. +inf)

    if (left_bounded)
    {
        hyperrectangle[prefix_size] = Range(key_left[prefix_size]);
        result = result | forAnyHyperrectangle(key_size, key_left, key_right, true, false, hyperrectangle, prefix_size + 1, initial_mask, callback);
        if (result.isComplete())
            return result;
    }

    /// [x2]       x (-inf .. y2]

    if (right_bounded)
    {
        hyperrectangle[prefix_size] = Range(key_right[prefix_size]);
        result = result | forAnyHyperrectangle(key_size, key_left, key_right, false, true, hyperrectangle, prefix_size + 1, initial_mask, callback);
        if (result.isComplete())
            return result;
    }

    return result;
}


BoolMask KeyCondition::checkInRange(
    size_t used_key_size,
    const FieldRef * left_key,
    const FieldRef * right_key,
    const DataTypes & data_types,
    bool right_bounded,
    BoolMask initial_mask) const
{
    std::vector<Range> key_ranges(used_key_size, Range());

/*  std::cerr << "Checking for: [";
    for (size_t i = 0; i != used_key_size; ++i)
        std::cerr << (i != 0 ? ", " : "") << applyVisitor(FieldVisitorToString(), left_key[i]);
    std::cerr << " ... ";

    if (right_bounded)
    {
        for (size_t i = 0; i != used_key_size; ++i)
            std::cerr << (i != 0 ? ", " : "") << applyVisitor(FieldVisitorToString(), right_key[i]);
        std::cerr << "]\n";
    }
    else
        std::cerr << "+inf)\n";*/

    return forAnyHyperrectangle(used_key_size, left_key, right_key, true, right_bounded, key_ranges, 0, initial_mask,
        [&] (const std::vector<Range> & key_ranges_hyperrectangle)
    {
        auto res = checkInHyperrectangle(key_ranges_hyperrectangle, data_types);

/*      std::cerr << "Hyperrectangle: ";
        for (size_t i = 0, size = key_ranges.size(); i != size; ++i)
            std::cerr << (i != 0 ? " x " : "") << key_ranges[i].toString();
        std::cerr << ": " << res.can_be_true << "\n";*/

        return res;
    });
}

std::optional<Range> KeyCondition::applyMonotonicFunctionsChainToRange(
    Range key_range,
    const MonotonicFunctionsChain & functions,
    DataTypePtr current_type,
    bool single_point)
{
    for (const auto & func : functions)
    {
        /// We check the monotonicity of each function on a specific range.
        /// If we know the given range only contains one value, then we treat all functions as positive monotonic.
        IFunction::Monotonicity monotonicity = single_point
            ? IFunction::Monotonicity{true}
            : func->getMonotonicityForRange(*current_type.get(), key_range.left, key_range.right);

        if (!monotonicity.is_monotonic)
        {
            return {};
        }

        /// If we apply function to open interval, we can get empty intervals in result.
        /// E.g. for ('2020-01-03', '2020-01-20') after applying 'toYYYYMM' we will get ('202001', '202001').
        /// To avoid this we make range left and right included.
        if (!key_range.left.isNull())
        {
            key_range.left = applyFunction(func, current_type, key_range.left);
            key_range.left_included = true;
        }

        if (!key_range.right.isNull())
        {
            key_range.right = applyFunction(func, current_type, key_range.right);
            key_range.right_included = true;
        }

        current_type = func->getResultType();

        if (!monotonicity.is_positive)
            key_range.swapLeftAndRight();
    }
    return key_range;
}

// Returns whether the condition is one continuous range of the primary key,
// where every field is matched by range or a single element set.
// This allows to use a more efficient lookup with no extra reads.
bool KeyCondition::matchesExactContinuousRange() const
{
    // Not implemented yet.
    if (hasMonotonicFunctionsChain())
        return false;

    enum Constraint
    {
        POINT,
        RANGE,
        UNKNOWN,
    };

    std::vector<Constraint> column_constraints(key_columns.size(), Constraint::UNKNOWN);

    for (const auto & element : rpn)
    {
        if (element.function == RPNElement::Function::FUNCTION_AND)
        {
            continue;
        }

        if (element.function == RPNElement::Function::FUNCTION_IN_SET && element.set_index && element.set_index->size() == 1)
        {
            column_constraints[element.key_column] = Constraint::POINT;
            continue;
        }

        if (element.function == RPNElement::Function::FUNCTION_IN_RANGE)
        {
            if (element.range.left == element.range.right)
            {
                column_constraints[element.key_column] = Constraint::POINT;
            }
            if (column_constraints[element.key_column] != Constraint::POINT)
            {
                column_constraints[element.key_column] = Constraint::RANGE;
            }
            continue;
        }

        if (element.function == RPNElement::Function::FUNCTION_UNKNOWN)
        {
            continue;
        }

        return false;
    }

    auto min_constraint = column_constraints[0];

    if (min_constraint > Constraint::RANGE)
    {
        return false;
    }

    for (size_t i = 1; i < key_columns.size(); ++i)
    {
        if (column_constraints[i] < min_constraint)
        {
            return false;
        }

        if (column_constraints[i] == Constraint::RANGE && min_constraint == Constraint::RANGE)
        {
            return false;
        }

        min_constraint = column_constraints[i];
    }

    return true;
}

BoolMask KeyCondition::checkInHyperrectangle(
    const std::vector<Range> & hyperrectangle,
    const DataTypes & data_types) const
{
    std::vector<BoolMask> rpn_stack;
    for (const auto & element : rpn)
    {
        if (element.function == RPNElement::FUNCTION_UNKNOWN)
        {
            rpn_stack.emplace_back(true, true);
        }
        else if (element.function == RPNElement::FUNCTION_IN_RANGE
            || element.function == RPNElement::FUNCTION_NOT_IN_RANGE)
        {
            const Range * key_range = &hyperrectangle[element.key_column];

            /// The case when the column is wrapped in a chain of possibly monotonic functions.
            Range transformed_range;
            if (!element.monotonic_functions_chain.empty())
            {
                std::optional<Range> new_range = applyMonotonicFunctionsChainToRange(
                    *key_range,
                    element.monotonic_functions_chain,
                    data_types[element.key_column],
                    single_point
                );

                if (!new_range)
                {
                    rpn_stack.emplace_back(true, true);
                    continue;
                }
                transformed_range = *new_range;
                key_range = &transformed_range;
            }

            bool intersects = element.range.intersectsRange(*key_range);
            bool contains = element.range.containsRange(*key_range);

            rpn_stack.emplace_back(intersects, !contains);
            if (element.function == RPNElement::FUNCTION_NOT_IN_RANGE)
                rpn_stack.back() = !rpn_stack.back();
        }
        else if (
            element.function == RPNElement::FUNCTION_IN_SET
            || element.function == RPNElement::FUNCTION_NOT_IN_SET)
        {
            if (!element.set_index)
                throw Exception("Set for IN is not created yet", ErrorCodes::LOGICAL_ERROR);

            rpn_stack.emplace_back(element.set_index->checkInRange(hyperrectangle, data_types));
            if (element.function == RPNElement::FUNCTION_NOT_IN_SET)
                rpn_stack.back() = !rpn_stack.back();
        }
        else if (element.function == RPNElement::FUNCTION_NOT)
        {
            assert(!rpn_stack.empty());

            rpn_stack.back() = !rpn_stack.back();
        }
        else if (element.function == RPNElement::FUNCTION_AND)
        {
            assert(!rpn_stack.empty());

            auto arg1 = rpn_stack.back();
            rpn_stack.pop_back();
            auto arg2 = rpn_stack.back();
            rpn_stack.back() = arg1 & arg2;
        }
        else if (element.function == RPNElement::FUNCTION_OR)
        {
            assert(!rpn_stack.empty());

            auto arg1 = rpn_stack.back();
            rpn_stack.pop_back();
            auto arg2 = rpn_stack.back();
            rpn_stack.back() = arg1 | arg2;
        }
        else if (element.function == RPNElement::ALWAYS_FALSE)
        {
            rpn_stack.emplace_back(false, true);
        }
        else if (element.function == RPNElement::ALWAYS_TRUE)
        {
            rpn_stack.emplace_back(true, false);
        }
        else
            throw Exception("Unexpected function type in KeyCondition::RPNElement", ErrorCodes::LOGICAL_ERROR);
    }

    if (rpn_stack.size() != 1)
        throw Exception("Unexpected stack size in KeyCondition::checkInRange", ErrorCodes::LOGICAL_ERROR);

    return rpn_stack[0];
}


BoolMask KeyCondition::checkInRange(
    size_t used_key_size,
    const FieldRef * left_key,
    const FieldRef * right_key,
    const DataTypes & data_types,
    BoolMask initial_mask) const
{
    return checkInRange(used_key_size, left_key, right_key, data_types, true, initial_mask);
}


bool KeyCondition::mayBeTrueInRange(
    size_t used_key_size,
    const FieldRef * left_key,
    const FieldRef * right_key,
    const DataTypes & data_types) const
{
    return checkInRange(used_key_size, left_key, right_key, data_types, true, BoolMask::consider_only_can_be_true).can_be_true;
}


BoolMask KeyCondition::checkAfter(
    size_t used_key_size,
    const FieldRef * left_key,
    const DataTypes & data_types,
    BoolMask initial_mask) const
{
    return checkInRange(used_key_size, left_key, nullptr, data_types, false, initial_mask);
}


bool KeyCondition::mayBeTrueAfter(
    size_t used_key_size,
    const FieldRef * left_key,
    const DataTypes & data_types) const
{
    return checkInRange(used_key_size, left_key, nullptr, data_types, false, BoolMask::consider_only_can_be_true).can_be_true;
}

String KeyCondition::RPNElement::toString() const { return toString("column " + std::to_string(key_column), false); }
String KeyCondition::RPNElement::toString(const std::string_view & column_name, bool print_constants) const
{
    auto print_wrapped_column = [this, &column_name, print_constants](WriteBuffer & buf)
    {
        for (auto it = monotonic_functions_chain.rbegin(); it != monotonic_functions_chain.rend(); ++it)
        {
            buf << (*it)->getName() << "(";
            if (print_constants)
            {
                if (const auto * func = typeid_cast<const FunctionWithOptionalConstArg *>(it->get()))
                {
                    if (func->getKind() == FunctionWithOptionalConstArg::Kind::LEFT_CONST)
                        buf << applyVisitor(FieldVisitorToString(), (*func->getConstArg().column)[0]) << ", ";
                }
            }
        }

        buf << column_name;

        for (auto it = monotonic_functions_chain.rbegin(); it != monotonic_functions_chain.rend(); ++it)
        {
            if (print_constants)
            {
                if (const auto * func = typeid_cast<const FunctionWithOptionalConstArg *>(it->get()))
                {
                    if (func->getKind() == FunctionWithOptionalConstArg::Kind::RIGHT_CONST)
                        buf << ", " << applyVisitor(FieldVisitorToString(), (*func->getConstArg().column)[0]);
                }
            }
            buf << ")";
        }
    };

    WriteBufferFromOwnString buf;
    switch (function)
    {
        case FUNCTION_AND:
            return "and";
        case FUNCTION_OR:
            return "or";
        case FUNCTION_NOT:
            return "not";
        case FUNCTION_UNKNOWN:
            return "unknown";
        case FUNCTION_NOT_IN_SET:
        case FUNCTION_IN_SET:
        {
            buf << "(";
            print_wrapped_column(buf);
            buf << (function == FUNCTION_IN_SET ? " in " : " notIn ");
            if (!set_index)
                buf << "unknown size set";
            else
                buf << set_index->size() << "-element set";
            buf << ")";
            return buf.str();
        }
        case FUNCTION_IN_RANGE:
        case FUNCTION_NOT_IN_RANGE:
        {
            buf << "(";
            print_wrapped_column(buf);
            buf << (function == FUNCTION_NOT_IN_RANGE ? " not" : "") << " in " << range.toString();
            buf << ")";
            return buf.str();
        }
        case ALWAYS_FALSE:
            return "false";
        case ALWAYS_TRUE:
            return "true";
    }

    __builtin_unreachable();
}


bool KeyCondition::alwaysUnknownOrTrue() const
{
    return unknownOrAlwaysTrue(false);
}
bool KeyCondition::anyUnknownOrAlwaysTrue() const
{
    return unknownOrAlwaysTrue(true);
}
bool KeyCondition::unknownOrAlwaysTrue(bool unknown_any) const
{
    std::vector<UInt8> rpn_stack;

    for (const auto & element : rpn)
    {
        if (element.function == RPNElement::FUNCTION_UNKNOWN)
        {
            /// If unknown_any is true, return instantly,
            /// to avoid processing it with FUNCTION_AND, and change the outcome.
            if (unknown_any)
                return true;
            /// Otherwise, it may be AND'ed via FUNCTION_AND
            rpn_stack.push_back(true);
        }
        else if (element.function == RPNElement::ALWAYS_TRUE)
        {
            rpn_stack.push_back(true);
        }
        else if (element.function == RPNElement::FUNCTION_NOT_IN_RANGE
            || element.function == RPNElement::FUNCTION_IN_RANGE
            || element.function == RPNElement::FUNCTION_IN_SET
            || element.function == RPNElement::FUNCTION_NOT_IN_SET
            || element.function == RPNElement::ALWAYS_FALSE)
        {
            rpn_stack.push_back(false);
        }
        else if (element.function == RPNElement::FUNCTION_NOT)
        {
        }
        else if (element.function == RPNElement::FUNCTION_AND)
        {
            assert(!rpn_stack.empty());

            auto arg1 = rpn_stack.back();
            rpn_stack.pop_back();
            auto arg2 = rpn_stack.back();
            rpn_stack.back() = arg1 & arg2;
        }
        else if (element.function == RPNElement::FUNCTION_OR)
        {
            assert(!rpn_stack.empty());

            auto arg1 = rpn_stack.back();
            rpn_stack.pop_back();
            auto arg2 = rpn_stack.back();
            rpn_stack.back() = arg1 | arg2;
        }
        else
            throw Exception("Unexpected function type in KeyCondition::RPNElement", ErrorCodes::LOGICAL_ERROR);
    }

    if (rpn_stack.size() != 1)
        throw Exception("Unexpected stack size in KeyCondition::unknownOrAlwaysTrue", ErrorCodes::LOGICAL_ERROR);

    return rpn_stack[0];
}


size_t KeyCondition::getMaxKeyColumn() const
{
    size_t res = 0;
    for (const auto & element : rpn)
    {
        if (element.function == RPNElement::FUNCTION_NOT_IN_RANGE
            || element.function == RPNElement::FUNCTION_IN_RANGE
            || element.function == RPNElement::FUNCTION_IN_SET
            || element.function == RPNElement::FUNCTION_NOT_IN_SET)
        {
            if (element.key_column > res)
                res = element.key_column;
        }
    }
    return res;
}

bool KeyCondition::hasMonotonicFunctionsChain() const
{
    for (const auto & element : rpn)
        if (!element.monotonic_functions_chain.empty()
            || (element.set_index && element.set_index->hasMonotonicFunctionsChain()))
            return true;
    return false;
}

}<|MERGE_RESOLUTION|>--- conflicted
+++ resolved
@@ -234,7 +234,7 @@
     {
         if (ast)
         {
-            if (ast->as<ASTSubquery>() || ast->as<ASTIdentifier>())
+            if (ast->as<ASTSubquery>() || ast->as<ASTTableIdentifier>())
             {
                 auto set_it = sets.find(PreparedSetKey::forSubquery(*ast));
                 if (set_it != sets.end())
@@ -1076,43 +1076,7 @@
     if (indexes_mapping.empty())
         return false;
 
-<<<<<<< HEAD
     const auto right_arg = func.getArgumentAt(1);
-=======
-    const ASTPtr & right_arg = args[1];
-
-    SetPtr prepared_set;
-    if (right_arg->as<ASTSubquery>() || right_arg->as<ASTTableIdentifier>())
-    {
-        auto set_it = prepared_sets.find(PreparedSetKey::forSubquery(*right_arg));
-        if (set_it == prepared_sets.end())
-            return false;
-
-        prepared_set = set_it->second;
-    }
-    else
-    {
-        /// We have `PreparedSetKey::forLiteral` but it is useless here as we don't have enough information
-        /// about types in left argument of the IN operator. Instead, we manually iterate through all the sets
-        /// and find the one for the right arg based on the AST structure (getTreeHash), after that we check
-        /// that the types it was prepared with are compatible with the types of the primary key.
-        auto set_ast_hash = right_arg->getTreeHash();
-        auto set_it = std::find_if(
-            prepared_sets.begin(), prepared_sets.end(),
-            [&](const auto & candidate_entry)
-            {
-                if (candidate_entry.first.ast_hash != set_ast_hash)
-                    return false;
-
-                for (size_t i = 0; i < indexes_mapping.size(); ++i)
-                    if (!candidate_entry.second->areTypesEqual(indexes_mapping[i].tuple_index, data_types[i]))
-                        return false;
-
-                return true;
-        });
-        if (set_it == prepared_sets.end())
-            return false;
->>>>>>> 8ba6a539
 
     auto prepared_set = right_arg.tryGetPreparedSet(prepared_sets, indexes_mapping, data_types);
     if (!prepared_set)
