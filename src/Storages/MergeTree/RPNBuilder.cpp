--- conflicted
+++ resolved
@@ -351,72 +351,6 @@
     return nullptr;
 }
 
-<<<<<<< HEAD
-FutureSetPtr RPNBuilderTreeNode::tryGetPreparedSet(
-    const std::vector<MergeTreeSetIndex::KeyTuplePositionMapping> & indexes_mapping,
-    const DataTypes & data_types) const
-{
-    const auto & prepared_sets = getTreeContext().getPreparedSets();
-
-    /// We have `PreparedSetKey::forLiteral` but it is useless here as we don't have enough information
-    /// about types in left argument of the IN operator. Instead, we manually iterate through all the sets
-    /// and find the one for the right arg based on the AST structure (getTreeHash), after that we check
-    /// that the types it was prepared with are compatible with the types of the primary key.
-    auto types_match = [&indexes_mapping, &data_types](const DataTypes & set_types)
-    {
-        assert(indexes_mapping.size() == data_types.size());
-
-        for (size_t i = 0; i < indexes_mapping.size(); ++i)
-        {
-            if (indexes_mapping[i].tuple_index >= set_types.size())
-                return false;
-
-            auto lhs = removeNullable(recursiveRemoveLowCardinality(data_types[i]));
-            auto rhs = removeNullable(recursiveRemoveLowCardinality(set_types[indexes_mapping[i].tuple_index]));
-
-            if (!lhs->equals(*rhs))
-                return false;
-        }
-
-        return true;
-    };
-
-    if (prepared_sets && ast_node)
-    {
-        if (ast_node->as<ASTSubquery>() || ast_node->as<ASTTableIdentifier>())
-        {
-            auto future_set = prepared_sets->findSubquery(ast_node->getTreeHash());
-            if (!future_set || !types_match(future_set->getTypes()))
-                return nullptr;
-            return future_set;
-        }
-
-        auto tree_hash = ast_node->getTreeHash();
-        const auto & sets = prepared_sets->getSetsFromTuple();
-        auto it = sets.find(tree_hash);
-        if (it == sets.end())
-            return nullptr;
-
-        for (const auto & future_set : it->second)
-            if (types_match(future_set->getTypes()))
-                return future_set;
-    }
-    else
-    {
-        const auto * node_without_alias = getNodeWithoutAlias(dag_node);
-        if (node_without_alias->column)
-        {
-            auto future_set = tryGetSetFromDAGNode(node_without_alias);
-            if (types_match(future_set->getTypes()))
-                return future_set;
-        }
-    }
-
-    return nullptr;
-}
-
-=======
->>>>>>> 42712d89
 RPNBuilderFunctionTreeNode RPNBuilderTreeNode::toFunctionNode() const
 {
     if (!isFunction())
