#include "IMergeTreeDataPart.h"

#include <optional>
#include <boost/algorithm/string/join.hpp>
#include <string_view>
#include <Core/Defines.h>
#include <IO/HashingWriteBuffer.h>
#include <IO/HashingReadBuffer.h>
#include <IO/ReadBufferFromString.h>
#include <IO/ReadHelpers.h>
#include <IO/WriteHelpers.h>
#include <Storages/MergeTree/MergeTreeData.h>
#include <Storages/MergeTree/localBackup.h>
#include <Storages/MergeTree/checkDataPart.h>
#include <Storages/StorageReplicatedMergeTree.h>
#include <Storages/MergeTree/PartMetadataManagerOrdinary.h>
#include <Storages/MergeTree/PartMetadataManagerWithCache.h>
#include <Common/StringUtils/StringUtils.h>
#include <Common/escapeForFileName.h>
#include <Common/CurrentMetrics.h>
#include <Common/FieldVisitorsAccurateComparison.h>
#include <Common/MemoryTrackerBlockerInThread.h>
#include <base/JSON.h>
#include <base/logger_useful.h>
#include <Compression/getCompressionCodecForFile.h>
#include <Parsers/parseQuery.h>
#include <Parsers/queryToString.h>
#include <Parsers/ExpressionElementParsers.h>
#include <DataTypes/NestedUtils.h>
#include <DataTypes/DataTypeAggregateFunction.h>
#include <Interpreters/MergeTreeTransaction.h>
#include <Interpreters/TransactionLog.h>


namespace CurrentMetrics
{
    extern const Metric PartsTemporary;
    extern const Metric PartsPreCommitted;
    extern const Metric PartsCommitted;
    extern const Metric PartsPreActive;
    extern const Metric PartsActive;
    extern const Metric PartsOutdated;
    extern const Metric PartsDeleting;
    extern const Metric PartsDeleteOnDestroy;

    extern const Metric PartsWide;
    extern const Metric PartsCompact;
    extern const Metric PartsInMemory;
}

namespace DB
{

namespace ErrorCodes
{
    extern const int DIRECTORY_ALREADY_EXISTS;
    extern const int CANNOT_READ_ALL_DATA;
    extern const int LOGICAL_ERROR;
    extern const int FILE_DOESNT_EXIST;
    extern const int NO_FILE_IN_DATA_PART;
    extern const int EXPECTED_END_OF_FILE;
    extern const int CORRUPTED_DATA;
    extern const int NOT_FOUND_EXPECTED_DATA_PART;
    extern const int BAD_SIZE_OF_FILE_IN_DATA_PART;
    extern const int BAD_TTL_FILE;
    extern const int NOT_IMPLEMENTED;
}

static std::unique_ptr<ReadBufferFromFileBase> openForReading(const DiskPtr & disk, const String & path)
{
    size_t file_size = disk->getFileSize(path);
    return disk->readFile(path, ReadSettings().adjustBufferSize(file_size), file_size);
}

void IMergeTreeDataPart::MinMaxIndex::load(const MergeTreeData & data, const PartMetadataManagerPtr & manager)
{
    auto metadata_snapshot = data.getInMemoryMetadataPtr();
    const auto & partition_key = metadata_snapshot->getPartitionKey();

    auto minmax_column_names = data.getMinMaxColumnsNames(partition_key);
    auto minmax_column_types = data.getMinMaxColumnsTypes(partition_key);
    size_t minmax_idx_size = minmax_column_types.size();

    hyperrectangle.reserve(minmax_idx_size);
    for (size_t i = 0; i < minmax_idx_size; ++i)
    {
        String file_name = "minmax_" + escapeForFileName(minmax_column_names[i]) + ".idx";
        auto file = manager->read(file_name);
        auto serialization = minmax_column_types[i]->getDefaultSerialization();

        Field min_val;
        serialization->deserializeBinary(min_val, *file);
        Field max_val;
        serialization->deserializeBinary(max_val, *file);

        // NULL_LAST
        if (min_val.isNull())
            min_val = POSITIVE_INFINITY;
        if (max_val.isNull())
            max_val = POSITIVE_INFINITY;

        hyperrectangle.emplace_back(min_val, true, max_val, true);
    }
    initialized = true;
}

IMergeTreeDataPart::MinMaxIndex::WrittenFiles IMergeTreeDataPart::MinMaxIndex::store(
    const MergeTreeData & data, const DataPartStorageBuilderPtr & data_part_storage_builder, Checksums & out_checksums) const
{
    auto metadata_snapshot = data.getInMemoryMetadataPtr();
    const auto & partition_key = metadata_snapshot->getPartitionKey();

    auto minmax_column_names = data.getMinMaxColumnsNames(partition_key);
    auto minmax_column_types = data.getMinMaxColumnsTypes(partition_key);

    return store(minmax_column_names, minmax_column_types, data_part_storage_builder, out_checksums);
}

IMergeTreeDataPart::MinMaxIndex::WrittenFiles IMergeTreeDataPart::MinMaxIndex::store(
    const Names & column_names,
    const DataTypes & data_types,
    const DataPartStorageBuilderPtr & data_part_storage_builder,
    Checksums & out_checksums) const
{
    if (!initialized)
        throw Exception(
            ErrorCodes::LOGICAL_ERROR,
            "Attempt to store uninitialized MinMax index for part {}. This is a bug.",
            data_part_storage_builder->getFullPath());

    WrittenFiles written_files;

    for (size_t i = 0; i < column_names.size(); ++i)
    {
        String file_name = "minmax_" + escapeForFileName(column_names[i]) + ".idx";
        auto serialization = data_types.at(i)->getDefaultSerialization();

        auto out = data_part_storage_builder->writeFile(file_name, DBMS_DEFAULT_BUFFER_SIZE);
        HashingWriteBuffer out_hashing(*out);
        serialization->serializeBinary(hyperrectangle[i].left, out_hashing);
        serialization->serializeBinary(hyperrectangle[i].right, out_hashing);
        out_hashing.next();
        out_checksums.files[file_name].file_size = out_hashing.count();
        out_checksums.files[file_name].file_hash = out_hashing.getHash();
        out->preFinalize();
        written_files.emplace_back(std::move(out));
    }

    return written_files;
}

void IMergeTreeDataPart::MinMaxIndex::update(const Block & block, const Names & column_names)
{
    if (!initialized)
        hyperrectangle.reserve(column_names.size());

    for (size_t i = 0; i < column_names.size(); ++i)
    {
        FieldRef min_value;
        FieldRef max_value;
        const ColumnWithTypeAndName & column = block.getByName(column_names[i]);
        if (const auto * column_nullable = typeid_cast<const ColumnNullable *>(column.column.get()))
            column_nullable->getExtremesNullLast(min_value, max_value);
        else
            column.column->getExtremes(min_value, max_value);

        if (!initialized)
            hyperrectangle.emplace_back(min_value, true, max_value, true);
        else
        {
            hyperrectangle[i].left
                = applyVisitor(FieldVisitorAccurateLess(), hyperrectangle[i].left, min_value) ? hyperrectangle[i].left : min_value;
            hyperrectangle[i].right
                = applyVisitor(FieldVisitorAccurateLess(), hyperrectangle[i].right, max_value) ? max_value : hyperrectangle[i].right;
        }
    }

    initialized = true;
}

void IMergeTreeDataPart::MinMaxIndex::merge(const MinMaxIndex & other)
{
    if (!other.initialized)
        return;

    if (!initialized)
    {
        hyperrectangle = other.hyperrectangle;
        initialized = true;
    }
    else
    {
        for (size_t i = 0; i < hyperrectangle.size(); ++i)
        {
            hyperrectangle[i].left = std::min(hyperrectangle[i].left, other.hyperrectangle[i].left);
            hyperrectangle[i].right = std::max(hyperrectangle[i].right, other.hyperrectangle[i].right);
        }
    }
}

void IMergeTreeDataPart::MinMaxIndex::appendFiles(const MergeTreeData & data, Strings & files)
{
    auto metadata_snapshot = data.getInMemoryMetadataPtr();
    const auto & partition_key = metadata_snapshot->getPartitionKey();
    auto minmax_column_names = data.getMinMaxColumnsNames(partition_key);
    size_t minmax_idx_size = minmax_column_names.size();
    for (size_t i = 0; i < minmax_idx_size; ++i)
    {
        String file_name = "minmax_" + escapeForFileName(minmax_column_names[i]) + ".idx";
        files.push_back(file_name);
    }
}


static void incrementStateMetric(IMergeTreeDataPart::State state)
{
    switch (state)
    {
        case IMergeTreeDataPart::State::Temporary:
            CurrentMetrics::add(CurrentMetrics::PartsTemporary);
            return;
        case IMergeTreeDataPart::State::PreActive:
            CurrentMetrics::add(CurrentMetrics::PartsPreActive);
            CurrentMetrics::add(CurrentMetrics::PartsPreCommitted);
            return;
        case IMergeTreeDataPart::State::Active:
            CurrentMetrics::add(CurrentMetrics::PartsActive);
            CurrentMetrics::add(CurrentMetrics::PartsCommitted);
            return;
        case IMergeTreeDataPart::State::Outdated:
            CurrentMetrics::add(CurrentMetrics::PartsOutdated);
            return;
        case IMergeTreeDataPart::State::Deleting:
            CurrentMetrics::add(CurrentMetrics::PartsDeleting);
            return;
        case IMergeTreeDataPart::State::DeleteOnDestroy:
            CurrentMetrics::add(CurrentMetrics::PartsDeleteOnDestroy);
            return;
    }
}

static void decrementStateMetric(IMergeTreeDataPart::State state)
{
    switch (state)
    {
        case IMergeTreeDataPart::State::Temporary:
            CurrentMetrics::sub(CurrentMetrics::PartsTemporary);
            return;
        case IMergeTreeDataPart::State::PreActive:
            CurrentMetrics::sub(CurrentMetrics::PartsPreActive);
            CurrentMetrics::sub(CurrentMetrics::PartsPreCommitted);
            return;
        case IMergeTreeDataPart::State::Active:
            CurrentMetrics::sub(CurrentMetrics::PartsActive);
            CurrentMetrics::sub(CurrentMetrics::PartsCommitted);
            return;
        case IMergeTreeDataPart::State::Outdated:
            CurrentMetrics::sub(CurrentMetrics::PartsOutdated);
            return;
        case IMergeTreeDataPart::State::Deleting:
            CurrentMetrics::sub(CurrentMetrics::PartsDeleting);
            return;
        case IMergeTreeDataPart::State::DeleteOnDestroy:
            CurrentMetrics::sub(CurrentMetrics::PartsDeleteOnDestroy);
            return;
    }
}

static void incrementTypeMetric(MergeTreeDataPartType type)
{
    switch (type.getValue())
    {
        case MergeTreeDataPartType::WIDE:
            CurrentMetrics::add(CurrentMetrics::PartsWide);
            return;
        case MergeTreeDataPartType::COMPACT:
            CurrentMetrics::add(CurrentMetrics::PartsCompact);
            return;
        case MergeTreeDataPartType::IN_MEMORY:
            CurrentMetrics::add(CurrentMetrics::PartsInMemory);
            return;
        case MergeTreeDataPartType::UNKNOWN:
            return;
    }
}

static void decrementTypeMetric(MergeTreeDataPartType type)
{
    switch (type.getValue())
    {
        case MergeTreeDataPartType::WIDE:
            CurrentMetrics::sub(CurrentMetrics::PartsWide);
            return;
        case MergeTreeDataPartType::COMPACT:
            CurrentMetrics::sub(CurrentMetrics::PartsCompact);
            return;
        case MergeTreeDataPartType::IN_MEMORY:
            CurrentMetrics::sub(CurrentMetrics::PartsInMemory);
            return;
        case MergeTreeDataPartType::UNKNOWN:
            return;
    }
}


IMergeTreeDataPart::IMergeTreeDataPart(
    const MergeTreeData & storage_,
    const String & name_,
    const DataPartStoragePtr & data_part_storage_,
    Type part_type_,
    const IMergeTreeDataPart * parent_part_)
    : storage(storage_)
    , name(name_)
    , info(MergeTreePartInfo::fromPartName(name_, storage.format_version))
    , data_part_storage(parent_part_ ? parent_part_->data_part_storage : data_part_storage_)
    , index_granularity_info(storage_, part_type_)
    , part_type(part_type_)
    , parent_part(parent_part_)
    , use_metadata_cache(storage.use_metadata_cache)
{
    if (parent_part)
        state = State::Active;
    incrementStateMetric(state);
    incrementTypeMetric(part_type);

    minmax_idx = std::make_shared<MinMaxIndex>();

    initializePartMetadataManager();
}

IMergeTreeDataPart::IMergeTreeDataPart(
    const MergeTreeData & storage_,
    const String & name_,
    const MergeTreePartInfo & info_,
    const DataPartStoragePtr & data_part_storage_,
    Type part_type_,
    const IMergeTreeDataPart * parent_part_)
    : storage(storage_)
    , name(name_)
    , info(info_)
    , data_part_storage(parent_part_ ? parent_part_->data_part_storage : data_part_storage_)
    , index_granularity_info(storage_, part_type_)
    , part_type(part_type_)
    , parent_part(parent_part_)
    , use_metadata_cache(storage.use_metadata_cache)
{
    if (parent_part)
        state = State::Active;
    incrementStateMetric(state);
    incrementTypeMetric(part_type);

    minmax_idx = std::make_shared<MinMaxIndex>();

    initializePartMetadataManager();
}

IMergeTreeDataPart::~IMergeTreeDataPart()
{
    decrementStateMetric(state);
    decrementTypeMetric(part_type);
}


String IMergeTreeDataPart::getNewName(const MergeTreePartInfo & new_part_info) const
{
    if (storage.format_version < MERGE_TREE_DATA_MIN_FORMAT_VERSION_WITH_CUSTOM_PARTITIONING)
    {
        /// NOTE: getting min and max dates from the part name (instead of part data) because we want
        /// the merged part name be determined only by source part names.
        /// It is simpler this way when the real min and max dates for the block range can change
        /// (e.g. after an ALTER DELETE command).
        DayNum min_date;
        DayNum max_date;
        MergeTreePartInfo::parseMinMaxDatesFromPartName(name, min_date, max_date);
        return new_part_info.getPartNameV0(min_date, max_date);
    }
    else
        return new_part_info.getPartName();
}

std::optional<size_t> IMergeTreeDataPart::getColumnPosition(const String & column_name) const
{
    auto it = column_name_to_position.find(column_name);
    if (it == column_name_to_position.end())
        return {};
    return it->second;
}


void IMergeTreeDataPart::setState(IMergeTreeDataPart::State new_state) const
{
    decrementStateMetric(state);
    state = new_state;
    incrementStateMetric(state);
}

IMergeTreeDataPart::State IMergeTreeDataPart::getState() const
{
    return state;
}


std::pair<DayNum, DayNum> IMergeTreeDataPart::getMinMaxDate() const
{
    if (storage.minmax_idx_date_column_pos != -1 && minmax_idx->initialized)
    {
        const auto & hyperrectangle = minmax_idx->hyperrectangle[storage.minmax_idx_date_column_pos];
        return {DayNum(hyperrectangle.left.get<UInt64>()), DayNum(hyperrectangle.right.get<UInt64>())};
    }
    else
        return {};
}

std::pair<time_t, time_t> IMergeTreeDataPart::getMinMaxTime() const
{
    if (storage.minmax_idx_time_column_pos != -1 && minmax_idx->initialized)
    {
        const auto & hyperrectangle = minmax_idx->hyperrectangle[storage.minmax_idx_time_column_pos];

        /// The case of DateTime
        if (hyperrectangle.left.getType() == Field::Types::UInt64)
        {
            assert(hyperrectangle.right.getType() == Field::Types::UInt64);
            return {hyperrectangle.left.get<UInt64>(), hyperrectangle.right.get<UInt64>()};
        }
        /// The case of DateTime64
        else if (hyperrectangle.left.getType() == Field::Types::Decimal64)
        {
            assert(hyperrectangle.right.getType() == Field::Types::Decimal64);

            auto left = hyperrectangle.left.get<DecimalField<Decimal64>>();
            auto right = hyperrectangle.right.get<DecimalField<Decimal64>>();

            assert(left.getScale() == right.getScale());

            return { left.getValue() / left.getScaleMultiplier(), right.getValue() / right.getScaleMultiplier() };
        }
        else
            throw Exception(ErrorCodes::LOGICAL_ERROR, "Part minmax index by time is neither DateTime or DateTime64");
    }
    else
        return {};
}


void IMergeTreeDataPart::setColumns(const NamesAndTypesList & new_columns)
{
    columns = new_columns;

    column_name_to_position.clear();
    column_name_to_position.reserve(new_columns.size());
    size_t pos = 0;

    for (const auto & column : columns)
        column_name_to_position.emplace(column.name, pos++);
}

void IMergeTreeDataPart::setSerializationInfos(const SerializationInfoByName & new_infos)
{
    serialization_infos = new_infos;
}

SerializationPtr IMergeTreeDataPart::getSerialization(const NameAndTypePair & column) const
{
    auto it = serialization_infos.find(column.getNameInStorage());
    return it == serialization_infos.end()
        ? IDataType::getSerialization(column)
        : IDataType::getSerialization(column, *it->second);
}

void IMergeTreeDataPart::removeIfNeeded()
{
    assert(assertHasValidVersionMetadata());
    if (!is_temp && state != State::DeleteOnDestroy)
        return;

    try
    {
        auto path = data_part_storage->getFullRelativePath();

        if (!data_part_storage->exists()) // path
            return;

        if (is_temp)
        {
            String file_name = fileName(data_part_storage->getRelativePath());

            if (file_name.empty())
                throw Exception(ErrorCodes::LOGICAL_ERROR, "relative_path {} of part {} is invalid or not set", data_part_storage->getRelativePath(), name);

            if (!startsWith(file_name, "tmp") && !endsWith(file_name, ".tmp_proj"))
            {
                LOG_ERROR(
                    storage.log,
                    "~DataPart() should remove part {} but its name doesn't start with \"tmp\" or end with \".tmp_proj\". Too "
                    "suspicious, keeping the part.",
                    path);
                return;
            }
        }

<<<<<<< HEAD
        remove();
=======
        if (parent_part)
        {
            auto [can_remove, _] = canRemovePart();
            projectionRemove(parent_part->getFullRelativePath(), !can_remove);
        }
        else
            remove();
>>>>>>> e0517510

        if (state == State::DeleteOnDestroy)
        {
            LOG_TRACE(storage.log, "Removed part from old location {}", path);
        }
    }
    catch (...)
    {
        /// FIXME If part it temporary, then directory will not be removed for 1 day (temporary_directories_lifetime).
        /// If it's tmp_merge_<part_name> or tmp_fetch_<part_name>,
        /// then all future attempts to execute part producing operation will fail with "directory already exists".
        /// Seems like it's especially important for remote disks, because removal may fail due to network issues.
        tryLogCurrentException(__PRETTY_FUNCTION__);
        assert(!is_temp);
        assert(state != State::DeleteOnDestroy);
        assert(state != State::Temporary);
    }
}


UInt64 IMergeTreeDataPart::getIndexSizeInBytes() const
{
    UInt64 res = 0;
    for (const ColumnPtr & column : index)
        res += column->byteSize();
    return res;
}

UInt64 IMergeTreeDataPart::getIndexSizeInAllocatedBytes() const
{
    UInt64 res = 0;
    for (const ColumnPtr & column : index)
        res += column->allocatedBytes();
    return res;
}

void IMergeTreeDataPart::assertState(const std::initializer_list<IMergeTreeDataPart::State> & affordable_states) const
{
    if (!checkState(affordable_states))
    {
        String states_str;
        for (auto affordable_state : affordable_states)
        {
            states_str += stateString(affordable_state);
            states_str += ' ';
        }

        throw Exception("Unexpected state of part " + getNameWithState() + ". Expected: " + states_str, ErrorCodes::NOT_FOUND_EXPECTED_DATA_PART);
    }
}

void IMergeTreeDataPart::assertOnDisk() const
{
    if (!isStoredOnDisk())
        throw Exception("Data part '" + name + "' with type '"
            + getType().toString() + "' is not stored on disk", ErrorCodes::LOGICAL_ERROR);
}


UInt64 IMergeTreeDataPart::getMarksCount() const
{
    return index_granularity.getMarksCount();
}

size_t IMergeTreeDataPart::getFileSizeOrZero(const String & file_name) const
{
    auto checksum = checksums.files.find(file_name);
    if (checksum == checksums.files.end())
        return 0;
    return checksum->second.file_size;
}

String IMergeTreeDataPart::getColumnNameWithMinimumCompressedSize(const StorageSnapshotPtr & storage_snapshot) const
{
    auto options = GetColumnsOptions(GetColumnsOptions::AllPhysical).withExtendedObjects().withSubcolumns();
    auto storage_columns = storage_snapshot->getColumns(options);
    MergeTreeData::AlterConversions alter_conversions;
    if (!parent_part)
        alter_conversions = storage.getAlterConversionsForPart(shared_from_this());

    std::optional<std::string> minimum_size_column;
    UInt64 minimum_size = std::numeric_limits<UInt64>::max();

    for (const auto & column : storage_columns)
    {
        auto column_name = column.name;
        auto column_type = column.type;
        if (alter_conversions.isColumnRenamed(column.name))
            column_name = alter_conversions.getColumnOldName(column.name);

        if (!hasColumnFiles(column))
            continue;

        const auto size = getColumnSize(column_name).data_compressed;
        if (size < minimum_size)
        {
            minimum_size = size;
            minimum_size_column = column_name;
        }
    }

    if (!minimum_size_column)
        throw Exception("Could not find a column of minimum size in MergeTree, part " + data_part_storage->getFullPath(), ErrorCodes::LOGICAL_ERROR);

    return *minimum_size_column;
}

// String IMergeTreeDataPart::getFullPath() const
// {
//     if (relative_path.empty())
//         throw Exception("Part relative_path cannot be empty. It's bug.", ErrorCodes::LOGICAL_ERROR);

//     return fs::path(storage.getFullPathOnDisk(volume->getDisk())) / (parent_part ? parent_part->relative_path : "") / relative_path / "";
// }

// String IMergeTreeDataPart::getFullRelativePath() const
// {
//     if (relative_path.empty())
//         throw Exception("Part relative_path cannot be empty. It's bug.", ErrorCodes::LOGICAL_ERROR);

//     return fs::path(storage.relative_data_path) / (parent_part ? parent_part->relative_path : "") / relative_path / "";
// }

void IMergeTreeDataPart::loadColumnsChecksumsIndexes(bool require_columns_checksums, bool check_consistency)
{
    assertOnDisk();

    /// Memory should not be limited during ATTACH TABLE query.
    /// This is already true at the server startup but must be also ensured for manual table ATTACH.
    /// Motivation: memory for index is shared between queries - not belong to the query itself.
    MemoryTrackerBlockerInThread temporarily_disable_memory_tracker(VariableContext::Global);

    try
    {
        loadUUID();
        loadColumns(require_columns_checksums);
        loadChecksums(require_columns_checksums);
        loadIndexGranularity();
        calculateColumnsAndSecondaryIndicesSizesOnDisk();
        loadIndex(); /// Must be called after loadIndexGranularity as it uses the value of `index_granularity`
        loadRowsCount(); /// Must be called after loadIndexGranularity() as it uses the value of `index_granularity`.
        loadPartitionAndMinMaxIndex();
        if (!parent_part)
        {
            loadTTLInfos();
            loadProjections(require_columns_checksums, check_consistency);
        }

        if (check_consistency)
            checkConsistency(require_columns_checksums);

        loadDefaultCompressionCodec();
    }
    catch (...)
    {
        // There could be conditions that data part to be loaded is broken, but some of meta infos are already written
        // into meta data before exception, need to clean them all.
        metadata_manager->deleteAll(/*include_projection*/ true);
        metadata_manager->assertAllDeleted(/*include_projection*/ true);
        throw;
    }
}

void IMergeTreeDataPart::appendFilesOfColumnsChecksumsIndexes(Strings & files, bool include_projection) const
{
    if (isStoredOnDisk())
    {
        appendFilesOfUUID(files);
        appendFilesOfColumns(files);
        appendFilesOfChecksums(files);
        appendFilesOfIndexGranularity(files);
        appendFilesOfIndex(files);
        appendFilesOfRowsCount(files);
        appendFilesOfPartitionAndMinMaxIndex(files);
        appendFilesOfTTLInfos(files);
        appendFilesOfDefaultCompressionCodec(files);
    }

    if (!parent_part && include_projection)
    {
        for (const auto & [projection_name, projection_part] : projection_parts)
        {
            Strings projection_files;
            projection_part->appendFilesOfColumnsChecksumsIndexes(projection_files, true);
            for (const auto & projection_file : projection_files)
                files.push_back(fs::path(projection_part->name + ".proj") / projection_file);
        }
    }
}

void IMergeTreeDataPart::loadProjections(bool require_columns_checksums, bool check_consistency)
{
    auto metadata_snapshot = storage.getInMemoryMetadataPtr();
    for (const auto & projection : metadata_snapshot->projections)
    {
        String path = /*getFullRelativePath() + */ projection.name + ".proj";
        if (data_part_storage->exists(path))
        {
            auto projection_part_storage = data_part_storage->getProjection(projection.name + ".proj");
            auto part = storage.createPart(projection.name, {"all", 0, 0, 0}, projection_part_storage, this);
            part->loadColumnsChecksumsIndexes(require_columns_checksums, check_consistency);
            projection_parts.emplace(projection.name, std::move(part));
        }
    }
}

void IMergeTreeDataPart::loadIndexGranularity()
{
    throw Exception("Method 'loadIndexGranularity' is not implemented for part with type " + getType().toString(), ErrorCodes::NOT_IMPLEMENTED);
}

/// Currently we don't cache mark files of part, because cache other meta files is enough to speed up loading.
void IMergeTreeDataPart::appendFilesOfIndexGranularity(Strings & /* files */) const
{
}

void IMergeTreeDataPart::loadIndex()
{
    /// It can be empty in case of mutations
    if (!index_granularity.isInitialized())
        throw Exception("Index granularity is not loaded before index loading", ErrorCodes::LOGICAL_ERROR);

    auto metadata_snapshot = storage.getInMemoryMetadataPtr();
    if (parent_part)
        metadata_snapshot = metadata_snapshot->projections.get(name).metadata;
    const auto & primary_key = metadata_snapshot->getPrimaryKey();
    size_t key_size = primary_key.column_names.size();

    if (key_size)
    {
        MutableColumns loaded_index;
        loaded_index.resize(key_size);

        for (size_t i = 0; i < key_size; ++i)
        {
            loaded_index[i] = primary_key.data_types[i]->createColumn();
            loaded_index[i]->reserve(index_granularity.getMarksCount());
        }

        String index_name = "primary.idx";
        String index_path = fs::path(data_part_storage->getFullRelativePath()) / index_name;
        auto index_file = metadata_manager->read(index_name);
        size_t marks_count = index_granularity.getMarksCount();

        Serializations key_serializations(key_size);
        for (size_t j = 0; j < key_size; ++j)
            key_serializations[j] = primary_key.data_types[j]->getDefaultSerialization();

        for (size_t i = 0; i < marks_count; ++i) //-V756
            for (size_t j = 0; j < key_size; ++j)
                key_serializations[j]->deserializeBinary(*loaded_index[j], *index_file);

        for (size_t i = 0; i < key_size; ++i)
        {
            loaded_index[i]->protect();
            if (loaded_index[i]->size() != marks_count)
                throw Exception("Cannot read all data from index file " + index_path
                    + "(expected size: " + toString(marks_count) + ", read: " + toString(loaded_index[i]->size()) + ")",
                    ErrorCodes::CANNOT_READ_ALL_DATA);
        }

        if (!index_file->eof())
            throw Exception("Index file " + index_path + " is unexpectedly long", ErrorCodes::EXPECTED_END_OF_FILE);

        index.assign(std::make_move_iterator(loaded_index.begin()), std::make_move_iterator(loaded_index.end()));
    }
}

void IMergeTreeDataPart::appendFilesOfIndex(Strings & files) const
{
    auto metadata_snapshot = storage.getInMemoryMetadataPtr();
    if (parent_part)
        metadata_snapshot = metadata_snapshot->projections.has(name) ? metadata_snapshot->projections.get(name).metadata : nullptr;

    if (!metadata_snapshot)
        return;

    if (metadata_snapshot->hasPrimaryKey())
        files.push_back("primary.idx");
}

NameSet IMergeTreeDataPart::getFileNamesWithoutChecksums() const
{
    if (!isStoredOnDisk())
        return {};

    NameSet result = {"checksums.txt", "columns.txt"};
<<<<<<< HEAD
    //String default_codec_path = fs::path(getFullRelativePath()) / DEFAULT_COMPRESSION_CODEC_FILE_NAME;
=======
    String default_codec_path = fs::path(getFullRelativePath()) / DEFAULT_COMPRESSION_CODEC_FILE_NAME;
    String txn_version_path = fs::path(getFullRelativePath()) / TXN_VERSION_METADATA_FILE_NAME;
>>>>>>> e0517510

    if (data_part_storage->exists(DEFAULT_COMPRESSION_CODEC_FILE_NAME))
        result.emplace(DEFAULT_COMPRESSION_CODEC_FILE_NAME);

    if (volume->getDisk()->exists(txn_version_path))
        result.emplace(TXN_VERSION_METADATA_FILE_NAME);

    return result;
}

void IMergeTreeDataPart::loadDefaultCompressionCodec()
{
    /// In memory parts doesn't have any compression
    if (!isStoredOnDisk())
    {
        default_codec = CompressionCodecFactory::instance().get("NONE", {});
        return;
    }

    String path = fs::path(data_part_storage->getFullRelativePath()) / DEFAULT_COMPRESSION_CODEC_FILE_NAME;
    bool exists = metadata_manager->exists(DEFAULT_COMPRESSION_CODEC_FILE_NAME);
    if (!exists)
    {
        default_codec = detectDefaultCompressionCodec();
    }
    else
    {
        auto file_buf = metadata_manager->read(DEFAULT_COMPRESSION_CODEC_FILE_NAME);
        String codec_line;
        readEscapedStringUntilEOL(codec_line, *file_buf);

        ReadBufferFromString buf(codec_line);

        if (!checkString("CODEC", buf))
        {
            LOG_WARNING(
                storage.log,
                "Cannot parse default codec for part {} from file {}, content '{}'. Default compression codec will be deduced "
                "automatically, from data on disk",
                name,
                path,
                codec_line);
            default_codec = detectDefaultCompressionCodec();
        }

        try
        {
            ParserCodec codec_parser;
            auto codec_ast = parseQuery(codec_parser, codec_line.data() + buf.getPosition(), codec_line.data() + codec_line.length(), "codec parser", 0, DBMS_DEFAULT_MAX_PARSER_DEPTH);
            default_codec = CompressionCodecFactory::instance().get(codec_ast, {});
        }
        catch (const DB::Exception & ex)
        {
            LOG_WARNING(storage.log, "Cannot parse default codec for part {} from file {}, content '{}', error '{}'. Default compression codec will be deduced automatically, from data on disk.", name, path, codec_line, ex.what());
            default_codec = detectDefaultCompressionCodec();
        }
    }
}

void IMergeTreeDataPart::appendFilesOfDefaultCompressionCodec(Strings & files)
{
    files.push_back(DEFAULT_COMPRESSION_CODEC_FILE_NAME);
}

CompressionCodecPtr IMergeTreeDataPart::detectDefaultCompressionCodec() const
{
    /// In memory parts doesn't have any compression
    if (!isStoredOnDisk())
        return CompressionCodecFactory::instance().get("NONE", {});

    auto metadata_snapshot = storage.getInMemoryMetadataPtr();

    const auto & storage_columns = metadata_snapshot->getColumns();
    CompressionCodecPtr result = nullptr;
    for (const auto & part_column : columns)
    {
        /// It was compressed with default codec and it's not empty
        auto column_size = getColumnSize(part_column.name);
        if (column_size.data_compressed != 0 && !storage_columns.hasCompressionCodec(part_column.name))
        {
            String path_to_data_file;
            getSerialization(part_column)->enumerateStreams([&](const ISerialization::SubstreamPath & substream_path)
            {
                if (path_to_data_file.empty())
                {
                    String candidate_path = /*fs::path(getFullRelativePath()) */ (ISerialization::getFileNameForStream(part_column, substream_path) + ".bin");

                    /// We can have existing, but empty .bin files. Example: LowCardinality(Nullable(...)) columns and column_name.dict.null.bin file.
                    if (data_part_storage->exists(candidate_path) && data_part_storage->getFileSize(candidate_path) != 0)
                        path_to_data_file = candidate_path;
                }
            });

            if (path_to_data_file.empty())
            {
                LOG_WARNING(storage.log, "Part's {} column {} has non zero data compressed size, but all data files don't exist or empty", name, backQuoteIfNeed(part_column.name));
                continue;
            }

            result = getCompressionCodecForFile(data_part_storage, path_to_data_file);
            break;
        }
    }

    if (!result)
        result = CompressionCodecFactory::instance().getDefaultCodec();

    return result;
}

void IMergeTreeDataPart::loadPartitionAndMinMaxIndex()
{
    if (storage.format_version < MERGE_TREE_DATA_MIN_FORMAT_VERSION_WITH_CUSTOM_PARTITIONING && !parent_part)
    {
        DayNum min_date;
        DayNum max_date;
        MergeTreePartInfo::parseMinMaxDatesFromPartName(name, min_date, max_date);

        const auto & date_lut = DateLUT::instance();
        partition = MergeTreePartition(date_lut.toNumYYYYMM(min_date));
        minmax_idx = std::make_shared<MinMaxIndex>(min_date, max_date);
    }
    else
    {
        //String path = getFullRelativePath();
        if (!parent_part)
            partition.load(storage, metadata_manager);

        if (!isEmpty())
        {
            if (parent_part)
                // projection parts don't have minmax_idx, and it's always initialized
                minmax_idx->initialized = true;
            else
                minmax_idx->load(storage, metadata_manager);
        }
        if (parent_part)
            return;
    }

    auto metadata_snapshot = storage.getInMemoryMetadataPtr();
    String calculated_partition_id = partition.getID(metadata_snapshot->getPartitionKey().sample_block);
    if (calculated_partition_id != info.partition_id)
        throw Exception(
            "While loading part " + data_part_storage->getFullPath() + ": calculated partition ID: " + calculated_partition_id
            + " differs from partition ID in part name: " + info.partition_id,
            ErrorCodes::CORRUPTED_DATA);
}

void IMergeTreeDataPart::appendFilesOfPartitionAndMinMaxIndex(Strings & files) const
{
    if (storage.format_version < MERGE_TREE_DATA_MIN_FORMAT_VERSION_WITH_CUSTOM_PARTITIONING && !parent_part)
        return;

    if (!parent_part)
        partition.appendFiles(storage, files);

    if (!isEmpty())
        if (!parent_part)
            minmax_idx->appendFiles(storage, files);
}

void IMergeTreeDataPart::loadChecksums(bool require)
{
    //const String path = fs::path(getFullRelativePath()) / "checksums.txt";
    bool exists = metadata_manager->exists("checksums.txt");
    if (exists)
    {
        auto buf = metadata_manager->read("checksums.txt");
        if (checksums.read(*buf))
        {
            assertEOF(*buf);
            bytes_on_disk = checksums.getTotalSizeOnDisk();
        }
        else
            bytes_on_disk = data_part_storage->calculateTotalSizeOnDisk(); //calculateTotalSizeOnDisk(volume->getDisk(), getFullRelativePath());
    }
    else
    {
        if (require)
            throw Exception(ErrorCodes::NO_FILE_IN_DATA_PART, "No checksums.txt in part {}", name);

        /// If the checksums file is not present, calculate the checksums and write them to disk.
        /// Check the data while we are at it.
        LOG_WARNING(storage.log, "Checksums for part {} not found. Will calculate them from data on disk.", name);

        checksums = checkDataPart(shared_from_this(), false);
        data_part_storage->writeChecksums(checksums);

        bytes_on_disk = checksums.getTotalSizeOnDisk();
    }
}

void IMergeTreeDataPart::appendFilesOfChecksums(Strings & files)
{
    files.push_back("checksums.txt");
}

void IMergeTreeDataPart::loadRowsCount()
{
    //String path = fs::path(getFullRelativePath()) / "count.txt";

    auto read_rows_count = [&]()
    {
        auto buf = metadata_manager->read("count.txt");
        readIntText(rows_count, *buf);
        assertEOF(*buf);
    };

    if (index_granularity.empty())
    {
        rows_count = 0;
    }
    else if (storage.format_version >= MERGE_TREE_DATA_MIN_FORMAT_VERSION_WITH_CUSTOM_PARTITIONING || part_type == Type::COMPACT || parent_part)
    {
        bool exists = metadata_manager->exists("count.txt");
        if (!exists)
            throw Exception("No count.txt in part " + name, ErrorCodes::NO_FILE_IN_DATA_PART);

        read_rows_count();

#ifndef NDEBUG
        /// columns have to be loaded
        for (const auto & column : getColumns())
        {
            /// Most trivial types
            if (column.type->isValueRepresentedByNumber()
                && !column.type->haveSubtypes()
                && getSerialization(column)->getKind() == ISerialization::Kind::DEFAULT)
            {
                auto size = getColumnSize(column.name);

                if (size.data_uncompressed == 0)
                    continue;

                size_t rows_in_column = size.data_uncompressed / column.type->getSizeOfValueInMemory();
                if (rows_in_column != rows_count)
                {
                    throw Exception(
                        ErrorCodes::LOGICAL_ERROR,
                        "Column {} has rows count {} according to size in memory "
                        "and size of single value, but data part {} has {} rows", backQuote(column.name), rows_in_column, name, rows_count);
                }

                size_t last_possibly_incomplete_mark_rows = index_granularity.getLastNonFinalMarkRows();
                /// All this rows have to be written in column
                size_t index_granularity_without_last_mark = index_granularity.getTotalRows() - last_possibly_incomplete_mark_rows;
                /// We have more rows in column than in index granularity without last possibly incomplete mark
                if (rows_in_column < index_granularity_without_last_mark)
                {
                    throw Exception(
                        ErrorCodes::LOGICAL_ERROR,
                        "Column {} has rows count {} according to size in memory "
                        "and size of single value, but index granularity in part {} without last mark has {} rows, which is more than in column",
                        backQuote(column.name), rows_in_column, name, index_granularity.getTotalRows());
                }

                /// In last mark we actually written less or equal rows than stored in last mark of index granularity
                if (rows_in_column - index_granularity_without_last_mark > last_possibly_incomplete_mark_rows)
                {
                     throw Exception(
                        ErrorCodes::LOGICAL_ERROR,
                        "Column {} has rows count {} in last mark according to size in memory "
                        "and size of single value, but index granularity in part {} in last mark has {} rows which is less than in column",
                        backQuote(column.name), rows_in_column - index_granularity_without_last_mark, name, last_possibly_incomplete_mark_rows);
                }
            }
        }
#endif
    }
    else
    {
        if (data_part_storage->exists("count.txt"))
        {
            read_rows_count();
            return;
        }

        for (const NameAndTypePair & column : columns)
        {
            ColumnPtr column_col = column.type->createColumn(*getSerialization(column));
            if (!column_col->isFixedAndContiguous() || column_col->lowCardinality())
                continue;

            size_t column_size = getColumnSize(column.name).data_uncompressed;
            if (!column_size)
                continue;

            size_t sizeof_field = column_col->sizeOfValueIfFixed();
            rows_count = column_size / sizeof_field;

            if (column_size % sizeof_field != 0)
            {
                throw Exception(
                    "Uncompressed size of column " + column.name + "(" + toString(column_size)
                    + ") is not divisible by the size of value (" + toString(sizeof_field) + ")",
                    ErrorCodes::LOGICAL_ERROR);
            }

            size_t last_mark_index_granularity = index_granularity.getLastNonFinalMarkRows();
            size_t rows_approx = index_granularity.getTotalRows();
            if (!(rows_count <= rows_approx && rows_approx < rows_count + last_mark_index_granularity))
                throw Exception(
                    "Unexpected size of column " + column.name + ": " + toString(rows_count) + " rows, expected "
                    + toString(rows_approx) + "+-" + toString(last_mark_index_granularity) + " rows according to the index",
                    ErrorCodes::LOGICAL_ERROR);

            return;
        }

        throw Exception("Data part doesn't contain fixed size column (even Date column)", ErrorCodes::LOGICAL_ERROR);
    }
}

void IMergeTreeDataPart::appendFilesOfRowsCount(Strings & files)
{
    files.push_back("count.txt");
}

void IMergeTreeDataPart::loadTTLInfos()
{
    bool exists = metadata_manager->exists("ttl.txt");
    if (exists)
    {
        auto in = metadata_manager->read("ttl.txt");
        assertString("ttl format version: ", *in);
        size_t format_version;
        readText(format_version, *in);
        assertChar('\n', *in);

        if (format_version == 1)
        {
            try
            {
                ttl_infos.read(*in);
            }
            catch (const JSONException &)
            {
                throw Exception("Error while parsing file ttl.txt in part: " + name, ErrorCodes::BAD_TTL_FILE);
            }
        }
        else
            throw Exception("Unknown ttl format version: " + toString(format_version), ErrorCodes::BAD_TTL_FILE);
    }
}


void IMergeTreeDataPart::appendFilesOfTTLInfos(Strings & files)
{
    files.push_back("ttl.txt");
}

void IMergeTreeDataPart::loadUUID()
{
    bool exists = metadata_manager->exists(UUID_FILE_NAME);
    if (exists)
    {
        auto in = metadata_manager->read(UUID_FILE_NAME);
        readText(uuid, *in);
        if (uuid == UUIDHelpers::Nil)
            throw Exception("Unexpected empty " + String(UUID_FILE_NAME) + " in part: " + name, ErrorCodes::LOGICAL_ERROR);
    }
}

void IMergeTreeDataPart::appendFilesOfUUID(Strings & files)
{
    files.push_back(UUID_FILE_NAME);
}

void IMergeTreeDataPart::loadColumns(bool require)
{
    String path = fs::path(data_part_storage->getFullRelativePath()) / "columns.txt";
    auto metadata_snapshot = storage.getInMemoryMetadataPtr();
    if (parent_part)
        metadata_snapshot = metadata_snapshot->projections.get(name).metadata;
    NamesAndTypesList loaded_columns;

    bool exists = metadata_manager->exists("columns.txt");
    if (!exists)
    {
        /// We can get list of columns only from columns.txt in compact parts.
        if (require || part_type == Type::COMPACT)
            throw Exception("No columns.txt in part " + name + ", expected path " + path + " on drive " + data_part_storage->getName(),
                ErrorCodes::NO_FILE_IN_DATA_PART);

        /// If there is no file with a list of columns, write it down.
        for (const NameAndTypePair & column : metadata_snapshot->getColumns().getAllPhysical())
            if (data_part_storage->exists(getFileNameForColumn(column) + ".bin"))
                loaded_columns.push_back(column);

        if (columns.empty())
            throw Exception("No columns in part " + name, ErrorCodes::NO_FILE_IN_DATA_PART);

        data_part_storage->writeColumns(loaded_columns);
    }
    else
    {
        auto in = metadata_manager->read("columns.txt");
        loaded_columns.readText(*in);

        for (const auto & column : loaded_columns)
        {
            const auto * aggregate_function_data_type = typeid_cast<const DataTypeAggregateFunction *>(column.type.get());
            if (aggregate_function_data_type && aggregate_function_data_type->isVersioned())
                aggregate_function_data_type->setVersion(0, /* if_empty */true);
        }
    }

    SerializationInfo::Settings settings =
    {
        .ratio_of_defaults_for_sparse = storage.getSettings()->ratio_of_defaults_for_sparse_serialization,
        .choose_kind = false,
    };

    SerializationInfoByName infos(loaded_columns, settings);
    exists =  metadata_manager->exists(SERIALIZATION_FILE_NAME);
    if (exists)
    {
        auto in = metadata_manager->read(SERIALIZATION_FILE_NAME);
        infos.readJSON(*in);
    }

    setColumns(loaded_columns);
    setSerializationInfos(infos);
}

void IMergeTreeDataPart::assertHasVersionMetadata(MergeTreeTransaction * txn) const
{
    TransactionID expected_tid = txn ? txn->tid : Tx::PrehistoricTID;
    if (version.creation_tid != expected_tid)
        throw Exception(ErrorCodes::LOGICAL_ERROR,
                        "CreationTID of part {} (table {}) is set to unexpected value {}, it's a bug. Current transaction: {}",
                        name, storage.getStorageID().getNameForLogs(), version.creation_tid, txn ? txn->dumpDescription() : "<none>");

    assert(!txn || storage.supportsTransactions());
    assert(!txn || volume->getDisk()->exists(fs::path(getFullRelativePath()) / TXN_VERSION_METADATA_FILE_NAME));
}

void IMergeTreeDataPart::storeVersionMetadata() const
{
    if (!wasInvolvedInTransaction())
        return;

    LOG_TEST(storage.log, "Writing version for {} (creation: {}, removal {})", name, version.creation_tid, version.removal_tid);
    assert(storage.supportsTransactions());

    if (!isStoredOnDisk())
        throw Exception(ErrorCodes::NOT_IMPLEMENTED, "Transactions are not supported for in-memory parts (table: {}, part: {})",
                        storage.getStorageID().getNameForLogs(), name);

    String version_file_name = fs::path(getFullRelativePath()) / TXN_VERSION_METADATA_FILE_NAME;
    String tmp_version_file_name = version_file_name + ".tmp";
    DiskPtr disk = volume->getDisk();
    {
        /// TODO IDisk interface does not allow to open file with O_EXCL flag (for DiskLocal),
        /// so we create empty file at first (expecting that createFile throws if file already exists)
        /// and then overwrite it.
        disk->createFile(tmp_version_file_name);
        auto out = disk->writeFile(tmp_version_file_name, 256, WriteMode::Rewrite);
        version.write(*out);
        out->finalize();
        out->sync();
    }

    SyncGuardPtr sync_guard;
    if (storage.getSettings()->fsync_part_directory)
        sync_guard = disk->getDirectorySyncGuard(getFullRelativePath());
    disk->replaceFile(tmp_version_file_name, version_file_name);
}

void IMergeTreeDataPart::appendCSNToVersionMetadata(VersionMetadata::WhichCSN which_csn) const
{
    assert(!version.creation_tid.isEmpty());
    assert(!(which_csn == VersionMetadata::WhichCSN::CREATION && version.creation_tid.isPrehistoric()));
    assert(!(which_csn == VersionMetadata::WhichCSN::CREATION && version.creation_csn == 0));
    assert(!(which_csn == VersionMetadata::WhichCSN::REMOVAL && (version.removal_tid.isPrehistoric() || version.removal_tid.isEmpty())));
    assert(!(which_csn == VersionMetadata::WhichCSN::REMOVAL && version.removal_csn == 0));
    assert(isStoredOnDisk());

    /// Small enough appends to file are usually atomic,
    /// so we append new metadata instead of rewriting file to reduce number of fsyncs.
    /// We don't need to do fsync when writing CSN, because in case of hard restart
    /// we will be able to restore CSN from transaction log in Keeper.

    String version_file_name = fs::path(getFullRelativePath()) / TXN_VERSION_METADATA_FILE_NAME;
    DiskPtr disk = volume->getDisk();
    auto out = disk->writeFile(version_file_name, 256, WriteMode::Append);
    version.writeCSN(*out, which_csn);
    out->finalize();
}

void IMergeTreeDataPart::appendRemovalTIDToVersionMetadata(bool clear) const
{
    assert(!version.creation_tid.isEmpty());
    assert(version.removal_csn == 0);
    assert(!version.removal_tid.isEmpty());
    assert(isStoredOnDisk());

    if (version.creation_tid.isPrehistoric() && !clear)
    {
        /// Metadata file probably does not exist, because it was not written on part creation, because it was created without a transaction.
        /// Let's create it (if needed). Concurrent writes are not possible, because creation_csn is prehistoric and we own removal_tid_lock.
        storeVersionMetadata();
        return;
    }

    if (clear)
        LOG_TEST(storage.log, "Clearing removal TID for {} (creation: {}, removal {})", name, version.creation_tid, version.removal_tid);
    else
        LOG_TEST(storage.log, "Appending removal TID for {} (creation: {}, removal {})", name, version.creation_tid, version.removal_tid);

    String version_file_name = fs::path(getFullRelativePath()) / TXN_VERSION_METADATA_FILE_NAME;
    DiskPtr disk = volume->getDisk();
    auto out = disk->writeFile(version_file_name, 256, WriteMode::Append);
    version.writeRemovalTID(*out, clear);
    out->finalize();

    /// fsync is not required when we clearing removal TID, because after hard restart we will fix metadata
    if (!clear)
        out->sync();
}

void IMergeTreeDataPart::loadVersionMetadata() const
try
{
    String version_file_name = fs::path(getFullRelativePath()) / TXN_VERSION_METADATA_FILE_NAME;
    String tmp_version_file_name = version_file_name + ".tmp";
    DiskPtr disk = volume->getDisk();

    auto remove_tmp_file = [&]()
    {
        auto last_modified = disk->getLastModified(tmp_version_file_name);
        auto buf = openForReading(disk, tmp_version_file_name);
        String content;
        readStringUntilEOF(content, *buf);
        LOG_WARNING(storage.log, "Found file {} that was last modified on {}, has size {} and the following content: {}",
                    tmp_version_file_name, last_modified.epochTime(), content.size(), content);
        disk->removeFile(tmp_version_file_name);
    };

    if (disk->exists(version_file_name))
    {
        auto buf = openForReading(disk, version_file_name);
        version.read(*buf);
        if (disk->exists(tmp_version_file_name))
            remove_tmp_file();
        return;
    }

    /// Four (?) cases are possible:
    /// 1. Part was created without transactions.
    /// 2. Version metadata file was not renamed from *.tmp on part creation.
    /// 3. Version metadata were written to *.tmp file, but hard restart happened before fsync.
    /// 4. Fsyncs in storeVersionMetadata() work incorrectly.

    if (!disk->exists(tmp_version_file_name))
    {
        /// Case 1.
        /// We do not have version metadata and transactions history for old parts,
        /// so let's consider that such parts were created by some ancient transaction
        /// and were committed with some prehistoric CSN.
        /// NOTE It might be Case 3, but version metadata file is written on part creation before other files,
        /// so it's not Case 3 if part is not broken.
        version.setCreationTID(Tx::PrehistoricTID, nullptr);
        version.creation_csn = Tx::PrehistoricCSN;
        return;
    }

    /// Case 2.
    /// Content of *.tmp file may be broken, just use fake TID.
    /// Transaction was not committed if *.tmp file was not renamed, so we should complete rollback by removing part.
    version.setCreationTID(Tx::DummyTID, nullptr);
    version.creation_csn = Tx::RolledBackCSN;
    remove_tmp_file();
}
catch (Exception & e)
{
    e.addMessage("While loading version metadata from table {} part {}", storage.getStorageID().getNameForLogs(), name);
    throw;
}

bool IMergeTreeDataPart::wasInvolvedInTransaction() const
{
    assert(!version.creation_tid.isEmpty() || (state == State::Temporary /* && std::uncaught_exceptions() */));
    bool created_by_transaction = !version.creation_tid.isPrehistoric();
    bool removed_by_transaction = version.isRemovalTIDLocked() && version.removal_tid_lock != Tx::PrehistoricTID.getHash();
    return created_by_transaction || removed_by_transaction;
}

bool IMergeTreeDataPart::assertHasValidVersionMetadata() const
{
    /// We don't have many tests with server restarts and it's really inconvenient to write such tests.
    /// So we use debug assertions to ensure that part version is written correctly.
    /// This method is not supposed to be called in release builds.

    if (isProjectionPart())
        return true;

    if (!wasInvolvedInTransaction())
        return true;

    if (!isStoredOnDisk())
        return false;

    if (part_is_probably_removed_from_disk)
        return true;

    DiskPtr disk = volume->getDisk();
    if (!disk->exists(getFullRelativePath()))
        return true;

    String content;
    String version_file_name = fs::path(getFullRelativePath()) / TXN_VERSION_METADATA_FILE_NAME;
    try
    {
        auto buf = openForReading(disk, version_file_name);
        readStringUntilEOF(content, *buf);
        ReadBufferFromString str_buf{content};
        VersionMetadata file;
        file.read(str_buf);
        bool valid_creation_tid = version.creation_tid == file.creation_tid;
        bool valid_removal_tid = version.removal_tid == file.removal_tid || version.removal_tid == Tx::PrehistoricTID;
        bool valid_creation_csn = version.creation_csn == file.creation_csn || version.creation_csn == Tx::RolledBackCSN;
        bool valid_removal_csn = version.removal_csn == file.removal_csn || version.removal_csn == Tx::PrehistoricCSN;
        if (!valid_creation_tid || !valid_removal_tid || !valid_creation_csn || !valid_removal_csn)
            throw Exception(ErrorCodes::CORRUPTED_DATA, "Invalid version metadata file");
        return true;
    }
    catch (...)
    {
        WriteBufferFromOwnString expected;
        version.write(expected);
        tryLogCurrentException(storage.log, fmt::format("File {} contains:\n{}\nexpected:\n{}", version_file_name, content, expected.str()));
        return false;
    }
}


void IMergeTreeDataPart::appendFilesOfColumns(Strings & files)
{
    files.push_back("columns.txt");
    files.push_back(SERIALIZATION_FILE_NAME);
}

bool IMergeTreeDataPart::shallParticipateInMerges(const StoragePolicyPtr & storage_policy) const
{
    return data_part_storage->shallParticipateInMerges(*storage_policy);
}

// UInt64 IMergeTreeDataPart::calculateTotalSizeOnDisk(const DataPartStoragePtr & data_part_storage_, const String & from)
// {
//     if (data_part_storage_->isFile(from))
//         return data_part_storage_->getFileSize(from);
//     std::vector<std::string> files;
//     disk_->listFiles(from, files);
//     UInt64 res = 0;
//     for (const auto & file : files)
//         res += calculateTotalSizeOnDisk(data_part_storage_, fs::path(from) / file);
//     return res;
// }


void IMergeTreeDataPart::renameTo(const String & new_relative_path, bool remove_new_dir_if_exists) const
try
{
    assertOnDisk();

    if (parent_part)
        throw Exception(
            ErrorCodes::LOGICAL_ERROR, 
            "Move is not supported for projection parts: moving form {} to {}",
            data_part_storage->getFullPath(), new_relative_path);

    String from = data_part_storage->getFullRelativePath();
    String to = fs::path(storage.relative_data_path) / new_relative_path / "";

<<<<<<< HEAD
    data_part_storage->rename(new_relative_path, storage.log, remove_new_dir_if_exists, storage.getSettings()->fsync_part_directory);
    metadata_manager->move(from, to);

    storage.lockSharedData(*this);
=======
    SyncGuardPtr sync_guard;
    if (storage.getSettings()->fsync_part_directory)
        sync_guard = volume->getDisk()->getDirectorySyncGuard(to);
>>>>>>> e0517510
}
catch (...)
{
    if (startsWith(new_relative_path, "detached/"))
    {
        // Don't throw when the destination is to the detached folder. It might be able to
        // recover in some cases, such as fetching parts into multi-disks while some of the
        // disks are broken.
        tryLogCurrentException(__PRETTY_FUNCTION__);
    }
    else
        throw;
}

std::pair<bool, NameSet> IMergeTreeDataPart::canRemovePart() const
{
    /// NOTE: It's needed for zero-copy replication
    if (force_keep_shared_data)
        return std::make_pair(false, NameSet{});

    return storage.unlockSharedData(*this);
}

void IMergeTreeDataPart::initializePartMetadataManager()
{
#if USE_ROCKSDB
    if (use_metadata_cache)
        metadata_manager = std::make_shared<PartMetadataManagerWithCache>(this, storage.getContext()->getMergeTreeMetadataCache());
    else
        metadata_manager = std::make_shared<PartMetadataManagerOrdinary>(this);
#else
        metadata_manager = std::make_shared<PartMetadataManagerOrdinary>(this);
#endif
}

void IMergeTreeDataPart::remove() const
{
    assert(assertHasValidVersionMetadata());
    part_is_probably_removed_from_disk = true;

    auto [can_remove, files_not_to_remove] = canRemovePart();

    if (!isStoredOnDisk())
        return;

    if (isProjectionPart())
        LOG_WARNING(storage.log, "Projection part {} should be removed by its parent {}.", name, parent_part->name);
<<<<<<< HEAD
=======
        projectionRemove(parent_part->getFullRelativePath(), !can_remove);
        return;
    }
>>>>>>> e0517510

    metadata_manager->deleteAll(false);
    metadata_manager->assertAllDeleted(false);

<<<<<<< HEAD
    std::list<IDataPartStorage::ProjectionChecksums> projection_checksums;
=======
    /** Atomic directory removal:
      * - rename directory to temporary name;
      * - remove it recursive.
      *
      * For temporary name we use "delete_tmp_" prefix.
      *
      * NOTE: We cannot use "tmp_delete_" prefix, because there is a second thread,
      *  that calls "clearOldTemporaryDirectories" and removes all directories, that begin with "tmp_" and are old enough.
      * But when we removing data part, it can be old enough. And rename doesn't change mtime.
      * And a race condition can happen that will lead to "File not found" error here.
      */

    /// NOTE We rename part to delete_tmp_<relative_path> instead of delete_tmp_<name> to avoid race condition
    /// when we try to remove two parts with the same name, but different relative paths,
    /// for example all_1_2_1 (in Deleting state) and tmp_merge_all_1_2_1 (in Temporary state).
    fs::path from = fs::path(storage.relative_data_path) / relative_path;
    fs::path to = fs::path(storage.relative_data_path) / ("delete_tmp_" + relative_path);
    // TODO directory delete_tmp_<name> is never removed if server crashes before returning from this function

    auto disk = volume->getDisk();
    if (disk->exists(to))
    {
        LOG_WARNING(storage.log, "Directory {} (to which part must be renamed before removing) already exists. Most likely this is due to unclean restart or race condition. Removing it.", fullPath(disk, to));
        try
        {
            disk->removeSharedRecursive(fs::path(to) / "", !can_remove, files_not_to_remove);
        }
        catch (...)
        {
            LOG_ERROR(storage.log, "Cannot recursively remove directory {}. Exception: {}", fullPath(disk, to), getCurrentExceptionMessage(false));
            throw;
        }
    }

    try
    {
        disk->moveDirectory(from, to);
    }
    catch (const fs::filesystem_error & e)
    {
        if (e.code() == std::errc::no_such_file_or_directory)
        {
            LOG_ERROR(storage.log, "Directory {} (part to remove) doesn't exist or one of nested files has gone. Most likely this is due to manual removing. This should be discouraged. Ignoring.", fullPath(disk, from));
            return;
        }
        throw;
    }
>>>>>>> e0517510

    for (const auto & [p_name, projection_part] : projection_parts)
    {
<<<<<<< HEAD
        projection_part->metadata_manager->deleteAll(false);
        projection_part->metadata_manager->assertAllDeleted(false);
        projection_checksums.emplace_back(IDataPartStorage::ProjectionChecksums{.name = p_name, .checksums = projection_part->checksums});
    }

    data_part_storage->remove(*keep_shared_data, checksums, projection_checksums, storage.log);
}

=======
        /// NOTE: projections currently unsupported with zero copy replication.
        /// TODO: fix it.
        projection_part->projectionRemove(to, !can_remove);
        projection_directories.emplace(p_name + ".proj");
    }


    if (checksums.empty())
    {
        /// If the part is not completely written, we cannot use fast path by listing files.
        disk->removeSharedRecursive(fs::path(to) / "", !can_remove, files_not_to_remove);
    }
    else
    {
        try
        {
            /// Remove each expected file in directory, then remove directory itself.
            IDisk::RemoveBatchRequest request;

    #if !defined(__clang__)
    #    pragma GCC diagnostic push
    #    pragma GCC diagnostic ignored "-Wunused-variable"
    #endif
            for (const auto & [file, _] : checksums.files)
            {
                if (projection_directories.find(file) == projection_directories.end())
                    request.emplace_back(fs::path(to) / file);
            }
    #if !defined(__clang__)
    #    pragma GCC diagnostic pop
    #endif

            for (const auto & file : {"checksums.txt", "columns.txt"})
                request.emplace_back(fs::path(to) / file);

            request.emplace_back(fs::path(to) / DEFAULT_COMPRESSION_CODEC_FILE_NAME, true);
            request.emplace_back(fs::path(to) / DELETE_ON_DESTROY_MARKER_FILE_NAME, true);
            request.emplace_back(fs::path(to) / TXN_VERSION_METADATA_FILE_NAME, true);

            disk->removeSharedFiles(request, !can_remove, files_not_to_remove);
            disk->removeDirectory(to);
        }
        catch (...)
        {
            /// Recursive directory removal does many excessive "stat" syscalls under the hood.
            LOG_ERROR(storage.log, "Cannot quickly remove directory {} by removing files; fallback to recursive removal. Reason: {}", fullPath(disk, to), getCurrentExceptionMessage(false));

            disk->removeSharedRecursive(fs::path(to) / "", !can_remove, files_not_to_remove);
        }
    }
}


void IMergeTreeDataPart::projectionRemove(const String & parent_to, bool keep_shared_data) const
{
    metadata_manager->deleteAll(false);
    metadata_manager->assertAllDeleted(false);

    String to = fs::path(parent_to) / relative_path;
    auto disk = volume->getDisk();
    if (checksums.empty())
    {

        LOG_ERROR(
            storage.log,
            "Cannot quickly remove directory {} by removing files; fallback to recursive removal. Reason: checksums.txt is missing",
            fullPath(disk, to));
        /// If the part is not completely written, we cannot use fast path by listing files.
        disk->removeSharedRecursive(fs::path(to) / "", keep_shared_data, {});
    }
    else
    {
        try
        {
            /// Remove each expected file in directory, then remove directory itself.
            IDisk::RemoveBatchRequest request;

    #if !defined(__clang__)
    #    pragma GCC diagnostic push
    #    pragma GCC diagnostic ignored "-Wunused-variable"
    #endif
            for (const auto & [file, _] : checksums.files)
                request.emplace_back(fs::path(to) / file);
    #if !defined(__clang__)
    #    pragma GCC diagnostic pop
    #endif

            for (const auto & file : {"checksums.txt", "columns.txt"})
                request.emplace_back(fs::path(to) / file);
            request.emplace_back(fs::path(to) / DEFAULT_COMPRESSION_CODEC_FILE_NAME, true);
            request.emplace_back(fs::path(to) / DELETE_ON_DESTROY_MARKER_FILE_NAME, true);

            disk->removeSharedFiles(request, keep_shared_data, {});
            disk->removeSharedRecursive(to, keep_shared_data, {});
        }
        catch (...)
        {
            /// Recursive directory removal does many excessive "stat" syscalls under the hood.

            LOG_ERROR(storage.log, "Cannot quickly remove directory {} by removing files; fallback to recursive removal. Reason: {}", fullPath(disk, to), getCurrentExceptionMessage(false));

            disk->removeSharedRecursive(fs::path(to) / "", keep_shared_data, {});
         }
     }
 }

>>>>>>> e0517510
String IMergeTreeDataPart::getRelativePathForPrefix(const String & prefix, bool detached) const
{
    String res;

    /** If you need to detach a part, and directory into which we want to rename it already exists,
        *  we will rename to the directory with the name to which the suffix is added in the form of "_tryN".
        * This is done only in the case of `to_detached`, because it is assumed that in this case the exact name does not matter.
        * No more than 10 attempts are made so that there are not too many junk directories left.
        */

    if (detached && parent_part)
        throw Exception(ErrorCodes::LOGICAL_ERROR, "Cannot detach projection");

    return data_part_storage->getRelativePathForPrefix(storage.log, prefix, detached);
}

String IMergeTreeDataPart::getRelativePathForDetachedPart(const String & prefix) const
{
    /// Do not allow underscores in the prefix because they are used as separators.
    assert(prefix.find_first_of('_') == String::npos);
    assert(prefix.empty() || std::find(DetachedPartInfo::DETACH_REASONS.begin(),
                                       DetachedPartInfo::DETACH_REASONS.end(),
                                       prefix) != DetachedPartInfo::DETACH_REASONS.end());
    return "detached/" + getRelativePathForPrefix(prefix, /* detached */ true);
}

void IMergeTreeDataPart::renameToDetached(const String & prefix) const
{
    renameTo(getRelativePathForDetachedPart(prefix), true);
}

void IMergeTreeDataPart::makeCloneInDetached(const String & prefix, const StorageMetadataPtr & /*metadata_snapshot*/) const
{
    data_part_storage->freeze(storage.relative_data_path, getRelativePathForDetachedPart(prefix), {});
}

DataPartStoragePtr IMergeTreeDataPart::makeCloneOnDisk(const DiskPtr & disk, const String & directory_name) const
{
    assertOnDisk();

    if (disk->getName() == data_part_storage->getName())
        throw Exception("Can not clone data part " + name + " to same disk " + data_part_storage->getName(), ErrorCodes::LOGICAL_ERROR);
    if (directory_name.empty())
        throw Exception("Can not clone data part " + name + " to empty directory.", ErrorCodes::LOGICAL_ERROR);

    String path_to_clone = fs::path(storage.relative_data_path) / directory_name / "";
    return data_part_storage->clone(path_to_clone, data_part_storage->getRelativePath(), storage.log);
}

void IMergeTreeDataPart::checkConsistencyBase() const
{
    auto metadata_snapshot = storage.getInMemoryMetadataPtr();
    if (parent_part)
        metadata_snapshot = metadata_snapshot->projections.get(name).metadata;
    else
    {
        // No need to check projections here because we already did consistent checking when loading projections if necessary.
    }

    const auto & pk = metadata_snapshot->getPrimaryKey();
    const auto & partition_key = metadata_snapshot->getPartitionKey();
    if (!checksums.empty())
    {
        if (!pk.column_names.empty() && !checksums.files.contains("primary.idx"))
            throw Exception("No checksum for primary.idx", ErrorCodes::NO_FILE_IN_DATA_PART);

        if (storage.format_version >= MERGE_TREE_DATA_MIN_FORMAT_VERSION_WITH_CUSTOM_PARTITIONING)
        {
            if (!checksums.files.contains("count.txt"))
                throw Exception("No checksum for count.txt", ErrorCodes::NO_FILE_IN_DATA_PART);

            if (metadata_snapshot->hasPartitionKey() && !checksums.files.contains("partition.dat"))
                throw Exception("No checksum for partition.dat", ErrorCodes::NO_FILE_IN_DATA_PART);

            if (!isEmpty() && !parent_part)
            {
                for (const String & col_name : storage.getMinMaxColumnsNames(partition_key))
                {
                    if (!checksums.files.contains("minmax_" + escapeForFileName(col_name) + ".idx"))
                        throw Exception("No minmax idx file checksum for column " + col_name, ErrorCodes::NO_FILE_IN_DATA_PART);
                }
            }
        }

        data_part_storage->checkConsistency(checksums);
    }
    else
    {
        auto check_file_not_empty = [this](const String & file_path)
        {
            UInt64 file_size;
            if (!data_part_storage->exists(file_path) || (file_size = data_part_storage->getFileSize(file_path)) == 0)
                throw Exception(
                    ErrorCodes::BAD_SIZE_OF_FILE_IN_DATA_PART,
                    "Part {} is broken: {} is empty",
                    data_part_storage->getFullPath(),
                    std::string(fs::path(data_part_storage->getFullPath()) / file_path));
            return file_size;
        };

        /// Check that the primary key index is not empty.
        if (!pk.column_names.empty())
            check_file_not_empty("primary.idx");

        if (storage.format_version >= MERGE_TREE_DATA_MIN_FORMAT_VERSION_WITH_CUSTOM_PARTITIONING)
        {
            check_file_not_empty("count.txt");

            if (metadata_snapshot->hasPartitionKey())
                check_file_not_empty("partition.dat");

            if (!parent_part)
            {
                for (const String & col_name : storage.getMinMaxColumnsNames(partition_key))
                    check_file_not_empty("minmax_" + escapeForFileName(col_name) + ".idx");
            }
        }
    }
}

void IMergeTreeDataPart::checkConsistency(bool /* require_part_metadata */) const
{
    throw Exception("Method 'checkConsistency' is not implemented for part with type " + getType().toString(), ErrorCodes::NOT_IMPLEMENTED);
}

void IMergeTreeDataPart::calculateColumnsAndSecondaryIndicesSizesOnDisk()
{
    calculateColumnsSizesOnDisk();
    calculateSecondaryIndicesSizesOnDisk();
}

void IMergeTreeDataPart::calculateColumnsSizesOnDisk()
{
    if (getColumns().empty() || checksums.empty())
        throw Exception("Cannot calculate columns sizes when columns or checksums are not initialized", ErrorCodes::LOGICAL_ERROR);

    calculateEachColumnSizes(columns_sizes, total_columns_size);
}

void IMergeTreeDataPart::calculateSecondaryIndicesSizesOnDisk()
{
    if (checksums.empty())
        throw Exception("Cannot calculate secondary indexes sizes when columns or checksums are not initialized", ErrorCodes::LOGICAL_ERROR);

    auto secondary_indices_descriptions = storage.getInMemoryMetadataPtr()->secondary_indices;

    for (auto & index_description : secondary_indices_descriptions)
    {
        ColumnSize index_size;

        auto index_ptr = MergeTreeIndexFactory::instance().get(index_description);
        auto index_name = index_ptr->getFileName();
        auto index_name_escaped = escapeForFileName(index_name);

        auto index_file_name = index_name_escaped + index_ptr->getSerializedFileExtension();
        auto index_marks_file_name = index_name_escaped + index_granularity_info.marks_file_extension;

        /// If part does not contain index
        auto bin_checksum = checksums.files.find(index_file_name);
        if (bin_checksum != checksums.files.end())
        {
            index_size.data_compressed = bin_checksum->second.file_size;
            index_size.data_uncompressed = bin_checksum->second.uncompressed_size;
        }

        auto mrk_checksum = checksums.files.find(index_marks_file_name);
        if (mrk_checksum != checksums.files.end())
            index_size.marks = mrk_checksum->second.file_size;

        total_secondary_indices_size.add(index_size);
        secondary_index_sizes[index_description.name] = index_size;
    }
}

ColumnSize IMergeTreeDataPart::getColumnSize(const String & column_name) const
{
    /// For some types of parts columns_size maybe not calculated
    auto it = columns_sizes.find(column_name);
    if (it != columns_sizes.end())
        return it->second;

    return ColumnSize{};
}

IndexSize IMergeTreeDataPart::getSecondaryIndexSize(const String & secondary_index_name) const
{
    auto it = secondary_index_sizes.find(secondary_index_name);
    if (it != secondary_index_sizes.end())
        return it->second;

    return ColumnSize{};
}

void IMergeTreeDataPart::accumulateColumnSizes(ColumnToSize & column_to_size) const
{
    for (const auto & [column_name, size] : columns_sizes)
        column_to_size[column_name] = size.data_compressed;
}


bool IMergeTreeDataPart::checkAllTTLCalculated(const StorageMetadataPtr & metadata_snapshot) const
{
    if (!metadata_snapshot->hasAnyTTL())
        return false;

    if (metadata_snapshot->hasRowsTTL())
    {
        if (isEmpty()) /// All rows were finally deleted and we don't store TTL
            return true;
        else if (ttl_infos.table_ttl.min == 0)
            return false;
    }

    for (const auto & [column, desc] : metadata_snapshot->getColumnTTLs())
    {
        /// Part has this column, but we don't calculated TTL for it
        if (!ttl_infos.columns_ttl.contains(column) && getColumns().contains(column))
            return false;
    }

    for (const auto & move_desc : metadata_snapshot->getMoveTTLs())
    {
        /// Move TTL is not calculated
        if (!ttl_infos.moves_ttl.contains(move_desc.result_column))
            return false;
    }

    for (const auto & group_by_desc : metadata_snapshot->getGroupByTTLs())
    {
        if (!ttl_infos.group_by_ttl.contains(group_by_desc.result_column))
            return false;
    }

    for (const auto & rows_where_desc : metadata_snapshot->getRowsWhereTTLs())
    {
        if (!ttl_infos.rows_where_ttl.contains(rows_where_desc.result_column))
            return false;
    }

    return true;
}

String IMergeTreeDataPart::getUniqueId() const
{
    return data_part_storage->getUniqueId();
}

String IMergeTreeDataPart::getZeroLevelPartBlockID(std::string_view token) const
{
    if (info.level != 0)
        throw Exception(ErrorCodes::LOGICAL_ERROR, "Trying to get block id for non zero level part {}", name);

    SipHash hash;
    if (token.empty())
    {
        checksums.computeTotalChecksumDataOnly(hash);
    }
    else
    {
        hash.update(token.data(), token.size());
    }

    union
    {
        char bytes[16];
        UInt64 words[2];
    } hash_value;
    hash.get128(hash_value.bytes);

    return info.partition_id + "_" + toString(hash_value.words[0]) + "_" + toString(hash_value.words[1]);
}

IMergeTreeDataPart::uint128 IMergeTreeDataPart::getActualChecksumByFile(const String & file_path) const
{
    assert(use_metadata_cache);

    String file_name = std::filesystem::path(file_path).filename();
    const auto filenames_without_checksums = getFileNamesWithoutChecksums();
    auto it = checksums.files.find(file_name);
    if (!filenames_without_checksums.contains(file_name) && it != checksums.files.end())
    {
        return it->second.file_hash;
    }

    if (!data_part_storage->exists(file_path))
    {
        return {};
    }
    std::unique_ptr<ReadBufferFromFileBase> in_file = data_part_storage->readFile(file_path, {}, std::nullopt, std::nullopt);
    HashingReadBuffer in_hash(*in_file);

    String value;
    readStringUntilEOF(value, in_hash);
    return in_hash.getHash();
}

std::unordered_map<String, IMergeTreeDataPart::uint128> IMergeTreeDataPart::checkMetadata() const
{
    return metadata_manager->check();
}

bool isCompactPart(const MergeTreeDataPartPtr & data_part)
{
    return (data_part && data_part->getType() == MergeTreeDataPartType::COMPACT);
}

bool isWidePart(const MergeTreeDataPartPtr & data_part)
{
    return (data_part && data_part->getType() == MergeTreeDataPartType::WIDE);
}

bool isInMemoryPart(const MergeTreeDataPartPtr & data_part)
{
    return (data_part && data_part->getType() == MergeTreeDataPartType::IN_MEMORY);
}

}<|MERGE_RESOLUTION|>--- conflicted
+++ resolved
@@ -499,17 +499,7 @@
             }
         }
 
-<<<<<<< HEAD
         remove();
-=======
-        if (parent_part)
-        {
-            auto [can_remove, _] = canRemovePart();
-            projectionRemove(parent_part->getFullRelativePath(), !can_remove);
-        }
-        else
-            remove();
->>>>>>> e0517510
 
         if (state == State::DeleteOnDestroy)
         {
@@ -797,17 +787,11 @@
         return {};
 
     NameSet result = {"checksums.txt", "columns.txt"};
-<<<<<<< HEAD
-    //String default_codec_path = fs::path(getFullRelativePath()) / DEFAULT_COMPRESSION_CODEC_FILE_NAME;
-=======
-    String default_codec_path = fs::path(getFullRelativePath()) / DEFAULT_COMPRESSION_CODEC_FILE_NAME;
-    String txn_version_path = fs::path(getFullRelativePath()) / TXN_VERSION_METADATA_FILE_NAME;
->>>>>>> e0517510
 
     if (data_part_storage->exists(DEFAULT_COMPRESSION_CODEC_FILE_NAME))
         result.emplace(DEFAULT_COMPRESSION_CODEC_FILE_NAME);
 
-    if (volume->getDisk()->exists(txn_version_path))
+    if (data_part_storage->exists(TXN_VERSION_METADATA_FILE_NAME))
         result.emplace(TXN_VERSION_METADATA_FILE_NAME);
 
     return result;
@@ -1472,23 +1456,15 @@
 
     if (parent_part)
         throw Exception(
-            ErrorCodes::LOGICAL_ERROR, 
+            ErrorCodes::LOGICAL_ERROR,
             "Move is not supported for projection parts: moving form {} to {}",
             data_part_storage->getFullPath(), new_relative_path);
 
     String from = data_part_storage->getFullRelativePath();
     String to = fs::path(storage.relative_data_path) / new_relative_path / "";
 
-<<<<<<< HEAD
     data_part_storage->rename(new_relative_path, storage.log, remove_new_dir_if_exists, storage.getSettings()->fsync_part_directory);
     metadata_manager->move(from, to);
-
-    storage.lockSharedData(*this);
-=======
-    SyncGuardPtr sync_guard;
-    if (storage.getSettings()->fsync_part_directory)
-        sync_guard = volume->getDisk()->getDirectorySyncGuard(to);
->>>>>>> e0517510
 }
 catch (...)
 {
@@ -1536,187 +1512,22 @@
 
     if (isProjectionPart())
         LOG_WARNING(storage.log, "Projection part {} should be removed by its parent {}.", name, parent_part->name);
-<<<<<<< HEAD
-=======
-        projectionRemove(parent_part->getFullRelativePath(), !can_remove);
-        return;
-    }
->>>>>>> e0517510
 
     metadata_manager->deleteAll(false);
     metadata_manager->assertAllDeleted(false);
 
-<<<<<<< HEAD
     std::list<IDataPartStorage::ProjectionChecksums> projection_checksums;
-=======
-    /** Atomic directory removal:
-      * - rename directory to temporary name;
-      * - remove it recursive.
-      *
-      * For temporary name we use "delete_tmp_" prefix.
-      *
-      * NOTE: We cannot use "tmp_delete_" prefix, because there is a second thread,
-      *  that calls "clearOldTemporaryDirectories" and removes all directories, that begin with "tmp_" and are old enough.
-      * But when we removing data part, it can be old enough. And rename doesn't change mtime.
-      * And a race condition can happen that will lead to "File not found" error here.
-      */
-
-    /// NOTE We rename part to delete_tmp_<relative_path> instead of delete_tmp_<name> to avoid race condition
-    /// when we try to remove two parts with the same name, but different relative paths,
-    /// for example all_1_2_1 (in Deleting state) and tmp_merge_all_1_2_1 (in Temporary state).
-    fs::path from = fs::path(storage.relative_data_path) / relative_path;
-    fs::path to = fs::path(storage.relative_data_path) / ("delete_tmp_" + relative_path);
-    // TODO directory delete_tmp_<name> is never removed if server crashes before returning from this function
-
-    auto disk = volume->getDisk();
-    if (disk->exists(to))
-    {
-        LOG_WARNING(storage.log, "Directory {} (to which part must be renamed before removing) already exists. Most likely this is due to unclean restart or race condition. Removing it.", fullPath(disk, to));
-        try
-        {
-            disk->removeSharedRecursive(fs::path(to) / "", !can_remove, files_not_to_remove);
-        }
-        catch (...)
-        {
-            LOG_ERROR(storage.log, "Cannot recursively remove directory {}. Exception: {}", fullPath(disk, to), getCurrentExceptionMessage(false));
-            throw;
-        }
-    }
-
-    try
-    {
-        disk->moveDirectory(from, to);
-    }
-    catch (const fs::filesystem_error & e)
-    {
-        if (e.code() == std::errc::no_such_file_or_directory)
-        {
-            LOG_ERROR(storage.log, "Directory {} (part to remove) doesn't exist or one of nested files has gone. Most likely this is due to manual removing. This should be discouraged. Ignoring.", fullPath(disk, from));
-            return;
-        }
-        throw;
-    }
->>>>>>> e0517510
 
     for (const auto & [p_name, projection_part] : projection_parts)
     {
-<<<<<<< HEAD
         projection_part->metadata_manager->deleteAll(false);
         projection_part->metadata_manager->assertAllDeleted(false);
         projection_checksums.emplace_back(IDataPartStorage::ProjectionChecksums{.name = p_name, .checksums = projection_part->checksums});
     }
 
-    data_part_storage->remove(*keep_shared_data, checksums, projection_checksums, storage.log);
-}
-
-=======
-        /// NOTE: projections currently unsupported with zero copy replication.
-        /// TODO: fix it.
-        projection_part->projectionRemove(to, !can_remove);
-        projection_directories.emplace(p_name + ".proj");
-    }
-
-
-    if (checksums.empty())
-    {
-        /// If the part is not completely written, we cannot use fast path by listing files.
-        disk->removeSharedRecursive(fs::path(to) / "", !can_remove, files_not_to_remove);
-    }
-    else
-    {
-        try
-        {
-            /// Remove each expected file in directory, then remove directory itself.
-            IDisk::RemoveBatchRequest request;
-
-    #if !defined(__clang__)
-    #    pragma GCC diagnostic push
-    #    pragma GCC diagnostic ignored "-Wunused-variable"
-    #endif
-            for (const auto & [file, _] : checksums.files)
-            {
-                if (projection_directories.find(file) == projection_directories.end())
-                    request.emplace_back(fs::path(to) / file);
-            }
-    #if !defined(__clang__)
-    #    pragma GCC diagnostic pop
-    #endif
-
-            for (const auto & file : {"checksums.txt", "columns.txt"})
-                request.emplace_back(fs::path(to) / file);
-
-            request.emplace_back(fs::path(to) / DEFAULT_COMPRESSION_CODEC_FILE_NAME, true);
-            request.emplace_back(fs::path(to) / DELETE_ON_DESTROY_MARKER_FILE_NAME, true);
-            request.emplace_back(fs::path(to) / TXN_VERSION_METADATA_FILE_NAME, true);
-
-            disk->removeSharedFiles(request, !can_remove, files_not_to_remove);
-            disk->removeDirectory(to);
-        }
-        catch (...)
-        {
-            /// Recursive directory removal does many excessive "stat" syscalls under the hood.
-            LOG_ERROR(storage.log, "Cannot quickly remove directory {} by removing files; fallback to recursive removal. Reason: {}", fullPath(disk, to), getCurrentExceptionMessage(false));
-
-            disk->removeSharedRecursive(fs::path(to) / "", !can_remove, files_not_to_remove);
-        }
-    }
-}
-
-
-void IMergeTreeDataPart::projectionRemove(const String & parent_to, bool keep_shared_data) const
-{
-    metadata_manager->deleteAll(false);
-    metadata_manager->assertAllDeleted(false);
-
-    String to = fs::path(parent_to) / relative_path;
-    auto disk = volume->getDisk();
-    if (checksums.empty())
-    {
-
-        LOG_ERROR(
-            storage.log,
-            "Cannot quickly remove directory {} by removing files; fallback to recursive removal. Reason: checksums.txt is missing",
-            fullPath(disk, to));
-        /// If the part is not completely written, we cannot use fast path by listing files.
-        disk->removeSharedRecursive(fs::path(to) / "", keep_shared_data, {});
-    }
-    else
-    {
-        try
-        {
-            /// Remove each expected file in directory, then remove directory itself.
-            IDisk::RemoveBatchRequest request;
-
-    #if !defined(__clang__)
-    #    pragma GCC diagnostic push
-    #    pragma GCC diagnostic ignored "-Wunused-variable"
-    #endif
-            for (const auto & [file, _] : checksums.files)
-                request.emplace_back(fs::path(to) / file);
-    #if !defined(__clang__)
-    #    pragma GCC diagnostic pop
-    #endif
-
-            for (const auto & file : {"checksums.txt", "columns.txt"})
-                request.emplace_back(fs::path(to) / file);
-            request.emplace_back(fs::path(to) / DEFAULT_COMPRESSION_CODEC_FILE_NAME, true);
-            request.emplace_back(fs::path(to) / DELETE_ON_DESTROY_MARKER_FILE_NAME, true);
-
-            disk->removeSharedFiles(request, keep_shared_data, {});
-            disk->removeSharedRecursive(to, keep_shared_data, {});
-        }
-        catch (...)
-        {
-            /// Recursive directory removal does many excessive "stat" syscalls under the hood.
-
-            LOG_ERROR(storage.log, "Cannot quickly remove directory {} by removing files; fallback to recursive removal. Reason: {}", fullPath(disk, to), getCurrentExceptionMessage(false));
-
-            disk->removeSharedRecursive(fs::path(to) / "", keep_shared_data, {});
-         }
-     }
- }
-
->>>>>>> e0517510
+    data_part_storage->remove(!can_remove, files_not_to_remove, checksums, projection_checksums, storage.log);
+}
+
 String IMergeTreeDataPart::getRelativePathForPrefix(const String & prefix, bool detached) const
 {
     String res;
