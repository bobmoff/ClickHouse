#include <Common/config.h>
#include "IO/ParallelReadBuffer.h"
#include "IO/IOThreadPool.h"
#include "Parsers/ASTCreateQuery.h"

#if USE_AWS_S3

#include <Common/isValidUTF8.h>

#include <Functions/FunctionsConversion.h>

#include <IO/S3Common.h>

#include <Interpreters/TreeRewriter.h>
#include <Interpreters/evaluateConstantExpression.h>
#include <Interpreters/threadPoolCallbackRunner.h>

#include <Parsers/ASTFunction.h>
#include <Parsers/ASTInsertQuery.h>
#include <Parsers/ASTLiteral.h>

#include <Storages/StorageFactory.h>
#include <Storages/StorageS3.h>
#include <Storages/StorageS3Settings.h>
#include <Storages/StorageSnapshot.h>
#include <Storages/PartitionedSink.h>
#include <Storages/VirtualColumnUtils.h>
#include <Storages/getVirtualsForStorage.h>

#include <IO/ReadBufferFromS3.h>
#include <IO/WriteBufferFromS3.h>

#include <Formats/FormatFactory.h>
#include <Formats/ReadSchemaUtils.h>

#include <Processors/Transforms/AddingDefaultsTransform.h>
#include <Processors/Formats/IOutputFormat.h>
#include <Processors/Formats/IInputFormat.h>
#include <QueryPipeline/narrowPipe.h>

#include <QueryPipeline/QueryPipelineBuilder.h>
#include <Processors/Executors/PullingPipelineExecutor.h>

#include <DataTypes/DataTypeString.h>

#include <aws/core/auth/AWSCredentials.h>
#include <aws/s3/S3Client.h>
#include <aws/s3/model/ListObjectsV2Request.h>
#include <aws/s3/model/CopyObjectRequest.h>
#include <aws/s3/model/DeleteObjectsRequest.h>

#include <Common/parseGlobs.h>
#include <Common/quoteString.h>
#include <re2/re2.h>

#include <Processors/ISource.h>
#include <Processors/Sinks/SinkToStorage.h>
#include <QueryPipeline/Pipe.h>
#include <filesystem>

namespace fs = std::filesystem;


static const String PARTITION_ID_WILDCARD = "{_partition_id}";

namespace DB
{

namespace ErrorCodes
{
    extern const int CANNOT_PARSE_TEXT;
    extern const int BAD_ARGUMENTS;
    extern const int NUMBER_OF_ARGUMENTS_DOESNT_MATCH;
    extern const int S3_ERROR;
    extern const int UNEXPECTED_EXPRESSION;
    extern const int DATABASE_ACCESS_DENIED;
    extern const int CANNOT_EXTRACT_TABLE_STRUCTURE;
    extern const int NOT_IMPLEMENTED;
}

class IOutputFormat;
using OutputFormatPtr = std::shared_ptr<IOutputFormat>;

class StorageS3Source::DisclosedGlobIterator::Impl : WithContext
{

public:
    Impl(
        const Aws::S3::S3Client & client_,
        const S3::URI & globbed_uri_,
        ASTPtr & query_,
        const Block & virtual_header_,
        ContextPtr context_,
        std::unordered_map<String, S3::ObjectInfo> * object_infos_,
        Strings * read_keys_)
        : WithContext(context_)
        , client(client_)
        , globbed_uri(globbed_uri_)
        , query(query_)
        , virtual_header(virtual_header_)
        , object_infos(object_infos_)
        , read_keys(read_keys_)
    {
        if (globbed_uri.bucket.find_first_of("*?{") != globbed_uri.bucket.npos)
            throw Exception("Expression can not have wildcards inside bucket name", ErrorCodes::UNEXPECTED_EXPRESSION);

        const String key_prefix = globbed_uri.key.substr(0, globbed_uri.key.find_first_of("*?{"));

        /// We don't have to list bucket, because there is no asterisks.
        if (key_prefix.size() == globbed_uri.key.size())
        {
            buffer.emplace_back(globbed_uri.key);
            buffer_iter = buffer.begin();
            is_finished = true;
            return;
        }

        /// Create a virtual block with one row to construct filter
        if (query && virtual_header)
        {
            /// Append "key" column as the filter result
            virtual_header.insert({ColumnString::create(), std::make_shared<DataTypeString>(), "_key"});

            auto block = virtual_header.cloneEmpty();
            MutableColumns columns = block.mutateColumns();
            for (auto & column : columns)
                column->insertDefault();
            block.setColumns(std::move(columns));
            VirtualColumnUtils::prepareFilterBlockWithQuery(query, getContext(), block, filter_ast);
        }

        request.SetBucket(globbed_uri.bucket);
        request.SetPrefix(key_prefix);
        matcher = std::make_unique<re2::RE2>(makeRegexpPatternFromGlobs(globbed_uri.key));
        fillInternalBufferAssumeLocked();
    }

    String next()
    {
        std::lock_guard lock(mutex);
        return nextAssumeLocked();
    }

private:

    String nextAssumeLocked()
    {
        if (buffer_iter != buffer.end())
        {
            auto answer = *buffer_iter;
            ++buffer_iter;
            return answer;
        }

        if (is_finished)
            return {};

        fillInternalBufferAssumeLocked();

        return nextAssumeLocked();
    }

    void fillInternalBufferAssumeLocked()
    {
        buffer.clear();

        outcome = client.ListObjectsV2(request);
        if (!outcome.IsSuccess())
            throw Exception(ErrorCodes::S3_ERROR, "Could not list objects in bucket {} with prefix {}, S3 exception: {}, message: {}",
                            quoteString(request.GetBucket()), quoteString(request.GetPrefix()),
                            backQuote(outcome.GetError().GetExceptionName()), quoteString(outcome.GetError().GetMessage()));

        const auto & result_batch = outcome.GetResult().GetContents();

        if (filter_ast)
        {
            auto block = virtual_header.cloneEmpty();
            MutableColumnPtr path_column;
            MutableColumnPtr file_column;
            MutableColumnPtr key_column = block.getByName("_key").column->assumeMutable();

            if (block.has("_path"))
                path_column = block.getByName("_path").column->assumeMutable();

            if (block.has("_file"))
                file_column = block.getByName("_file").column->assumeMutable();

            for (const auto & row : result_batch)
            {
                const String & key = row.GetKey();
                if (re2::RE2::FullMatch(key, *matcher))
                {
                    String path = fs::path(globbed_uri.bucket) / key;
                    if (object_infos)
                        (*object_infos)[path] = {.size = size_t(row.GetSize()), .last_modification_time = row.GetLastModified().Millis() / 1000};
                    String file = path.substr(path.find_last_of('/') + 1);
                    if (path_column)
                        path_column->insert(path);
                    if (file_column)
                        file_column->insert(file);
                    key_column->insert(key);
                }
            }

            VirtualColumnUtils::filterBlockWithQuery(query, block, getContext(), filter_ast);
            const ColumnString & keys = typeid_cast<const ColumnString &>(*block.getByName("_key").column);
            size_t rows = block.rows();
            buffer.reserve(rows);
            for (size_t i = 0; i < rows; ++i)
                buffer.emplace_back(keys.getDataAt(i).toString());
        }
        else
        {
            buffer.reserve(result_batch.size());
            for (const auto & row : result_batch)
            {
                String key = row.GetKey();
                if (re2::RE2::FullMatch(key, *matcher))
                    buffer.emplace_back(std::move(key));
            }
        }

        /// Set iterator only after the whole batch is processed
        buffer_iter = buffer.begin();

        request.SetContinuationToken(outcome.GetResult().GetNextContinuationToken());

        /// It returns false when all objects were returned
        is_finished = !outcome.GetResult().GetIsTruncated();
        
        if (read_keys)
            read_keys->insert(read_keys->end(), buffer.begin(), buffer.end());
    }

    std::mutex mutex;
    Strings buffer;
    Strings::iterator buffer_iter;
    Aws::S3::S3Client client;
    S3::URI globbed_uri;
    ASTPtr query;
    Block virtual_header;
    ASTPtr filter_ast;
    Aws::S3::Model::ListObjectsV2Request request;
    Aws::S3::Model::ListObjectsV2Outcome outcome;
    std::unique_ptr<re2::RE2> matcher;
    bool is_finished{false};
    std::unordered_map<String, S3::ObjectInfo> * object_infos;
    Strings * read_keys;
};

StorageS3Source::DisclosedGlobIterator::DisclosedGlobIterator(
    const Aws::S3::S3Client & client_,
    const S3::URI & globbed_uri_,
    ASTPtr query,
    const Block & virtual_header,
    ContextPtr context,
    std::unordered_map<String, S3::ObjectInfo> * object_infos_,
    Strings * read_keys_)
    : pimpl(std::make_shared<StorageS3Source::DisclosedGlobIterator::Impl>(client_, globbed_uri_, query, virtual_header, context, object_infos_, read_keys_))
{
}

String StorageS3Source::DisclosedGlobIterator::next()
{
    return pimpl->next();
}

class StorageS3Source::KeysIterator::Impl : WithContext
{
public:
    explicit Impl(
        const std::vector<String> & keys_, const String & bucket_, ASTPtr query_, const Block & virtual_header_, ContextPtr context_)
        : WithContext(context_), keys(keys_), bucket(bucket_), query(query_), virtual_header(virtual_header_)
    {
        /// Create a virtual block with one row to construct filter
        if (query && virtual_header)
        {
            /// Append "key" column as the filter result
            virtual_header.insert({ColumnString::create(), std::make_shared<DataTypeString>(), "_key"});

            auto block = virtual_header.cloneEmpty();
            MutableColumns columns = block.mutateColumns();
            for (auto & column : columns)
                column->insertDefault();
            block.setColumns(std::move(columns));

            ASTPtr filter_ast;
            VirtualColumnUtils::prepareFilterBlockWithQuery(query, getContext(), block, filter_ast);

            if (filter_ast)
            {
                block = virtual_header.cloneEmpty();
                MutableColumnPtr path_column;
                MutableColumnPtr file_column;
                MutableColumnPtr key_column = block.getByName("_key").column->assumeMutable();

                if (block.has("_path"))
                    path_column = block.getByName("_path").column->assumeMutable();

                if (block.has("_file"))
                    file_column = block.getByName("_file").column->assumeMutable();

                for (const auto & key : keys)
                {
                    String path = fs::path(bucket) / key;
                    String file = path.substr(path.find_last_of('/') + 1);
                    if (path_column)
                        path_column->insert(path);
                    if (file_column)
                        file_column->insert(file);
                    key_column->insert(key);
                }

                VirtualColumnUtils::filterBlockWithQuery(query, block, getContext(), filter_ast);
                const ColumnString & keys_col = typeid_cast<const ColumnString &>(*block.getByName("_key").column);
                size_t rows = block.rows();
                Strings filtered_keys;
                filtered_keys.reserve(rows);
                for (size_t i = 0; i < rows; ++i)
                    filtered_keys.emplace_back(keys_col.getDataAt(i).toString());

                keys = std::move(filtered_keys);
            }
        }
    }

    String next()
    {
        size_t current_index = index.fetch_add(1, std::memory_order_relaxed);
        if (current_index >= keys.size())
            return "";
        return keys[current_index];
    }

private:
    Strings keys;
    std::atomic_size_t index = 0;

    String bucket;
    ASTPtr query;
    Block virtual_header;
};

StorageS3Source::KeysIterator::KeysIterator(
    const std::vector<String> & keys_, const String & bucket_, ASTPtr query, const Block & virtual_header, ContextPtr context)
    : pimpl(std::make_shared<StorageS3Source::KeysIterator::Impl>(keys_, bucket_, query, virtual_header, context))
{
}

String StorageS3Source::KeysIterator::next()
{
    return pimpl->next();
}

class StorageS3Source::ReadTasksIterator::Impl
{
public:
    explicit Impl(const std::vector<String> & read_tasks_, const ReadTaskCallback & new_read_tasks_callback_)
        : read_tasks(read_tasks_), new_read_tasks_callback(new_read_tasks_callback_)
    {
    }

    String next()
    {
        size_t current_index = index.fetch_add(1, std::memory_order_relaxed);
        if (current_index >= read_tasks.size())
            return new_read_tasks_callback();
        return read_tasks[current_index];
    }

private:
    std::atomic_size_t index = 0;
    std::vector<String> read_tasks;
    ReadTaskCallback new_read_tasks_callback;
};

StorageS3Source::ReadTasksIterator::ReadTasksIterator(
    const std::vector<String> & read_tasks_, const ReadTaskCallback & new_read_tasks_callback_)
    : pimpl(std::make_shared<StorageS3Source::ReadTasksIterator::Impl>(read_tasks_, new_read_tasks_callback_))
{
}

String StorageS3Source::ReadTasksIterator::next()
{
    return pimpl->next();
}

Block StorageS3Source::getHeader(Block sample_block, const std::vector<NameAndTypePair> & requested_virtual_columns)
{
    for (const auto & virtual_column : requested_virtual_columns)
        sample_block.insert({virtual_column.type->createColumn(), virtual_column.type, virtual_column.name});

    return sample_block;
}

StorageS3Source::StorageS3Source(
    const std::vector<NameAndTypePair> & requested_virtual_columns_,
    const String & format_,
    String name_,
    const Block & sample_block_,
    ContextPtr context_,
    std::optional<FormatSettings> format_settings_,
    const ColumnsDescription & columns_,
    UInt64 max_block_size_,
    UInt64 max_single_read_retries_,
    String compression_hint_,
    const std::shared_ptr<const Aws::S3::S3Client> & client_,
    const String & bucket_,
    const String & version_id_,
    std::shared_ptr<IteratorWrapper> file_iterator_,
    const size_t download_thread_num_,
    const std::unordered_map<String, S3::ObjectInfo> & object_infos_)
    : ISource(getHeader(sample_block_, requested_virtual_columns_))
    , WithContext(context_)
    , name(std::move(name_))
    , bucket(bucket_)
    , version_id(version_id_)
    , format(format_)
    , columns_desc(columns_)
    , max_block_size(max_block_size_)
    , max_single_read_retries(max_single_read_retries_)
    , compression_hint(std::move(compression_hint_))
    , client(client_)
    , sample_block(sample_block_)
    , format_settings(format_settings_)
    , requested_virtual_columns(requested_virtual_columns_)
    , file_iterator(file_iterator_)
    , download_thread_num(download_thread_num_)
    , object_infos(object_infos_)
{
    initialize();
}


void StorageS3Source::onCancel()
{
    std::lock_guard lock(reader_mutex);
    if (reader)
        reader->cancel();
}


bool StorageS3Source::initialize()
{
    String current_key = (*file_iterator)();
    if (current_key.empty())
        return false;

    file_path = fs::path(bucket) / current_key;

    auto zstd_window_log_max = getContext()->getSettingsRef().zstd_window_log_max;
    read_buf = wrapReadBufferWithCompressionMethod(createS3ReadBuffer(current_key), chooseCompressionMethod(current_key, compression_hint), zstd_window_log_max);

    auto input_format = getContext()->getInputFormat(format, *read_buf, sample_block, max_block_size, format_settings);
    QueryPipelineBuilder builder;
    builder.init(Pipe(input_format));

    if (columns_desc.hasDefaults())
    {
        builder.addSimpleTransform(
            [&](const Block & header)
            { return std::make_shared<AddingDefaultsTransform>(header, columns_desc, *input_format, getContext()); });
    }

    pipeline = std::make_unique<QueryPipeline>(QueryPipelineBuilder::getPipeline(std::move(builder)));
    reader = std::make_unique<PullingPipelineExecutor>(*pipeline);

    return true;
}

std::unique_ptr<ReadBuffer> StorageS3Source::createS3ReadBuffer(const String & key)
{
    size_t object_size;
    auto it = object_infos.find(fs::path(bucket) / key);
    if (it != object_infos.end())
        object_size = it->second.size;
    else
        object_size = DB::S3::getObjectSize(client, bucket, key, version_id, false);

    auto download_buffer_size = getContext()->getSettings().max_download_buffer_size;
    const bool use_parallel_download = download_buffer_size > 0 && download_thread_num > 1;
    const bool object_too_small = object_size < download_thread_num * download_buffer_size;
    if (!use_parallel_download || object_too_small)
    {
        LOG_TRACE(log, "Downloading object of size {} from S3 in single thread", object_size);
        return std::make_unique<ReadBufferFromS3>(client, bucket, key, version_id, max_single_read_retries, getContext()->getReadSettings());
    }

    assert(object_size > 0);

    if (download_buffer_size < DBMS_DEFAULT_BUFFER_SIZE)
    {
        LOG_WARNING(log, "Downloading buffer {} bytes too small, set at least {} bytes", download_buffer_size, DBMS_DEFAULT_BUFFER_SIZE);
        download_buffer_size = DBMS_DEFAULT_BUFFER_SIZE;
    }

    auto factory = std::make_unique<ReadBufferS3Factory>(
        client, bucket, key, version_id, download_buffer_size, object_size, max_single_read_retries, getContext()->getReadSettings());
    LOG_TRACE(
        log, "Downloading from S3 in {} threads. Object size: {}, Range size: {}.", download_thread_num, object_size, download_buffer_size);

    return std::make_unique<ParallelReadBuffer>(std::move(factory), threadPoolCallbackRunner(IOThreadPool::get()), download_thread_num);
}

String StorageS3Source::getName() const
{
    return name;
}

Chunk StorageS3Source::generate()
{
    while (true)
    {
        if (!reader || isCancelled())
            break;

        Chunk chunk;
        if (reader->pull(chunk))
        {
            UInt64 num_rows = chunk.getNumRows();

            for (const auto & virtual_column : requested_virtual_columns)
            {
                if (virtual_column.name == "_path")
                {
                    chunk.addColumn(virtual_column.type->createColumnConst(num_rows, file_path)->convertToFullColumnIfConst());
                }
                else if (virtual_column.name == "_file")
                {
                    size_t last_slash_pos = file_path.find_last_of('/');
                    auto column = virtual_column.type->createColumnConst(num_rows, file_path.substr(last_slash_pos + 1));
                    chunk.addColumn(column->convertToFullColumnIfConst());
                }
            }

            return chunk;
        }

        {
            std::lock_guard lock(reader_mutex);
            reader.reset();
            pipeline.reset();
            read_buf.reset();

            if (!initialize())
                break;
        }
    }
    return {};
}

static bool checkIfObjectExists(const std::shared_ptr<const Aws::S3::S3Client> & client, const String & bucket, const String & key)
{
    bool is_finished = false;
    Aws::S3::Model::ListObjectsV2Request request;
    Aws::S3::Model::ListObjectsV2Outcome outcome;

    request.SetBucket(bucket);
    request.SetPrefix(key);
    while (!is_finished)
    {
        outcome = client->ListObjectsV2(request);
        if (!outcome.IsSuccess())
            throw Exception(
                ErrorCodes::S3_ERROR,
                "Could not list objects in bucket {} with key {}, S3 exception: {}, message: {}",
                quoteString(bucket),
                quoteString(key),
                backQuote(outcome.GetError().GetExceptionName()),
                quoteString(outcome.GetError().GetMessage()));

        const auto & result_batch = outcome.GetResult().GetContents();
        for (const auto & obj : result_batch)
        {
            if (obj.GetKey() == key)
                return true;
        }

        request.SetContinuationToken(outcome.GetResult().GetNextContinuationToken());
        is_finished = !outcome.GetResult().GetIsTruncated();
    }

    return false;
}

class StorageS3Sink : public SinkToStorage
{
public:
    StorageS3Sink(
        const String & format,
        const Block & sample_block_,
        ContextPtr context,
        std::optional<FormatSettings> format_settings_,
        const CompressionMethod compression_method,
        const StorageS3::S3Configuration & s3_configuration_,
        const String & bucket,
        const String & key)
        : SinkToStorage(sample_block_)
        , sample_block(sample_block_)
        , format_settings(format_settings_)
    {
        write_buf = wrapWriteBufferWithCompressionMethod(
            std::make_unique<WriteBufferFromS3>(
                s3_configuration_.client,
                bucket,
                key,
                s3_configuration_.rw_settings,
                std::nullopt,
                DBMS_DEFAULT_BUFFER_SIZE,
                threadPoolCallbackRunner(IOThreadPool::get())),
            compression_method,
            3);
        writer
            = FormatFactory::instance().getOutputFormatParallelIfPossible(format, *write_buf, sample_block, context, {}, format_settings);
    }

    String getName() const override { return "StorageS3Sink"; }

    void consume(Chunk chunk) override
    {
        writer->write(getHeader().cloneWithColumns(chunk.detachColumns()));
    }

    void onException() override
    {
        if (!writer)
            return;
        onFinish();
    }

    void onFinish() override
    {
        try
        {
            writer->finalize();
            writer->flush();
            write_buf->finalize();
        }
        catch (...)
        {
            /// Stop ParallelFormattingOutputFormat correctly.
            writer.reset();
            throw;
        }
    }

private:
    Block sample_block;
    std::optional<FormatSettings> format_settings;
    std::unique_ptr<WriteBuffer> write_buf;
    OutputFormatPtr writer;
};


class PartitionedStorageS3Sink : public PartitionedSink
{
public:
    PartitionedStorageS3Sink(
        const ASTPtr & partition_by,
        const String & format_,
        const Block & sample_block_,
        ContextPtr context_,
        std::optional<FormatSettings> format_settings_,
        const CompressionMethod compression_method_,
        const StorageS3::S3Configuration & s3_configuration_,
        const String & bucket_,
        const String & key_)
        : PartitionedSink(partition_by, context_, sample_block_)
        , format(format_)
        , sample_block(sample_block_)
        , context(context_)
        , compression_method(compression_method_)
        , s3_configuration(s3_configuration_)
        , bucket(bucket_)
        , key(key_)
        , format_settings(format_settings_)
    {
    }

    SinkPtr createSinkForPartition(const String & partition_id) override
    {
        auto partition_bucket = replaceWildcards(bucket, partition_id);
        validateBucket(partition_bucket);

        auto partition_key = replaceWildcards(key, partition_id);
        validateKey(partition_key);

        return std::make_shared<StorageS3Sink>(
            format,
            sample_block,
            context,
            format_settings,
            compression_method,
            s3_configuration,
            partition_bucket,
            partition_key
        );
    }

private:
    const String format;
    const Block sample_block;
    ContextPtr context;
    const CompressionMethod compression_method;
    const StorageS3::S3Configuration & s3_configuration;
    const String bucket;
    const String key;
    std::optional<FormatSettings> format_settings;

    ExpressionActionsPtr partition_by_expr;

    static void validateBucket(const String & str)
    {
        S3::URI::validateBucket(str, {});

        if (!DB::UTF8::isValidUTF8(reinterpret_cast<const UInt8 *>(str.data()), str.size()))
            throw Exception(ErrorCodes::CANNOT_PARSE_TEXT, "Incorrect non-UTF8 sequence in bucket name");

        validatePartitionKey(str, false);
    }

    static void validateKey(const String & str)
    {
        /// See:
        /// - https://docs.aws.amazon.com/AmazonS3/latest/userguide/object-keys.html
        /// - https://cloud.ibm.com/apidocs/cos/cos-compatibility#putobject

        if (str.empty() || str.size() > 1024)
            throw Exception(ErrorCodes::BAD_ARGUMENTS, "Incorrect key length (not empty, max 1023 characters), got: {}", str.size());

        if (!DB::UTF8::isValidUTF8(reinterpret_cast<const UInt8 *>(str.data()), str.size()))
            throw Exception(ErrorCodes::CANNOT_PARSE_TEXT, "Incorrect non-UTF8 sequence in key");

        validatePartitionKey(str, true);
    }
};


StorageS3::StorageS3(
    const S3::URI & uri_,
    const String & access_key_id_,
    const String & secret_access_key_,
    const StorageID & table_id_,
    const String & format_name_,
    const S3Settings::ReadWriteSettings & rw_settings_,
    const ColumnsDescription & columns_,
    const ConstraintsDescription & constraints_,
    const String & comment,
    ContextPtr context_,
    std::optional<FormatSettings> format_settings_,
    const String & compression_method_,
    bool distributed_processing_,
    ASTPtr partition_by_)
    : IStorage(table_id_)
    , s3_configuration{uri_, access_key_id_, secret_access_key_, {}, {}, rw_settings_} /// Client and settings will be updated later
    , keys({uri_.key})
    , format_name(format_name_)
    , compression_method(compression_method_)
    , name(uri_.storage_name)
    , distributed_processing(distributed_processing_)
    , format_settings(format_settings_)
    , partition_by(partition_by_)
    , is_key_with_globs(uri_.key.find_first_of("*?{") != std::string::npos)
{
    FormatFactory::instance().checkFormatName(format_name);
    context_->getGlobalContext()->getRemoteHostFilter().checkURL(uri_.uri);
    StorageInMemoryMetadata storage_metadata;

    updateS3Configuration(context_, s3_configuration);
    if (columns_.empty())
    {
        auto columns = getTableStructureFromDataImpl(
            format_name,
            s3_configuration,
            compression_method,
            distributed_processing_,
            is_key_with_globs,
            format_settings,
            context_,
            &read_tasks_used_in_schema_inference);
        storage_metadata.setColumns(columns);
    }
    else
        storage_metadata.setColumns(columns_);

    storage_metadata.setConstraints(constraints_);
    storage_metadata.setComment(comment);
    setInMemoryMetadata(storage_metadata);

    auto default_virtuals = NamesAndTypesList{
        {"_path", std::make_shared<DataTypeLowCardinality>(std::make_shared<DataTypeString>())},
        {"_file", std::make_shared<DataTypeLowCardinality>(std::make_shared<DataTypeString>())}};

    auto columns = storage_metadata.getSampleBlock().getNamesAndTypesList();
    virtual_columns = getVirtualsForStorage(columns, default_virtuals);
    for (const auto & column : virtual_columns)
        virtual_block.insert({column.type->createColumn(), column.type, column.name});
}

std::shared_ptr<StorageS3Source::IteratorWrapper> StorageS3::createFileIterator(
    const S3Configuration & s3_configuration,
    const std::vector<String> & keys,
    bool is_key_with_globs,
    bool distributed_processing,
    ContextPtr local_context,
    ASTPtr query,
    const Block & virtual_block,
    const std::vector<String> & read_tasks,
    std::unordered_map<String, S3::ObjectInfo> * object_infos,
    Strings * read_keys)
{
    if (distributed_processing)
    {
        return std::make_shared<StorageS3Source::IteratorWrapper>(
            [read_tasks_iterator = std::make_shared<StorageS3Source::ReadTasksIterator>(read_tasks, local_context->getReadTaskCallback()), read_keys]() -> String
        {
                auto key = read_tasks_iterator->next();
                if (read_keys)
                    read_keys->push_back(key);
                return key;
        });
    }
    else if (is_key_with_globs)
    {
        /// Iterate through disclosed globs and make a source for each file
        auto glob_iterator = std::make_shared<StorageS3Source::DisclosedGlobIterator>(
            *s3_configuration.client, s3_configuration.uri, query, virtual_block, local_context, object_infos, read_keys);
        return std::make_shared<StorageS3Source::IteratorWrapper>([glob_iterator]() { return glob_iterator->next(); });
    }
    else
    {
        auto keys_iterator
            = std::make_shared<StorageS3Source::KeysIterator>(keys, s3_configuration.uri.bucket, query, virtual_block, local_context);
        if (read_keys)
            *read_keys = keys;
        return std::make_shared<StorageS3Source::IteratorWrapper>([keys_iterator]() { return keys_iterator->next(); });
    }
}

bool StorageS3::supportsSubsetOfColumns() const
{
    return FormatFactory::instance().checkIfFormatSupportsSubsetOfColumns(format_name);
}

Pipe StorageS3::read(
    const Names & column_names,
    const StorageSnapshotPtr & storage_snapshot,
    SelectQueryInfo & query_info,
    ContextPtr local_context,
    QueryProcessingStage::Enum /*processed_stage*/,
    size_t max_block_size,
    unsigned num_streams)
{
    bool has_wildcards = s3_configuration.uri.bucket.find(PARTITION_ID_WILDCARD) != String::npos
        || keys.back().find(PARTITION_ID_WILDCARD) != String::npos;
    if (partition_by && has_wildcards)
        throw Exception(ErrorCodes::NOT_IMPLEMENTED, "Reading from a partitioned S3 storage is not implemented yet");

    updateS3Configuration(local_context, s3_configuration);

    Pipes pipes;

    std::unordered_set<String> column_names_set(column_names.begin(), column_names.end());
    std::vector<NameAndTypePair> requested_virtual_columns;

    for (const auto & virtual_column : getVirtuals())
    {
        if (column_names_set.contains(virtual_column.name))
            requested_virtual_columns.push_back(virtual_column);
    }

    std::shared_ptr<StorageS3Source::IteratorWrapper> iterator_wrapper = createFileIterator(
        s3_configuration,
        keys,
        is_key_with_globs,
        distributed_processing,
        local_context,
        query_info.query,
        virtual_block,
        read_tasks_used_in_schema_inference,
        &object_infos);

    ColumnsDescription columns_description;
    Block block_for_format;
    if (supportsSubsetOfColumns())
    {
        auto fetch_columns = column_names;
        const auto & virtuals = getVirtuals();
        std::erase_if(
            fetch_columns,
            [&](const String & col)
            { return std::any_of(virtuals.begin(), virtuals.end(), [&](const NameAndTypePair & virtual_col){ return col == virtual_col.name; }); });

        if (fetch_columns.empty())
            fetch_columns.push_back(ExpressionActions::getSmallestColumn(storage_snapshot->metadata->getColumns().getAllPhysical()));

        columns_description = storage_snapshot->getDescriptionForColumns(fetch_columns);
        block_for_format = storage_snapshot->getSampleBlockForColumns(columns_description.getNamesOfPhysical());
    }
    else
    {
        columns_description = storage_snapshot->metadata->getColumns();
        block_for_format = storage_snapshot->metadata->getSampleBlock();
    }

    const size_t max_download_threads = local_context->getSettingsRef().max_download_threads;
    for (size_t i = 0; i < num_streams; ++i)
    {
        pipes.emplace_back(std::make_shared<StorageS3Source>(
            requested_virtual_columns,
            format_name,
            getName(),
            block_for_format,
            local_context,
            format_settings,
            columns_description,
            max_block_size,
            s3_configuration.rw_settings.max_single_read_retries,
            compression_method,
            s3_configuration.client,
            s3_configuration.uri.bucket,
            s3_configuration.uri.version_id,
            iterator_wrapper,
            max_download_threads,
            object_infos));
    }
    auto pipe = Pipe::unitePipes(std::move(pipes));

    narrowPipe(pipe, num_streams);
    return pipe;
}

SinkToStoragePtr StorageS3::write(const ASTPtr & query, const StorageMetadataPtr & metadata_snapshot, ContextPtr local_context)
{
    updateS3Configuration(local_context, s3_configuration);

    auto sample_block = metadata_snapshot->getSampleBlock();
    auto chosen_compression_method = chooseCompressionMethod(keys.back(), compression_method);
    bool has_wildcards = s3_configuration.uri.bucket.find(PARTITION_ID_WILDCARD) != String::npos || keys.back().find(PARTITION_ID_WILDCARD) != String::npos;
    auto insert_query = std::dynamic_pointer_cast<ASTInsertQuery>(query);

    auto partition_by_ast = insert_query ? (insert_query->partition_by ? insert_query->partition_by : partition_by) : nullptr;
    bool is_partitioned_implementation = partition_by_ast && has_wildcards;

    if (is_partitioned_implementation)
    {
        return std::make_shared<PartitionedStorageS3Sink>(
            partition_by_ast,
            format_name,
            sample_block,
            local_context,
            format_settings,
            chosen_compression_method,
            s3_configuration,
            s3_configuration.uri.bucket,
            keys.back());
    }
    else
    {
        if (is_key_with_globs)
            throw Exception(ErrorCodes::DATABASE_ACCESS_DENIED, "S3 key '{}' contains globs, so the table is in readonly mode", s3_configuration.uri.key);

        bool truncate_in_insert = local_context->getSettingsRef().s3_truncate_on_insert;

        if (!truncate_in_insert && checkIfObjectExists(s3_configuration.client, s3_configuration.uri.bucket, keys.back()))
        {
            if (local_context->getSettingsRef().s3_create_new_file_on_insert)
            {
                size_t index = keys.size();
                auto pos = keys[0].find_first_of('.');
                String new_key;
                do
                {
                    new_key = keys[0].substr(0, pos) + "." + std::to_string(index) + (pos == std::string::npos ? "" : keys[0].substr(pos));
                    ++index;
                }
                while (checkIfObjectExists(s3_configuration.client, s3_configuration.uri.bucket, new_key));
                keys.push_back(new_key);
            }
            else
                throw Exception(
                    ErrorCodes::BAD_ARGUMENTS,
                    "Object in bucket {} with key {} already exists. If you want to overwrite it, enable setting s3_truncate_on_insert, if you "
                    "want to create a new file on each insert, enable setting s3_create_new_file_on_insert",
                    s3_configuration.uri.bucket,
                    keys.back());
        }

        return std::make_shared<StorageS3Sink>(
            format_name,
            sample_block,
            local_context,
            format_settings,
            chosen_compression_method,
            s3_configuration,
            s3_configuration.uri.bucket,
            keys.back());
    }
}


void StorageS3::truncate(const ASTPtr & /* query */, const StorageMetadataPtr &, ContextPtr local_context, TableExclusiveLockHolder &)
{
    updateS3Configuration(local_context, s3_configuration);

    if (is_key_with_globs)
        throw Exception(ErrorCodes::DATABASE_ACCESS_DENIED, "S3 key '{}' contains globs, so the table is in readonly mode", s3_configuration.uri.key);

    Aws::S3::Model::Delete delkeys;

    for (const auto & key : keys)
    {
        Aws::S3::Model::ObjectIdentifier obj;
        obj.SetKey(key);
        delkeys.AddObjects(std::move(obj));
    }

    Aws::S3::Model::DeleteObjectsRequest request;
    request.SetBucket(s3_configuration.uri.bucket);
    request.SetDelete(delkeys);

    auto response = s3_configuration.client->DeleteObjects(request);
    if (!response.IsSuccess())
    {
        const auto & err = response.GetError();
        throw Exception(std::to_string(static_cast<int>(err.GetErrorType())) + ": " + err.GetMessage(), ErrorCodes::S3_ERROR);
    }
}


void StorageS3::updateS3Configuration(ContextPtr ctx, StorageS3::S3Configuration & upd)
{
    auto settings = ctx->getStorageS3Settings().getSettings(upd.uri.uri.toString());

    bool need_update_configuration = settings != S3Settings{};
    if (need_update_configuration)
    {
        if (upd.rw_settings != settings.rw_settings)
            upd.rw_settings = settings.rw_settings;
    }

    upd.rw_settings.updateFromSettingsIfEmpty(ctx->getSettings());

    if (upd.client && (!upd.access_key_id.empty() || settings.auth_settings == upd.auth_settings))
        return;

    Aws::Auth::AWSCredentials credentials(upd.access_key_id, upd.secret_access_key);
    HeaderCollection headers;
    if (upd.access_key_id.empty())
    {
        credentials = Aws::Auth::AWSCredentials(settings.auth_settings.access_key_id, settings.auth_settings.secret_access_key);
        headers = settings.auth_settings.headers;
    }

    S3::PocoHTTPClientConfiguration client_configuration = S3::ClientFactory::instance().createClientConfiguration(
        settings.auth_settings.region,
        ctx->getRemoteHostFilter(), ctx->getGlobalContext()->getSettingsRef().s3_max_redirects,
        ctx->getGlobalContext()->getSettingsRef().enable_s3_requests_logging);

    client_configuration.endpointOverride = upd.uri.endpoint;
    client_configuration.maxConnections = upd.rw_settings.max_connections;

    upd.client = S3::ClientFactory::instance().create(
        client_configuration,
        upd.uri.is_virtual_hosted_style,
        credentials.GetAWSAccessKeyId(),
        credentials.GetAWSSecretKey(),
        settings.auth_settings.server_side_encryption_customer_key_base64,
        std::move(headers),
        settings.auth_settings.use_environment_credentials.value_or(ctx->getConfigRef().getBool("s3.use_environment_credentials", false)),
        settings.auth_settings.use_insecure_imds_request.value_or(ctx->getConfigRef().getBool("s3.use_insecure_imds_request", false)));

    upd.auth_settings = std::move(settings.auth_settings);
}


void StorageS3::processNamedCollectionResult(StorageS3Configuration & configuration, const std::vector<std::pair<String, ASTPtr>> & key_value_args)
{
    for (const auto & [arg_name, arg_value] : key_value_args)
    {
        if (arg_name == "access_key_id")
            configuration.auth_settings.access_key_id = arg_value->as<ASTLiteral>()->value.safeGet<String>();
        else if (arg_name == "secret_access_key")
            configuration.auth_settings.secret_access_key = arg_value->as<ASTLiteral>()->value.safeGet<String>();
        else if (arg_name == "filename")
            configuration.url = std::filesystem::path(configuration.url) / arg_value->as<ASTLiteral>()->value.safeGet<String>();
        else if (arg_name == "use_environment_credentials")
            configuration.auth_settings.use_environment_credentials = arg_value->as<ASTLiteral>()->value.safeGet<UInt8>();
        else if (arg_name == "max_single_read_retries")
            configuration.rw_settings.max_single_read_retries = arg_value->as<ASTLiteral>()->value.safeGet<UInt64>();
        else if (arg_name == "min_upload_part_size")
            configuration.rw_settings.max_single_read_retries = arg_value->as<ASTLiteral>()->value.safeGet<UInt64>();
        else if (arg_name == "upload_part_size_multiply_factor")
            configuration.rw_settings.max_single_read_retries = arg_value->as<ASTLiteral>()->value.safeGet<UInt64>();
        else if (arg_name == "upload_part_size_multiply_parts_count_threshold")
            configuration.rw_settings.max_single_read_retries = arg_value->as<ASTLiteral>()->value.safeGet<UInt64>();
        else if (arg_name == "max_single_part_upload_size")
            configuration.rw_settings.max_single_read_retries = arg_value->as<ASTLiteral>()->value.safeGet<UInt64>();
        else if (arg_name == "max_connections")
            configuration.rw_settings.max_single_read_retries = arg_value->as<ASTLiteral>()->value.safeGet<UInt64>();
        else
            throw Exception(ErrorCodes::NUMBER_OF_ARGUMENTS_DOESNT_MATCH,
                "Unknown key-value argument `{}` for StorageS3, expected: url, [access_key_id, secret_access_key], name of used format and [compression_method].",
                arg_name);
    }
}


StorageS3Configuration StorageS3::getConfiguration(ASTs & engine_args, ContextPtr local_context)
{
    StorageS3Configuration configuration;

    if (auto named_collection = getURLBasedDataSourceConfiguration(engine_args, local_context))
    {
        auto [common_configuration, storage_specific_args] = named_collection.value();
        configuration.set(common_configuration);
        processNamedCollectionResult(configuration, storage_specific_args);
    }
    else
    {
        if (engine_args.empty() || engine_args.size() > 5)
            throw Exception(
                "Storage S3 requires 1 to 5 arguments: url, [access_key_id, secret_access_key], name of used format and [compression_method].",
                ErrorCodes::NUMBER_OF_ARGUMENTS_DOESNT_MATCH);

        for (auto & engine_arg : engine_args)
            engine_arg = evaluateConstantExpressionOrIdentifierAsLiteral(engine_arg, local_context);

        configuration.url = engine_args[0]->as<ASTLiteral &>().value.safeGet<String>();
        if (engine_args.size() >= 4)
        {
            configuration.auth_settings.access_key_id = engine_args[1]->as<ASTLiteral &>().value.safeGet<String>();
            configuration.auth_settings.secret_access_key = engine_args[2]->as<ASTLiteral &>().value.safeGet<String>();
        }

        if (engine_args.size() == 3 || engine_args.size() == 5)
        {
            configuration.compression_method = engine_args.back()->as<ASTLiteral &>().value.safeGet<String>();
            configuration.format = engine_args[engine_args.size() - 2]->as<ASTLiteral &>().value.safeGet<String>();
        }
        else if (engine_args.size() != 1)
        {
            configuration.compression_method = "auto";
            configuration.format = engine_args.back()->as<ASTLiteral &>().value.safeGet<String>();
        }
    }

    if (configuration.format == "auto")
        configuration.format = FormatFactory::instance().getFormatFromFileName(configuration.url, true);

    return configuration;
}

ColumnsDescription StorageS3::getTableStructureFromData(
    const String & format,
    const S3::URI & uri,
    const String & access_key_id,
    const String & secret_access_key,
    const String & compression_method,
    bool distributed_processing,
    const std::optional<FormatSettings> & format_settings,
    ContextPtr ctx,
    std::unordered_map<String, S3::ObjectInfo> * object_infos)
{
    S3Configuration s3_configuration{ uri, access_key_id, secret_access_key, {}, {}, S3Settings::ReadWriteSettings(ctx->getSettingsRef()) };
    updateS3Configuration(ctx, s3_configuration);
    return getTableStructureFromDataImpl(format, s3_configuration, compression_method, distributed_processing, uri.key.find_first_of("*?{") != std::string::npos, format_settings, ctx, nullptr, object_infos);
}

ColumnsDescription StorageS3::getTableStructureFromDataImpl(
    const String & format,
    const S3Configuration & s3_configuration,
    const String & compression_method,
    bool distributed_processing,
    bool is_key_with_globs,
    const std::optional<FormatSettings> & format_settings,
    ContextPtr ctx,
    std::vector<String> * read_keys_in_distributed_processing,
    std::unordered_map<String, S3::ObjectInfo> * object_infos)
{
    std::vector<String> read_keys;

    auto file_iterator
        = createFileIterator(s3_configuration, {s3_configuration.uri.key}, is_key_with_globs, distributed_processing, ctx, nullptr, {}, {}, object_infos, &read_keys);

<<<<<<< HEAD
    std::optional<ColumnsDescription> columns_from_cache;
    size_t prev_read_keys_size = read_keys.size();
    if (ctx->getSettingsRef().use_cache_for_s3_schema_inference)
        columns_from_cache = tryGetColumnsFromCache(read_keys.begin(), read_keys.end(), s3_configuration, object_infos);

    ReadBufferIterator read_buffer_iterator = [&, first = false](ColumnsDescription & cached_columns) mutable -> std::unique_ptr<ReadBuffer>
=======
    ReadBufferIterator read_buffer_iterator = [&, first = true]() mutable -> std::unique_ptr<ReadBuffer>
>>>>>>> 0201d620
    {
        auto key = (*file_iterator)();

        if (key.empty())
        {
            if (first)
                throw Exception(
                    ErrorCodes::CANNOT_EXTRACT_TABLE_STRUCTURE,
                    "Cannot extract table structure from {} format file, because there are no files with provided path in S3. You must specify "
                    "table structure manually",
                    format);

            return nullptr;
        }

        /// S3 file iterator could get new keys after new iteration, check them in schema cache.
        if (ctx->getSettingsRef().use_cache_for_s3_schema_inference && read_keys.size() > prev_read_keys_size)
        {
            columns_from_cache = tryGetColumnsFromCache(read_keys.begin() + prev_read_keys_size, read_keys.end(), s3_configuration, object_infos);
            prev_read_keys_size = read_keys.size();
            if (columns_from_cache)
            {
                cached_columns = *columns_from_cache;
                return nullptr;
            }
        }

        first = false;
        const auto zstd_window_log_max = ctx->getSettingsRef().zstd_window_log_max;
        return wrapReadBufferWithCompressionMethod(
            std::make_unique<ReadBufferFromS3>(
                s3_configuration.client, s3_configuration.uri.bucket, key, s3_configuration.uri.version_id, s3_configuration.rw_settings.max_single_read_retries, ctx->getReadSettings()),
            chooseCompressionMethod(key, compression_method),
            zstd_window_log_max);
    };

    ColumnsDescription columns;
    if (columns_from_cache)
        columns = *columns_from_cache;
    else
        columns = readSchemaFromFormat(format, format_settings, read_buffer_iterator, is_key_with_globs, ctx);

    if (ctx->getSettingsRef().use_cache_for_s3_schema_inference)
        addColumnsToCache(read_keys, s3_configuration, columns, ctx);

    if (distributed_processing && read_keys_in_distributed_processing)
        *read_keys_in_distributed_processing = std::move(read_keys);

    return columns;
}


void registerStorageS3Impl(const String & name, StorageFactory & factory)
{
    factory.registerStorage(name, [](const StorageFactory::Arguments & args)
    {
        auto & engine_args = args.engine_args;
        if (engine_args.empty())
            throw Exception(ErrorCodes::BAD_ARGUMENTS, "External data source must have arguments");

        auto configuration = StorageS3::getConfiguration(engine_args, args.getLocalContext());
        // Use format settings from global server context + settings from
        // the SETTINGS clause of the create query. Settings from current
        // session and user are ignored.
        std::optional<FormatSettings> format_settings;
        if (args.storage_def->settings)
        {
            FormatFactorySettings user_format_settings;

            // Apply changed settings from global context, but ignore the
            // unknown ones, because we only have the format settings here.
            const auto & changes = args.getContext()->getSettingsRef().changes();
            for (const auto & change : changes)
            {
                if (user_format_settings.has(change.name))
                    user_format_settings.set(change.name, change.value);
            }

            // Apply changes from SETTINGS clause, with validation.
            user_format_settings.applyChanges(args.storage_def->settings->changes);
            format_settings = getFormatSettings(args.getContext(), user_format_settings);
        }
        else
        {
            format_settings = getFormatSettings(args.getContext());
        }

        S3::URI s3_uri(Poco::URI(configuration.url));

        ASTPtr partition_by;
        if (args.storage_def->partition_by)
            partition_by = args.storage_def->partition_by->clone();

        return std::make_shared<StorageS3>(
            s3_uri,
            configuration.auth_settings.access_key_id,
            configuration.auth_settings.secret_access_key,
            args.table_id,
            configuration.format,
            configuration.rw_settings,
            args.columns,
            args.constraints,
            args.comment,
            args.getContext(),
            format_settings,
            configuration.compression_method,
            /* distributed_processing_ */false,
            partition_by);
    },
    {
        .supports_settings = true,
        .supports_sort_order = true, // for partition by
        .supports_schema_inference = true,
        .source_access_type = AccessType::S3,
    });
}

void registerStorageS3(StorageFactory & factory)
{
    return registerStorageS3Impl("S3", factory);
}

void registerStorageCOS(StorageFactory & factory)
{
    return registerStorageS3Impl("COSN", factory);
}

NamesAndTypesList StorageS3::getVirtuals() const
{
    return virtual_columns;
}

bool StorageS3::supportsPartitionBy() const
{
    return true;
}

SchemaCache & StorageS3::getSchemaCache()
{
    static SchemaCache schema_cache;
    return schema_cache;
}

std::optional<ColumnsDescription> StorageS3::tryGetColumnsFromCache(const Strings::const_iterator & begin, const Strings::const_iterator & end, const S3Configuration & s3_configuration, std::unordered_map<String, S3::ObjectInfo> * object_infos)
{
    auto & schema_cache = getSchemaCache();
    for (auto it = begin; it < end; ++it)
    {
        String path = fs::path(s3_configuration.uri.bucket) / *it;
        String cache_key = fs::path(s3_configuration.uri.uri.getHost() + std::to_string(s3_configuration.uri.uri.getPort())) / path;
        auto get_last_mod_time = [&]() -> std::optional<time_t>
        {
            S3::ObjectInfo info;
            /// Check if we already have information about this object.
            /// If no, request it and remember for possible future usage.
            if (object_infos && object_infos->contains(path))
                info = (*object_infos)[path];
            else
            {
                /// Note that in case of exception in getObjectInfo returned info will be empty,
                /// but schema cache will handle this case and won't return columns from cache
                /// because we can't say that it's valid without last modification time.
                info = S3::getObjectInfo(s3_configuration.client, s3_configuration.uri.bucket, *it, s3_configuration.uri.version_id, false);
                if (object_infos)
                    (*object_infos)[path] = info;
            }

            if (info.last_modification_time)
                return info.last_modification_time;
            return std::nullopt;
        };

        auto columns = schema_cache.tryGet(cache_key, get_last_mod_time);
        if (columns)
            return columns;
    }

    return std::nullopt;
}

void StorageS3::addColumnsToCache(const Strings & keys, const S3Configuration & s3_configuration, const ColumnsDescription & columns, const ContextPtr & ctx)
{
    auto host_and_bucket = fs::path(s3_configuration.uri.uri.getHost() + std::to_string(s3_configuration.uri.uri.getPort())) / s3_configuration.uri.bucket;
    Strings objects;
    std::transform(keys.begin(), keys.end(), std::back_inserter(objects), [&](const String & key){ return host_and_bucket / key; });
    auto & schema_cache = getSchemaCache();
    schema_cache.addMany(objects, columns, ctx->getSettingsRef().cache_ttl_for_s3_schema_inference.totalSeconds());
}

}

#endif<|MERGE_RESOLUTION|>--- conflicted
+++ resolved
@@ -1183,16 +1183,12 @@
     auto file_iterator
         = createFileIterator(s3_configuration, {s3_configuration.uri.key}, is_key_with_globs, distributed_processing, ctx, nullptr, {}, {}, object_infos, &read_keys);
 
-<<<<<<< HEAD
     std::optional<ColumnsDescription> columns_from_cache;
     size_t prev_read_keys_size = read_keys.size();
     if (ctx->getSettingsRef().use_cache_for_s3_schema_inference)
         columns_from_cache = tryGetColumnsFromCache(read_keys.begin(), read_keys.end(), s3_configuration, object_infos);
 
-    ReadBufferIterator read_buffer_iterator = [&, first = false](ColumnsDescription & cached_columns) mutable -> std::unique_ptr<ReadBuffer>
-=======
-    ReadBufferIterator read_buffer_iterator = [&, first = true]() mutable -> std::unique_ptr<ReadBuffer>
->>>>>>> 0201d620
+    ReadBufferIterator read_buffer_iterator = [&, first = true](ColumnsDescription & cached_columns) mutable -> std::unique_ptr<ReadBuffer>
     {
         auto key = (*file_iterator)();
 
