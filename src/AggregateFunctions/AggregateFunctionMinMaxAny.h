#pragma once

#include <IO/WriteHelpers.h>
#include <IO/ReadHelpers.h>

#include <Columns/ColumnVector.h>
#include <Columns/ColumnDecimal.h>
#include <Columns/ColumnNullable.h>
#include <Columns/ColumnString.h>
#include <DataTypes/IDataType.h>
<<<<<<< HEAD
#include <DataTypes/DataTypeNullable.h>
=======
#include <DataTypes/DataTypesNumber.h>
>>>>>>> ee53d944
#include <common/StringRef.h>
#include <Common/assert_cast.h>

#include <AggregateFunctions/IAggregateFunction.h>

#if !defined(ARCADIA_BUILD)
#    include <Common/config.h>
#endif

#if USE_EMBEDDED_COMPILER
#    include <llvm/IR/IRBuilder.h>
#    include <DataTypes/Native.h>
#endif

namespace DB
{
struct Settings;

namespace ErrorCodes
{
    extern const int ILLEGAL_TYPE_OF_ARGUMENT;
    extern const int NOT_IMPLEMENTED;
}

/** Aggregate functions that store one of passed values.
  * For example: min, max, any, anyLast.
  */


/// For numeric values.
template <typename T>
struct SingleValueDataFixed
{
private:
    using Self = SingleValueDataFixed;
    using ColVecType = std::conditional_t<IsDecimalNumber<T>, ColumnDecimal<T>, ColumnVector<T>>;

    bool has_value = false; /// We need to remember if at least one value has been passed. This is necessary for AggregateFunctionIf.
    T value;

public:
    bool has() const
    {
        return has_value;
    }

    void insertResultInto(IColumn & to) const
    {
        if (has())
            assert_cast<ColVecType &>(to).getData().push_back(value);
        else
            assert_cast<ColVecType &>(to).insertDefault();
    }

    void write(WriteBuffer & buf, const ISerialization & /*serialization*/) const
    {
        writeBinary(has(), buf);
        if (has())
            writeBinary(value, buf);
    }

    void read(ReadBuffer & buf, const ISerialization & /*serialization*/, Arena *)
    {
        readBinary(has_value, buf);
        if (has())
            readBinary(value, buf);
    }


    void change(const IColumn & column, size_t row_num, Arena *)
    {
        has_value = true;
        value = assert_cast<const ColVecType &>(column).getData()[row_num];
    }

    /// Assuming to.has()
    void change(const Self & to, Arena *)
    {
        has_value = true;
        value = to.value;
    }

    bool changeFirstTime(const IColumn & column, size_t row_num, Arena * arena)
    {
        if (!has())
        {
            change(column, row_num, arena);
            return true;
        }
        else
            return false;
    }

    bool changeFirstTime(const Self & to, Arena * arena)
    {
        if (!has() && to.has())
        {
            change(to, arena);
            return true;
        }
        else
            return false;
    }

    bool changeEveryTime(const IColumn & column, size_t row_num, Arena * arena)
    {
        change(column, row_num, arena);
        return true;
    }

    bool changeEveryTime(const Self & to, Arena * arena)
    {
        if (to.has())
        {
            change(to, arena);
            return true;
        }
        else
            return false;
    }

    bool changeIfLess(const IColumn & column, size_t row_num, Arena * arena)
    {
        if (!has() || assert_cast<const ColVecType &>(column).getData()[row_num] < value)
        {
            change(column, row_num, arena);
            return true;
        }
        else
            return false;
    }

    bool changeIfLess(const Self & to, Arena * arena)
    {
        if (to.has() && (!has() || to.value < value))
        {
            change(to, arena);
            return true;
        }
        else
            return false;
    }

    bool changeIfGreater(const IColumn & column, size_t row_num, Arena * arena)
    {
        if (!has() || assert_cast<const ColVecType &>(column).getData()[row_num] > value)
        {
            change(column, row_num, arena);
            return true;
        }
        else
            return false;
    }

    bool changeIfGreater(const Self & to, Arena * arena)
    {
        if (to.has() && (!has() || to.value > value))
        {
            change(to, arena);
            return true;
        }
        else
            return false;
    }

    bool isEqualTo(const Self & to) const
    {
        return has() && to.value == value;
    }

    bool isEqualTo(const IColumn & column, size_t row_num) const
    {
        return has() && assert_cast<const ColVecType &>(column).getData()[row_num] == value;
    }

    static bool allocatesMemoryInArena()
    {
        return false;
    }

#if USE_EMBEDDED_COMPILER

    static constexpr bool is_compilable = true;

    static llvm::Value * getValuePtrFromAggregateDataPtr(llvm::IRBuilderBase & builder, llvm::Value * aggregate_data_ptr)
    {
        llvm::IRBuilder<> & b = static_cast<llvm::IRBuilder<> &>(builder);

        static constexpr size_t value_offset_from_structure = offsetof(SingleValueDataFixed<T>, value);

        auto * type = toNativeType<T>(builder);
        auto * value_ptr_with_offset = b.CreateConstInBoundsGEP1_64(nullptr, aggregate_data_ptr, value_offset_from_structure);
        auto * value_ptr = b.CreatePointerCast(value_ptr_with_offset, type->getPointerTo());

        return value_ptr;
    }

    static llvm::Value * getValueFromAggregateDataPtr(llvm::IRBuilderBase & builder, llvm::Value * aggregate_data_ptr)
    {
        llvm::IRBuilder<> & b = static_cast<llvm::IRBuilder<> &>(builder);

        auto * type = toNativeType<T>(builder);
        auto * value_ptr = getValuePtrFromAggregateDataPtr(builder, aggregate_data_ptr);

        return b.CreateLoad(type, value_ptr);
    }

    static void compileChange(llvm::IRBuilderBase & builder, llvm::Value * aggregate_data_ptr, llvm::Value * value_to_check)
    {
        llvm::IRBuilder<> & b = static_cast<llvm::IRBuilder<> &>(builder);

        auto * has_value_ptr = b.CreatePointerCast(aggregate_data_ptr, b.getInt1Ty()->getPointerTo());
        b.CreateStore(b.getInt1(true), has_value_ptr);

        auto * value_ptr = getValuePtrFromAggregateDataPtr(b, aggregate_data_ptr);
        b.CreateStore(value_to_check, value_ptr);
    }

    static void compileChangeMerge(llvm::IRBuilderBase & builder, llvm::Value * aggregate_data_dst_ptr, llvm::Value * aggregate_data_src_ptr)
    {
        auto * value_src = getValueFromAggregateDataPtr(builder, aggregate_data_src_ptr);

        compileChange(builder, aggregate_data_dst_ptr, value_src);
    }

    static void compileChangeFirstTime(llvm::IRBuilderBase & builder, llvm::Value * aggregate_data_ptr, llvm::Value * value_to_check)
    {
        llvm::IRBuilder<> & b = static_cast<llvm::IRBuilder<> &>(builder);

        auto * has_value_ptr = b.CreatePointerCast(aggregate_data_ptr, b.getInt1Ty()->getPointerTo());
        auto * has_value_value = b.CreateLoad(b.getInt1Ty(), has_value_ptr);

        auto * head = b.GetInsertBlock();

        auto * join_block = llvm::BasicBlock::Create(head->getContext(), "join_block", head->getParent());
        auto * if_should_change = llvm::BasicBlock::Create(head->getContext(), "if_should_change", head->getParent());
        auto * if_should_not_change = llvm::BasicBlock::Create(head->getContext(), "if_should_not_change", head->getParent());

        b.CreateCondBr(has_value_value, if_should_not_change, if_should_change);

        b.SetInsertPoint(if_should_not_change);
        b.CreateBr(join_block);

        b.SetInsertPoint(if_should_change);
        compileChange(builder, aggregate_data_ptr, value_to_check);
        b.CreateBr(join_block);

        b.SetInsertPoint(join_block);
    }

    static void compileChangeFirstTimeMerge(llvm::IRBuilderBase & builder, llvm::Value * aggregate_data_dst_ptr, llvm::Value * aggregate_data_src_ptr)
    {
        llvm::IRBuilder<> & b = static_cast<llvm::IRBuilder<> &>(builder);

        auto * has_value_dst_ptr = b.CreatePointerCast(aggregate_data_dst_ptr, b.getInt1Ty()->getPointerTo());
        auto * has_value_dst = b.CreateLoad(b.getInt1Ty(), has_value_dst_ptr);

        auto * has_value_src_ptr = b.CreatePointerCast(aggregate_data_src_ptr, b.getInt1Ty()->getPointerTo());
        auto * has_value_src = b.CreateLoad(b.getInt1Ty(), has_value_src_ptr);

        auto * head = b.GetInsertBlock();

        auto * join_block = llvm::BasicBlock::Create(head->getContext(), "join_block", head->getParent());
        auto * if_should_change = llvm::BasicBlock::Create(head->getContext(), "if_should_change", head->getParent());
        auto * if_should_not_change = llvm::BasicBlock::Create(head->getContext(), "if_should_not_change", head->getParent());

        b.CreateCondBr(b.CreateAnd(b.CreateNot(has_value_dst), has_value_src), if_should_change, if_should_not_change);

        b.SetInsertPoint(if_should_change);
        compileChangeMerge(builder, aggregate_data_dst_ptr, aggregate_data_src_ptr);
        b.CreateBr(join_block);

        b.SetInsertPoint(if_should_not_change);
        b.CreateBr(join_block);

        b.SetInsertPoint(join_block);
    }

    static void compileChangeEveryTime(llvm::IRBuilderBase & builder, llvm::Value * aggregate_data_ptr, llvm::Value * value_to_check)
    {
        compileChange(builder, aggregate_data_ptr, value_to_check);
    }

    static void compileChangeEveryTimeMerge(llvm::IRBuilderBase & builder, llvm::Value * aggregate_data_dst_ptr, llvm::Value * aggregate_data_src_ptr)
    {
        llvm::IRBuilder<> & b = static_cast<llvm::IRBuilder<> &>(builder);

        auto * has_value_src_ptr = b.CreatePointerCast(aggregate_data_src_ptr, b.getInt1Ty()->getPointerTo());
        auto * has_value_src = b.CreateLoad(b.getInt1Ty(), has_value_src_ptr);

        auto * head = b.GetInsertBlock();

        auto * join_block = llvm::BasicBlock::Create(head->getContext(), "join_block", head->getParent());
        auto * if_should_change = llvm::BasicBlock::Create(head->getContext(), "if_should_change", head->getParent());
        auto * if_should_not_change = llvm::BasicBlock::Create(head->getContext(), "if_should_not_change", head->getParent());

        b.CreateCondBr(has_value_src, if_should_change, if_should_not_change);

        b.SetInsertPoint(if_should_change);
        compileChangeMerge(builder, aggregate_data_dst_ptr, aggregate_data_src_ptr);
        b.CreateBr(join_block);

        b.SetInsertPoint(if_should_not_change);
        b.CreateBr(join_block);

        b.SetInsertPoint(join_block);
    }

    template <bool is_less>
    static void compileChangeComparison(llvm::IRBuilderBase & builder, llvm::Value * aggregate_data_ptr, llvm::Value * value_to_check)
    {
        llvm::IRBuilder<> & b = static_cast<llvm::IRBuilder<> &>(builder);

        auto * has_value_ptr = b.CreatePointerCast(aggregate_data_ptr, b.getInt1Ty()->getPointerTo());
        auto * has_value_value = b.CreateLoad(b.getInt1Ty(), has_value_ptr);

        auto * value = getValueFromAggregateDataPtr(b, aggregate_data_ptr);

        auto * head = b.GetInsertBlock();

        auto * join_block = llvm::BasicBlock::Create(head->getContext(), "join_block", head->getParent());
        auto * if_should_change = llvm::BasicBlock::Create(head->getContext(), "if_should_change", head->getParent());
        auto * if_should_not_change = llvm::BasicBlock::Create(head->getContext(), "if_should_not_change", head->getParent());

        auto is_signed = std::numeric_limits<T>::is_signed;

        llvm::Value * should_change_after_comparison = nullptr;

        if constexpr (is_less)
        {
            if (value_to_check->getType()->isIntegerTy())
                should_change_after_comparison = is_signed ? b.CreateICmpSLT(value_to_check, value) : b.CreateICmpULT(value_to_check, value);
            else
                should_change_after_comparison = b.CreateFCmpOLT(value_to_check, value);
        }
        else
        {
            if (value_to_check->getType()->isIntegerTy())
                should_change_after_comparison = is_signed ? b.CreateICmpSGT(value_to_check, value) : b.CreateICmpUGT(value_to_check, value);
            else
                should_change_after_comparison = b.CreateFCmpOGT(value_to_check, value);
        }

        b.CreateCondBr(b.CreateOr(b.CreateNot(has_value_value), should_change_after_comparison), if_should_change, if_should_not_change);

        b.SetInsertPoint(if_should_change);
        compileChange(builder, aggregate_data_ptr, value_to_check);
        b.CreateBr(join_block);

        b.SetInsertPoint(if_should_not_change);
        b.CreateBr(join_block);

        b.SetInsertPoint(join_block);
    }

    template <bool is_less>
    static void compileChangeComparisonMerge(llvm::IRBuilderBase & builder, llvm::Value * aggregate_data_dst_ptr, llvm::Value * aggregate_data_src_ptr)
    {
        llvm::IRBuilder<> & b = static_cast<llvm::IRBuilder<> &>(builder);

        auto * has_value_dst_ptr = b.CreatePointerCast(aggregate_data_dst_ptr, b.getInt1Ty()->getPointerTo());
        auto * has_value_dst = b.CreateLoad(b.getInt1Ty(), has_value_dst_ptr);

        auto * value_dst = getValueFromAggregateDataPtr(b, aggregate_data_dst_ptr);

        auto * has_value_src_ptr = b.CreatePointerCast(aggregate_data_src_ptr, b.getInt1Ty()->getPointerTo());
        auto * has_value_src = b.CreateLoad(b.getInt1Ty(), has_value_src_ptr);

        auto * value_src = getValueFromAggregateDataPtr(b, aggregate_data_src_ptr);

        auto * head = b.GetInsertBlock();

        auto * join_block = llvm::BasicBlock::Create(head->getContext(), "join_block", head->getParent());
        auto * if_should_change = llvm::BasicBlock::Create(head->getContext(), "if_should_change", head->getParent());
        auto * if_should_not_change = llvm::BasicBlock::Create(head->getContext(), "if_should_not_change", head->getParent());

        auto is_signed = std::numeric_limits<T>::is_signed;

        llvm::Value * should_change_after_comparison = nullptr;

        if constexpr (is_less)
        {
            if (value_src->getType()->isIntegerTy())
                should_change_after_comparison = is_signed ? b.CreateICmpSLT(value_src, value_dst) : b.CreateICmpULT(value_src, value_dst);
            else
                should_change_after_comparison = b.CreateFCmpOLT(value_src, value_dst);
        }
        else
        {
            if (value_src->getType()->isIntegerTy())
                should_change_after_comparison = is_signed ? b.CreateICmpSGT(value_src, value_dst) : b.CreateICmpUGT(value_src, value_dst);
            else
                should_change_after_comparison = b.CreateFCmpOGT(value_src, value_dst);
        }

        b.CreateCondBr(b.CreateAnd(has_value_src, b.CreateOr(b.CreateNot(has_value_dst), should_change_after_comparison)), if_should_change, if_should_not_change);

        b.SetInsertPoint(if_should_change);
        compileChangeMerge(builder, aggregate_data_dst_ptr, aggregate_data_src_ptr);
        b.CreateBr(join_block);

        b.SetInsertPoint(if_should_not_change);
        b.CreateBr(join_block);

        b.SetInsertPoint(join_block);
    }

    static void compileChangeIfLess(llvm::IRBuilderBase & builder, llvm::Value * aggregate_data_ptr, llvm::Value * value_to_check)
    {
        static constexpr bool is_less = true;
        compileChangeComparison<is_less>(builder, aggregate_data_ptr, value_to_check);
    }

    static void compileChangeIfLessMerge(llvm::IRBuilderBase & builder, llvm::Value * aggregate_data_dst_ptr, llvm::Value * aggregate_data_src_ptr)
    {
        static constexpr bool is_less = true;
        compileChangeComparisonMerge<is_less>(builder, aggregate_data_dst_ptr, aggregate_data_src_ptr);
    }

    static void compileChangeIfGreater(llvm::IRBuilderBase & builder, llvm::Value * aggregate_data_ptr, llvm::Value * value_to_check)
    {
        static constexpr bool is_less = false;
        compileChangeComparison<is_less>(builder, aggregate_data_ptr, value_to_check);
    }

    static void compileChangeIfGreaterMerge(llvm::IRBuilderBase & builder, llvm::Value * aggregate_data_dst_ptr, llvm::Value * aggregate_data_src_ptr)
    {
        static constexpr bool is_less = false;
        compileChangeComparisonMerge<is_less>(builder, aggregate_data_dst_ptr, aggregate_data_src_ptr);
    }

    static llvm::Value * compileGetResult(llvm::IRBuilderBase & builder, llvm::Value * aggregate_data_ptr)
    {
        return getValueFromAggregateDataPtr(builder, aggregate_data_ptr);
    }

#endif

};


/** For strings. Short strings are stored in the object itself, and long strings are allocated separately.
  * NOTE It could also be suitable for arrays of numbers.
  */
struct SingleValueDataString //-V730
{
private:
    using Self = SingleValueDataString;

    Int32 size = -1;    /// -1 indicates that there is no value.
    Int32 capacity = 0;    /// power of two or zero
    char * large_data;

public:
    static constexpr Int32 AUTOMATIC_STORAGE_SIZE = 64;
    static constexpr Int32 MAX_SMALL_STRING_SIZE = AUTOMATIC_STORAGE_SIZE - sizeof(size) - sizeof(capacity) - sizeof(large_data);

private:
    char small_data[MAX_SMALL_STRING_SIZE]; /// Including the terminating zero.

public:
    bool has() const
    {
        return size >= 0;
    }

    const char * getData() const
    {
        return size <= MAX_SMALL_STRING_SIZE ? small_data : large_data;
    }

    StringRef getStringRef() const
    {
        return StringRef(getData(), size);
    }

    void insertResultInto(IColumn & to) const
    {
        if (has())
            assert_cast<ColumnString &>(to).insertDataWithTerminatingZero(getData(), size);
        else
            assert_cast<ColumnString &>(to).insertDefault();
    }

    void write(WriteBuffer & buf, const ISerialization & /*serialization*/) const
    {
        writeBinary(size, buf);
        if (has())
            buf.write(getData(), size);
    }

    void read(ReadBuffer & buf, const ISerialization & /*serialization*/, Arena * arena)
    {
        Int32 rhs_size;
        readBinary(rhs_size, buf);

        if (rhs_size >= 0)
        {
            if (rhs_size <= MAX_SMALL_STRING_SIZE)
            {
                /// Don't free large_data here.

                size = rhs_size;

                if (size > 0)
                    buf.read(small_data, size);
            }
            else
            {
                if (capacity < rhs_size)
                {
                    capacity = static_cast<UInt32>(roundUpToPowerOfTwoOrZero(rhs_size));
                    /// Don't free large_data here.
                    large_data = arena->alloc(capacity);
                }

                size = rhs_size;
                buf.read(large_data, size);
            }
        }
        else
        {
            /// Don't free large_data here.
            size = rhs_size;
        }
    }

    /// Assuming to.has()
    void changeImpl(StringRef value, Arena * arena)
    {
        Int32 value_size = value.size;

        if (value_size <= MAX_SMALL_STRING_SIZE)
        {
            /// Don't free large_data here.
            size = value_size;

            if (size > 0)
                memcpy(small_data, value.data, size);
        }
        else
        {
            if (capacity < value_size)
            {
                /// Don't free large_data here.
                capacity = roundUpToPowerOfTwoOrZero(value_size);
                large_data = arena->alloc(capacity);
            }

            size = value_size;
            memcpy(large_data, value.data, size);
        }
    }

    void change(const IColumn & column, size_t row_num, Arena * arena)
    {
        changeImpl(assert_cast<const ColumnString &>(column).getDataAtWithTerminatingZero(row_num), arena);
    }

    void change(const Self & to, Arena * arena)
    {
        changeImpl(to.getStringRef(), arena);
    }

    bool changeFirstTime(const IColumn & column, size_t row_num, Arena * arena)
    {
        if (!has())
        {
            change(column, row_num, arena);
            return true;
        }
        else
            return false;
    }

    bool changeFirstTime(const Self & to, Arena * arena)
    {
        if (!has() && to.has())
        {
            change(to, arena);
            return true;
        }
        else
            return false;
    }

    bool changeEveryTime(const IColumn & column, size_t row_num, Arena * arena)
    {
        change(column, row_num, arena);
        return true;
    }

    bool changeEveryTime(const Self & to, Arena * arena)
    {
        if (to.has())
        {
            change(to, arena);
            return true;
        }
        else
            return false;
    }

    bool changeIfLess(const IColumn & column, size_t row_num, Arena * arena)
    {
        if (!has() || assert_cast<const ColumnString &>(column).getDataAtWithTerminatingZero(row_num) < getStringRef())
        {
            change(column, row_num, arena);
            return true;
        }
        else
            return false;
    }

    bool changeIfLess(const Self & to, Arena * arena)
    {
        if (to.has() && (!has() || to.getStringRef() < getStringRef()))
        {
            change(to, arena);
            return true;
        }
        else
            return false;
    }

    bool changeIfGreater(const IColumn & column, size_t row_num, Arena * arena)
    {
        if (!has() || assert_cast<const ColumnString &>(column).getDataAtWithTerminatingZero(row_num) > getStringRef())
        {
            change(column, row_num, arena);
            return true;
        }
        else
            return false;
    }

    bool changeIfGreater(const Self & to, Arena * arena)
    {
        if (to.has() && (!has() || to.getStringRef() > getStringRef()))
        {
            change(to, arena);
            return true;
        }
        else
            return false;
    }

    bool isEqualTo(const Self & to) const
    {
        return has() && to.getStringRef() == getStringRef();
    }

    bool isEqualTo(const IColumn & column, size_t row_num) const
    {
        return has() && assert_cast<const ColumnString &>(column).getDataAtWithTerminatingZero(row_num) == getStringRef();
    }

    static bool allocatesMemoryInArena()
    {
        return true;
    }

#if USE_EMBEDDED_COMPILER

    static constexpr bool is_compilable = false;

#endif

};

static_assert(
    sizeof(SingleValueDataString) == SingleValueDataString::AUTOMATIC_STORAGE_SIZE,
    "Incorrect size of SingleValueDataString struct");


/// For any other value types.
struct SingleValueDataGeneric
{
private:
    using Self = SingleValueDataGeneric;

    Field value;

public:
    bool has() const
    {
        return !value.isNull();
    }

    void insertResultInto(IColumn & to) const
    {
        if (has())
            to.insert(value);
        else
            to.insertDefault();
    }

    void write(WriteBuffer & buf, const ISerialization & serialization) const
    {
        if (!value.isNull())
        {
            writeBinary(true, buf);
            serialization.serializeBinary(value, buf);
        }
        else
            writeBinary(false, buf);
    }

    void read(ReadBuffer & buf, const ISerialization & serialization, Arena *)
    {
        bool is_not_null;
        readBinary(is_not_null, buf);

        if (is_not_null)
            serialization.deserializeBinary(value, buf);
    }

    void change(const IColumn & column, size_t row_num, Arena *)
    {
        column.get(row_num, value);
    }

    void change(const Self & to, Arena *)
    {
        value = to.value;
    }

    bool changeFirstTime(const IColumn & column, size_t row_num, Arena * arena)
    {
        if (!has())
        {
            change(column, row_num, arena);
            return true;
        }
        else
            return false;
    }

    bool changeFirstTime(const Self & to, Arena * arena)
    {
        if (!has() && to.has())
        {
            change(to, arena);
            return true;
        }
        else
            return false;
    }

    bool changeEveryTime(const IColumn & column, size_t row_num, Arena * arena)
    {
        change(column, row_num, arena);
        return true;
    }

    bool changeEveryTime(const Self & to, Arena * arena)
    {
        if (to.has())
        {
            change(to, arena);
            return true;
        }
        else
            return false;
    }

    bool changeIfLess(const IColumn & column, size_t row_num, Arena * arena)
    {
        if (!has())
        {
            change(column, row_num, arena);
            return true;
        }
        else
        {
            Field new_value;
            column.get(row_num, new_value);
            if (new_value < value)
            {
                value = new_value;
                return true;
            }
            else
                return false;
        }
    }

    bool changeIfLess(const Self & to, Arena * arena)
    {
        if (to.has() && (!has() || to.value < value))
        {
            change(to, arena);
            return true;
        }
        else
            return false;
    }

    bool changeIfGreater(const IColumn & column, size_t row_num, Arena * arena)
    {
        if (!has())
        {
            change(column, row_num, arena);
            return true;
        }
        else
        {
            Field new_value;
            column.get(row_num, new_value);
            if (new_value > value)
            {
                value = new_value;
                return true;
            }
            else
                return false;
        }
    }

    bool changeIfGreater(const Self & to, Arena * arena)
    {
        if (to.has() && (!has() || to.value > value))
        {
            change(to, arena);
            return true;
        }
        else
            return false;
    }

    bool isEqualTo(const IColumn & column, size_t row_num) const
    {
        return has() && value == column[row_num];
    }

    bool isEqualTo(const Self & to) const
    {
        return has() && to.value == value;
    }

    static bool allocatesMemoryInArena()
    {
        return false;
    }

#if USE_EMBEDDED_COMPILER

    static constexpr bool is_compilable = false;

#endif

};


/** What is the difference between the aggregate functions min, max, any, anyLast
  *  (the condition that the stored value is replaced by a new one,
  *   as well as, of course, the name).
  */

template <typename Data>
struct AggregateFunctionMinData : Data
{
    using Self = AggregateFunctionMinData;

    bool changeIfBetter(const IColumn & column, size_t row_num, Arena * arena) { return this->changeIfLess(column, row_num, arena); }
    bool changeIfBetter(const Self & to, Arena * arena)                        { return this->changeIfLess(to, arena); }

    static const char * name() { return "min"; }

#if USE_EMBEDDED_COMPILER

    static constexpr bool is_compilable = Data::is_compilable;

    static void compileChangeIfBetter(llvm::IRBuilderBase & builder, llvm::Value * aggregate_data_ptr, llvm::Value * value_to_check)
    {
        Data::compileChangeIfLess(builder, aggregate_data_ptr, value_to_check);
    }

    static void compileChangeIfBetterMerge(llvm::IRBuilderBase & builder, llvm::Value * aggregate_data_dst_ptr, llvm::Value * aggregate_data_src_ptr)
    {
        Data::compileChangeIfLessMerge(builder, aggregate_data_dst_ptr, aggregate_data_src_ptr);
    }

#endif
};

template <typename Data>
struct AggregateFunctionMaxData : Data
{
    using Self = AggregateFunctionMaxData;

    bool changeIfBetter(const IColumn & column, size_t row_num, Arena * arena) { return this->changeIfGreater(column, row_num, arena); }
    bool changeIfBetter(const Self & to, Arena * arena)                        { return this->changeIfGreater(to, arena); }

    static const char * name() { return "max"; }

#if USE_EMBEDDED_COMPILER

    static constexpr bool is_compilable = Data::is_compilable;

    static void compileChangeIfBetter(llvm::IRBuilderBase & builder, llvm::Value * aggregate_data_ptr, llvm::Value * value_to_check)
    {
        Data::compileChangeIfGreater(builder, aggregate_data_ptr, value_to_check);
    }

    static void compileChangeIfBetterMerge(llvm::IRBuilderBase & builder, llvm::Value * aggregate_data_dst_ptr, llvm::Value * aggregate_data_src_ptr)
    {
        Data::compileChangeIfGreaterMerge(builder, aggregate_data_dst_ptr, aggregate_data_src_ptr);
    }

#endif
};

template <typename Data>
struct AggregateFunctionAnyData : Data
{
    using Self = AggregateFunctionAnyData;

    bool changeIfBetter(const IColumn & column, size_t row_num, Arena * arena) { return this->changeFirstTime(column, row_num, arena); }
    bool changeIfBetter(const Self & to, Arena * arena)                        { return this->changeFirstTime(to, arena); }

    static const char * name() { return "any"; }

#if USE_EMBEDDED_COMPILER

    static constexpr bool is_compilable = Data::is_compilable;

    static void compileChangeIfBetter(llvm::IRBuilderBase & builder, llvm::Value * aggregate_data_ptr, llvm::Value * value_to_check)
    {
        Data::compileChangeFirstTime(builder, aggregate_data_ptr, value_to_check);
    }

    static void compileChangeIfBetterMerge(llvm::IRBuilderBase & builder, llvm::Value * aggregate_data_dst_ptr, llvm::Value * aggregate_data_src_ptr)
    {
        Data::compileChangeFirstTimeMerge(builder, aggregate_data_dst_ptr, aggregate_data_src_ptr);
    }

#endif
};

template <typename Data>
struct AggregateFunctionAnyLastData : Data
{
    using Self = AggregateFunctionAnyLastData;

    bool changeIfBetter(const IColumn & column, size_t row_num, Arena * arena) { return this->changeEveryTime(column, row_num, arena); }
    bool changeIfBetter(const Self & to, Arena * arena)                        { return this->changeEveryTime(to, arena); }

    static const char * name() { return "anyLast"; }

#if USE_EMBEDDED_COMPILER

    static constexpr bool is_compilable = Data::is_compilable;

    static void compileChangeIfBetter(llvm::IRBuilderBase & builder, llvm::Value * aggregate_data_ptr, llvm::Value * value_to_check)
    {
        Data::compileChangeEveryTime(builder, aggregate_data_ptr, value_to_check);
    }

    static void compileChangeIfBetterMerge(llvm::IRBuilderBase & builder, llvm::Value * aggregate_data_dst_ptr, llvm::Value * aggregate_data_src_ptr)
    {
        Data::compileChangeEveryTimeMerge(builder, aggregate_data_dst_ptr, aggregate_data_src_ptr);
    }

#endif
};

template <typename Data>
struct AggregateFunctionSingleValueOrNullData : Data
{
    using Self = AggregateFunctionSingleValueOrNullData;

    bool first_value = true;
    bool is_null = false;

    bool changeIfBetter(const IColumn & column, size_t row_num, Arena * arena)
    {
        if (first_value)
        {
            first_value = false;
            this->change(column, row_num, arena);
            return true;
        }
        else if (!this->isEqualTo(column, row_num))
        {
            is_null = true;
        }
        return false;
    }

    bool changeIfBetter(const Self & to, Arena * arena)
    {
        if (first_value)
        {
            first_value = false;
            this->change(to, arena);
            return true;
        }
        else if (!this->isEqualTo(to))
        {
            is_null = true;
        }
        return false;
    }

    void insertResultInto(IColumn & to) const
    {
        if (is_null || first_value)
        {
            to.insertDefault();
        }
        else
        {
            ColumnNullable & col = typeid_cast<ColumnNullable &>(to);
            col.getNullMapColumn().insertDefault();
            this->Data::insertResultInto(col.getNestedColumn());
        }
    }

    static const char * name() { return "singleValueOrNull"; }
};

/** Implement 'heavy hitters' algorithm.
  * Selects most frequent value if its frequency is more than 50% in each thread of execution.
  * Otherwise, selects some arbitrary value.
  * http://www.cs.umd.edu/~samir/498/karp.pdf
  */
template <typename Data>
struct AggregateFunctionAnyHeavyData : Data
{
    UInt64 counter = 0;

    using Self = AggregateFunctionAnyHeavyData;

    bool changeIfBetter(const IColumn & column, size_t row_num, Arena * arena)
    {
        if (this->isEqualTo(column, row_num))
        {
            ++counter;
        }
        else
        {
            if (counter == 0)
            {
                this->change(column, row_num, arena);
                ++counter;
                return true;
            }
            else
                --counter;
        }
        return false;
    }

    bool changeIfBetter(const Self & to, Arena * arena)
    {
        if (this->isEqualTo(to))
        {
            counter += to.counter;
        }
        else
        {
            if ((!this->has() && to.has()) || counter < to.counter)
            {
                this->change(to, arena);
                return true;
            }
            else
                counter -= to.counter;
        }
        return false;
    }

    void write(WriteBuffer & buf, const ISerialization & serialization) const
    {
        Data::write(buf, serialization);
        writeBinary(counter, buf);
    }

    void read(ReadBuffer & buf, const ISerialization & serialization, Arena * arena)
    {
        Data::read(buf, serialization, arena);
        readBinary(counter, buf);
    }

    static const char * name() { return "anyHeavy"; }

#if USE_EMBEDDED_COMPILER

    static constexpr bool is_compilable = false;

#endif

};


template <typename Data>
class AggregateFunctionsSingleValue final : public IAggregateFunctionDataHelper<Data, AggregateFunctionsSingleValue<Data>>
{
private:
    SerializationPtr serialization;

public:
    AggregateFunctionsSingleValue(const DataTypePtr & type)
        : IAggregateFunctionDataHelper<Data, AggregateFunctionsSingleValue<Data>>({type}, {})
        , serialization(type->getDefaultSerialization())
    {
        if (StringRef(Data::name()) == StringRef("min")
            || StringRef(Data::name()) == StringRef("max"))
        {
            if (!type->isComparable())
                throw Exception("Illegal type " + type->getName() + " of argument of aggregate function " + getName()
                    + " because the values of that data type are not comparable", ErrorCodes::ILLEGAL_TYPE_OF_ARGUMENT);
        }
    }

    String getName() const override { return Data::name(); }

    DataTypePtr getReturnType() const override
    {
<<<<<<< HEAD
        return Data::name() == "singleValueOrNull" ? std::make_shared<DataTypeNullable>(type) : type;
=======
        return this->argument_types.at(0);
>>>>>>> ee53d944
    }

    void add(AggregateDataPtr __restrict place, const IColumn ** columns, size_t row_num, Arena * arena) const override
    {
        this->data(place).changeIfBetter(*columns[0], row_num, arena);
    }

    void merge(AggregateDataPtr __restrict place, ConstAggregateDataPtr rhs, Arena * arena) const override
    {
        this->data(place).changeIfBetter(this->data(rhs), arena);
    }

    void serialize(ConstAggregateDataPtr __restrict place, WriteBuffer & buf) const override
    {
        this->data(place).write(buf, *serialization);
    }

    void deserialize(AggregateDataPtr __restrict place, ReadBuffer & buf, Arena * arena) const override
    {
        this->data(place).read(buf, *serialization, arena);
    }

    bool allocatesMemoryInArena() const override
    {
        return Data::allocatesMemoryInArena();
    }

    void insertResultInto(AggregateDataPtr __restrict place, IColumn & to, Arena *) const override
    {
        this->data(place).insertResultInto(to);
    }

#if USE_EMBEDDED_COMPILER

    bool isCompilable() const override
    {
        if constexpr (!Data::is_compilable)
            return false;

        return canBeNativeType(*this->argument_types[0]);
    }


    void compileCreate(llvm::IRBuilderBase & builder, llvm::Value * aggregate_data_ptr) const override
    {
        llvm::IRBuilder<> & b = static_cast<llvm::IRBuilder<> &>(builder);

        b.CreateMemSet(aggregate_data_ptr, llvm::ConstantInt::get(b.getInt8Ty(), 0), this->sizeOfData(), llvm::assumeAligned(this->alignOfData()));
    }

    void compileAdd(llvm::IRBuilderBase & builder, llvm::Value * aggregate_data_ptr, const DataTypes &, const std::vector<llvm::Value *> & argument_values) const override
    {
        if constexpr (Data::is_compilable)
        {
            Data::compileChangeIfBetter(builder, aggregate_data_ptr, argument_values[0]);
        }
        else
        {
            throw Exception(getName() + " is not JIT-compilable", ErrorCodes::NOT_IMPLEMENTED);
        }
    }

    void compileMerge(llvm::IRBuilderBase & builder, llvm::Value * aggregate_data_dst_ptr, llvm::Value * aggregate_data_src_ptr) const override
    {
        if constexpr (Data::is_compilable)
        {
            Data::compileChangeIfBetterMerge(builder, aggregate_data_dst_ptr, aggregate_data_src_ptr);
        }
        else
        {
            throw Exception(getName() + " is not JIT-compilable", ErrorCodes::NOT_IMPLEMENTED);
        }
    }

    llvm::Value * compileGetResult(llvm::IRBuilderBase & builder, llvm::Value * aggregate_data_ptr) const override
    {
        if constexpr (Data::is_compilable)
        {
            return Data::compileGetResult(builder, aggregate_data_ptr);
        }
        else
        {
            throw Exception(getName() + " is not JIT-compilable", ErrorCodes::NOT_IMPLEMENTED);
        }
    }

#endif
};

}<|MERGE_RESOLUTION|>--- conflicted
+++ resolved
@@ -5,17 +5,13 @@
 
 #include <Columns/ColumnVector.h>
 #include <Columns/ColumnDecimal.h>
+#include <Columns/ColumnString.h>
 #include <Columns/ColumnNullable.h>
-#include <Columns/ColumnString.h>
 #include <DataTypes/IDataType.h>
-<<<<<<< HEAD
-#include <DataTypes/DataTypeNullable.h>
-=======
 #include <DataTypes/DataTypesNumber.h>
->>>>>>> ee53d944
 #include <common/StringRef.h>
 #include <Common/assert_cast.h>
-
+#include <DataTypes/DataTypeNullable.h>
 #include <AggregateFunctions/IAggregateFunction.h>
 
 #if !defined(ARCADIA_BUILD)
@@ -1033,6 +1029,22 @@
     }
 
     static const char * name() { return "singleValueOrNull"; }
+
+#if USE_EMBEDDED_COMPILER
+
+    static constexpr bool is_compilable = Data::is_compilable;
+
+    static void compileChangeIfBetter(llvm::IRBuilderBase & builder, llvm::Value * aggregate_data_ptr, llvm::Value * value_to_check)
+    {
+        Data::compileChangeFirstTime(builder, aggregate_data_ptr, value_to_check);
+    }
+
+    static void compileChangeIfBetterMerge(llvm::IRBuilderBase & builder, llvm::Value * aggregate_data_dst_ptr, llvm::Value * aggregate_data_src_ptr)
+    {
+        Data::compileChangeFirstTimeMerge(builder, aggregate_data_dst_ptr, aggregate_data_src_ptr);
+    }
+
+#endif
 };
 
 /** Implement 'heavy hitters' algorithm.
@@ -1133,11 +1145,8 @@
 
     DataTypePtr getReturnType() const override
     {
-<<<<<<< HEAD
-        return Data::name() == "singleValueOrNull" ? std::make_shared<DataTypeNullable>(type) : type;
-=======
-        return this->argument_types.at(0);
->>>>>>> ee53d944
+        auto result_type = this->argument_types.at(0);
+        return Data::name() == "singleValueOrNull" ? makeNullable(result_type) : result_type;
     }
 
     void add(AggregateDataPtr __restrict place, const IColumn ** columns, size_t row_num, Arena * arena) const override
