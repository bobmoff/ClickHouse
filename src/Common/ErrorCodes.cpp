--- conflicted
+++ resolved
@@ -598,12 +598,9 @@
     M(628, OFFSET_FETCH_WITHOUT_ORDER_BY) \
     M(629, HTTP_RANGE_NOT_SATISFIABLE) \
     M(630, HAVE_DEPENDENT_OBJECTS) \
-<<<<<<< HEAD
-    M(631, QUERY_IS_NOT_SUPPORTED_IN_WINDOW_VIEW) \
-=======
     M(631, UNKNOWN_FILE_SIZE) \
     M(632, UNEXPECTED_DATA_AFTER_PARSED_VALUE) \
->>>>>>> 51a0d6c2
+    M(633, QUERY_IS_NOT_SUPPORTED_IN_WINDOW_VIEW) \
     \
     M(999, KEEPER_EXCEPTION) \
     M(1000, POCO_EXCEPTION) \
