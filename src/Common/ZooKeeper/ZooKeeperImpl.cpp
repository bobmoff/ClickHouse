#include <Common/ZooKeeper/ZooKeeperImpl.h>
#include <Common/Exception.h>
#include <Common/ProfileEvents.h>
#include <Common/setThreadName.h>
#include <Common/ZooKeeper/ZooKeeperIO.h>
#include <IO/WriteHelpers.h>
#include <IO/ReadHelpers.h>
#include <IO/Operators.h>
#include <IO/WriteBufferFromString.h>
#include <Common/logger_useful.h>
#include <base/getThreadId.h>

#include <Common/config.h>

#if USE_SSL
#    include <Poco/Net/SecureStreamSocket.h>
#endif

#include <array>


namespace ProfileEvents
{
    extern const Event ZooKeeperInit;
    extern const Event ZooKeeperTransactions;
    extern const Event ZooKeeperCreate;
    extern const Event ZooKeeperRemove;
    extern const Event ZooKeeperExists;
    extern const Event ZooKeeperMulti;
    extern const Event ZooKeeperGet;
    extern const Event ZooKeeperSet;
    extern const Event ZooKeeperList;
    extern const Event ZooKeeperCheck;
    extern const Event ZooKeeperClose;
    extern const Event ZooKeeperWaitMicroseconds;
    extern const Event ZooKeeperBytesSent;
    extern const Event ZooKeeperBytesReceived;
    extern const Event ZooKeeperWatchResponse;
}

namespace CurrentMetrics
{
    extern const Metric ZooKeeperRequest;
    extern const Metric ZooKeeperWatch;
}


/** ZooKeeper wire protocol.

Debugging example:
strace -t -f -e trace=network -s1000 -x ./clickhouse-zookeeper-cli localhost:2181

All numbers are in network byte order (big endian). Sizes are 32 bit. Numbers are signed.

zxid - incremental transaction number at server side.
xid - unique request number at client side.

Client connects to one of the specified hosts.
Client sends:

int32_t sizeof_connect_req;   \x00\x00\x00\x2c (44 bytes)

struct connect_req
{
    int32_t protocolVersion;  \x00\x00\x00\x00 (Currently zero)
    int64_t lastZxidSeen;     \x00\x00\x00\x00\x00\x00\x00\x00 (Zero at first connect)
    int32_t timeOut;          \x00\x00\x75\x30 (Session timeout in milliseconds: 30000)
    int64_t sessionId;        \x00\x00\x00\x00\x00\x00\x00\x00 (Zero at first connect)
    int32_t passwd_len;       \x00\x00\x00\x10 (16)
    char passwd[16];          \x00\x00\x00\x00\x00\x00\x00\x00\x00\x00\x00\x00\x00\x00\x00\x00 (Zero at first connect)
};

Server replies:

struct prime_struct
{
    int32_t len;              \x00\x00\x00\x24 (36 bytes)
    int32_t protocolVersion;  \x00\x00\x00\x00
    int32_t timeOut;          \x00\x00\x75\x30
    int64_t sessionId;        \x01\x62\x2c\x3d\x82\x43\x00\x27
    int32_t passwd_len;       \x00\x00\x00\x10
    char passwd[16];          \x3b\x8c\xe0\xd4\x1f\x34\xbc\x88\x9c\xa7\x68\x69\x78\x64\x98\xe9
};

Client remembers session id and session password.


Client may send authentication request (optional).


Each one third of timeout, client sends heartbeat:

int32_t length_of_heartbeat_request \x00\x00\x00\x08 (8)
int32_t ping_xid                    \xff\xff\xff\xfe (-2, constant)
int32_t ping_op                     \x00\x00\x00\x0b ZOO_PING_OP 11

Server replies:

int32_t length_of_heartbeat_response \x00\x00\x00\x10
int32_t ping_xid                     \xff\xff\xff\xfe
int64 zxid                           \x00\x00\x00\x00\x00\x01\x87\x98 (incremental server generated number)
int32_t err                          \x00\x00\x00\x00


Client sends requests. For example, create persistent node '/hello' with value 'world'.

int32_t request_length \x00\x00\x00\x3a
int32_t xid            \x5a\xad\x72\x3f      Arbitrary number. Used for identification of requests/responses.
                                         libzookeeper uses unix timestamp for first xid and then autoincrement to that value.
int32_t op_num         \x00\x00\x00\x01      ZOO_CREATE_OP 1
int32_t path_length    \x00\x00\x00\x06
path                   \x2f\x68\x65\x6c\x6c\x6f  /hello
int32_t data_length    \x00\x00\x00\x05
data                   \x77\x6f\x72\x6c\x64      world
ACLs:
    int32_t num_acls   \x00\x00\x00\x01
    ACL:
        int32_t permissions \x00\x00\x00\x1f
        string scheme   \x00\x00\x00\x05
                        \x77\x6f\x72\x6c\x64      world
        string id       \x00\x00\x00\x06
                        \x61\x6e\x79\x6f\x6e\x65  anyone
int32_t flags           \x00\x00\x00\x00

Server replies:

int32_t response_length \x00\x00\x00\x1a
int32_t xid             \x5a\xad\x72\x3f
int64 zxid              \x00\x00\x00\x00\x00\x01\x87\x99
int32_t err             \x00\x00\x00\x00
string path_created     \x00\x00\x00\x06
                        \x2f\x68\x65\x6c\x6c\x6f  /hello - may differ to original path in case of sequential nodes.


Client may place a watch in their request.

For example, client sends "exists" request with watch:

request length \x00\x00\x00\x12
xid            \x5a\xae\xb2\x0d
op_num         \x00\x00\x00\x03
path           \x00\x00\x00\x05
               \x2f\x74\x65\x73\x74     /test
bool watch     \x01

Server will send response as usual.
And later, server may send special watch event.

struct WatcherEvent
{
    int32_t type;
    int32_t state;
    char * path;
};

response length    \x00\x00\x00\x21
special watch xid  \xff\xff\xff\xff
special watch zxid \xff\xff\xff\xff\xff\xff\xff\xff
err                \x00\x00\x00\x00
type               \x00\x00\x00\x02     DELETED_EVENT_DEF 2
state              \x00\x00\x00\x03     CONNECTED_STATE_DEF 3
path               \x00\x00\x00\x05
                   \x2f\x74\x65\x73\x74  /test


Example of multi request:

request length     \x00\x00\x00\x82 130
xid                \x5a\xae\xd6\x16
op_num             \x00\x00\x00\x0e 14

for every command:

    int32_t type;  \x00\x00\x00\x01 create
    bool done;     \x00 false
    int32_t err;   \xff\xff\xff\xff -1

    path           \x00\x00\x00\x05
                   \x2f\x74\x65\x73\x74 /test
    data           \x00\x00\x00\x06
                   \x6d\x75\x6c\x74\x69\x31 multi1
    acl            \x00\x00\x00\x01
                   \x00\x00\x00\x1f
                   \x00\x00\x00\x05
                   \x77\x6f\x72\x6c\x64     world
                   \x00\x00\x00\x06
                   \x61\x6e\x79\x6f\x6e\x65 anyone
    flags          \x00\x00\x00\x00

    int32_t type;  \x00\x00\x00\x05 set
    bool done      \x00 false
    int32_t err;   \xff\xff\xff\xff -1

    path           \x00\x00\x00\x05
                   \x2f\x74\x65\x73\x74
    data           \x00\x00\x00\x06
                   \x6d\x75\x6c\x74\x69\x32 multi2
    version        \xff\xff\xff\xff

    int32_t type   \x00\x00\x00\x02 remove
    bool done      \x00
    int32_t err    \xff\xff\xff\xff -1

    path           \x00\x00\x00\x05
                   \x2f\x74\x65\x73\x74
    version        \xff\xff\xff\xff

after commands:

    int32_t type   \xff\xff\xff\xff -1
    bool done      \x01 true
    int32_t err    \xff\xff\xff\xff

Example of multi response:

response length    \x00\x00\x00\x81 129
xid                \x5a\xae\xd6\x16
zxid               \x00\x00\x00\x00\x00\x01\x87\xe1
err                \x00\x00\x00\x00

in a loop:

    type           \x00\x00\x00\x01 create
    done           \x00
    err            \x00\x00\x00\x00

    path_created   \x00\x00\x00\x05
                   \x2f\x74\x65\x73\x74

    type           \x00\x00\x00\x05 set
    done           \x00
    err            \x00\x00\x00\x00

    stat           \x00\x00\x00\x00\x00\x01\x87\xe1
                   \x00\x00\x00\x00\x00\x01\x87\xe1
                   \x00\x00\x01\x62\x3a\xf4\x35\x0c
                   \x00\x00\x01\x62\x3a\xf4\x35\x0c
                   \x00\x00\x00\x01
                   \x00\x00\x00\x00
                   \x00\x00\x00\x00
                   \x00\x00\x00\x00\x00\x00\x00\x00
                   \x00\x00\x00\x06
                   \x00\x00\x00\x00
                   \x00\x00\x00\x00\x00\x01\x87\xe1

    type           \x00\x00\x00\x02 remove
    done           \x00
    err            \x00\x00\x00\x00

after:

    type           \xff\xff\xff\xff
    done           \x01
    err            \xff\xff\xff\xff

  */


namespace Coordination
{

using namespace DB;

template <typename T>
void ZooKeeper::write(const T & x)
{
    Coordination::write(x, *out);
}

template <typename T>
void ZooKeeper::read(T & x)
{
    Coordination::read(x, *in);
}

static void removeRootPath(String & path, const String & chroot)
{
    if (chroot.empty())
        return;

    if (path.size() <= chroot.size())
        throw Exception("Received path is not longer than chroot", Error::ZDATAINCONSISTENCY);

    path = path.substr(chroot.size());
}

ZooKeeper::~ZooKeeper()
{
    try
    {
        finalize(false, false, "Destructor called");

        if (send_thread.joinable())
            send_thread.join();

        if (receive_thread.joinable())
            receive_thread.join();
    }
    catch (...)
    {
        tryLogCurrentException(log);
    }
}


ZooKeeper::ZooKeeper(
    const Nodes & nodes,
    const zkutil::ZooKeeperArgs & args_,
    std::shared_ptr<ZooKeeperLog> zk_log_)
    : args(args_)
{
    log = &Poco::Logger::get("ZooKeeperClient");
    std::atomic_store(&zk_log, std::move(zk_log_));

    if (!args.chroot.empty())
    {
        if (args.chroot.back() == '/')
            args.chroot.pop_back();
    }

    if (args.auth_scheme.empty())
    {
        ACL acl;
        acl.permissions = ACL::All;
        acl.scheme = "world";
        acl.id = "anyone";
        default_acls.emplace_back(std::move(acl));
    }
    else
    {
        ACL acl;
        acl.permissions = ACL::All;
        acl.scheme = "auth";
        acl.id = "";
        default_acls.emplace_back(std::move(acl));
    }


    /// It makes sense (especially, for async requests) to inject a fault in two places:
    /// pushRequest (before request is sent) and receiveEvent (after request was executed).
    if (0 < args.send_fault_probability && args.send_fault_probability <= 1)
    {
        send_inject_fault.emplace(args.send_fault_probability);
    }
    if (0 < args.recv_fault_probability && args.recv_fault_probability <= 1)
    {
        recv_inject_fault.emplace(args.recv_fault_probability);
    }

    connect(nodes, args.connection_timeout_ms * 1000);

    if (!args.auth_scheme.empty())
        sendAuth(args.auth_scheme, args.identity);

    send_thread = ThreadFromGlobalPool([this] { sendThread(); });
    receive_thread = ThreadFromGlobalPool([this] { receiveThread(); });

    ProfileEvents::increment(ProfileEvents::ZooKeeperInit);
}


void ZooKeeper::connect(
    const Nodes & nodes,
    Poco::Timespan connection_timeout)
{
    if (nodes.empty())
        throw Exception("No nodes passed to ZooKeeper constructor", Error::ZBADARGUMENTS);

    static constexpr size_t num_tries = 3;
    bool connected = false;

    WriteBufferFromOwnString fail_reasons;
    for (size_t try_no = 0; try_no < num_tries; ++try_no)
    {
        for (const auto & node : nodes)
        {
            try
            {
                /// Reset the state of previous attempt.
                if (node.secure)
                {
#if USE_SSL
                    socket = Poco::Net::SecureStreamSocket();
#else
                    throw Poco::Exception(
                        "Communication with ZooKeeper over SSL is disabled because poco library was built without NetSSL support.");
#endif
                }
                else
                {
                    socket = Poco::Net::StreamSocket();
                }

                socket.connect(node.address, connection_timeout);
                socket_address = socket.peerAddress();

                socket.setReceiveTimeout(args.operation_timeout_ms * 1000);
                socket.setSendTimeout(args.operation_timeout_ms * 1000);
                socket.setNoDelay(true);

                in.emplace(socket);
                out.emplace(socket);

                try
                {
                    sendHandshake();
                }
                catch (DB::Exception & e)
                {
                    e.addMessage("while sending handshake to ZooKeeper");
                    throw;
                }

                try
                {
                    receiveHandshake();
                }
                catch (DB::Exception & e)
                {
                    e.addMessage("while receiving handshake from ZooKeeper");
                    throw;
                }

                connected = true;
                break;
            }
            catch (...)
            {
                fail_reasons << "\n" << getCurrentExceptionMessage(false) << ", " << node.address.toString();
            }
        }

        if (connected)
            break;
    }

    if (!connected)
    {
        WriteBufferFromOwnString message;
        message << "All connection tries failed while connecting to ZooKeeper. nodes: ";
        bool first = true;
        for (const auto & node : nodes)
        {
            if (first)
                first = false;
            else
                message << ", ";

            if (node.secure)
                message << "secure://";

            message << node.address.toString();
        }

        message << fail_reasons.str() << "\n";
        throw Exception(message.str(), Error::ZCONNECTIONLOSS);
    }
    else
    {
        LOG_TEST(log, "Connected to ZooKeeper at {} with session_id {}{}", socket.peerAddress().toString(), session_id, fail_reasons.str());
    }
}


void ZooKeeper::sendHandshake()
{
    int32_t handshake_length = 44;
    int64_t last_zxid_seen = 0;
    int32_t timeout = args.session_timeout_ms;
    int64_t previous_session_id = 0;    /// We don't support session restore. So previous session_id is always zero.
    constexpr int32_t passwd_len = 16;
    std::array<char, passwd_len> passwd {};

    write(handshake_length);
    write(ZOOKEEPER_PROTOCOL_VERSION);
    write(last_zxid_seen);
    write(timeout);
    write(previous_session_id);
    write(passwd);

    out->next();
}


void ZooKeeper::receiveHandshake()
{
    int32_t handshake_length;
    int32_t protocol_version_read;
    int32_t timeout;
    std::array<char, PASSWORD_LENGTH> passwd;

    read(handshake_length);
    if (handshake_length != SERVER_HANDSHAKE_LENGTH)
        throw Exception("Unexpected handshake length received: " + DB::toString(handshake_length), Error::ZMARSHALLINGERROR);

    read(protocol_version_read);
    if (protocol_version_read != ZOOKEEPER_PROTOCOL_VERSION)
    {
        /// Special way to tell a client that server is not ready to serve it.
        /// It's better for faster failover than just connection drop.
        /// Implemented in clickhouse-keeper.
        if (protocol_version_read == KEEPER_PROTOCOL_VERSION_CONNECTION_REJECT)
            throw Exception("Keeper server rejected the connection during the handshake. Possibly it's overloaded, doesn't see leader or stale", Error::ZCONNECTIONLOSS);
        else
            throw Exception("Unexpected protocol version: " + DB::toString(protocol_version_read), Error::ZMARSHALLINGERROR);
    }

    read(timeout);
    if (timeout != args.session_timeout_ms)
        /// Use timeout from server.
        args.session_timeout_ms = timeout * 1000;

    read(session_id);
    read(passwd);
}


void ZooKeeper::sendAuth(const String & scheme, const String & data)
{
    ZooKeeperAuthRequest request;
    request.scheme = scheme;
    request.data = data;
    request.xid = AUTH_XID;
    request.write(*out);

    int32_t length;
    XID read_xid;
    int64_t zxid;
    Error err;

    read(length);
    size_t count_before_event = in->count();
    read(read_xid);
    read(zxid);
    read(err);

    if (read_xid != AUTH_XID)
        throw Exception("Unexpected event received in reply to auth request: " + DB::toString(read_xid),
            Error::ZMARSHALLINGERROR);

    int32_t actual_length = in->count() - count_before_event;
    if (length != actual_length)
        throw Exception("Response length doesn't match. Expected: " + DB::toString(length) + ", actual: " + DB::toString(actual_length),
            Error::ZMARSHALLINGERROR);

    if (err != Error::ZOK)
        throw Exception("Error received in reply to auth request. Code: " + DB::toString(static_cast<int32_t>(err)) + ". Message: " + String(errorMessage(err)),
            Error::ZMARSHALLINGERROR);
}


void ZooKeeper::sendThread()
{
    setThreadName("ZooKeeperSend");

    auto prev_heartbeat_time = clock::now();

    try
    {
        while (!requests_queue.isFinished())
        {
            auto prev_bytes_sent = out->count();

            auto now = clock::now();
            auto next_heartbeat_time = prev_heartbeat_time + std::chrono::milliseconds(args.session_timeout_ms / 3);

            if (next_heartbeat_time > now)
            {
                /// Wait for the next request in queue. No more than operation timeout. No more than until next heartbeat time.
                UInt64 max_wait = std::min(
<<<<<<< HEAD
                    UInt64(std::chrono::duration_cast<std::chrono::milliseconds>(next_heartbeat_time - now).count()),
                    UInt64(args.operation_timeout_ms));
=======
                    static_cast<UInt64>(std::chrono::duration_cast<std::chrono::milliseconds>(next_heartbeat_time - now).count()),
                    static_cast<UInt64>(operation_timeout.totalMilliseconds()));
>>>>>>> 897a0393

                RequestInfo info;
                if (requests_queue.tryPop(info, max_wait))
                {
                    /// After we popped element from the queue, we must register callbacks (even in the case when expired == true right now),
                    ///  because they must not be lost (callbacks must be called because the user will wait for them).

                    if (info.request->xid != CLOSE_XID)
                    {
                        CurrentMetrics::add(CurrentMetrics::ZooKeeperRequest);
                        std::lock_guard lock(operations_mutex);
                        operations[info.request->xid] = info;
                    }

                    if (info.watch)
                    {
                        info.request->has_watch = true;
                    }

                    if (requests_queue.isFinished())
                    {
                        break;
                    }

                    info.request->addRootPath(args.chroot);

                    info.request->probably_sent = true;
                    info.request->write(*out);

                    logOperationIfNeeded(info.request);

                    /// We sent close request, exit
                    if (info.request->xid == CLOSE_XID)
                        break;
                }
            }
            else
            {
                /// Send heartbeat.
                prev_heartbeat_time = clock::now();

                ZooKeeperHeartbeatRequest request;
                request.xid = PING_XID;
                request.write(*out);
            }

            ProfileEvents::increment(ProfileEvents::ZooKeeperBytesSent, out->count() - prev_bytes_sent);
        }
    }
    catch (...)
    {
        tryLogCurrentException(log);
        finalize(true, false, "Exception in sendThread");
    }
}


void ZooKeeper::receiveThread()
{
    setThreadName("ZooKeeperRecv");

    try
    {
        Int64 waited_us = 0;
        while (!requests_queue.isFinished())
        {
            auto prev_bytes_received = in->count();

            clock::time_point now = clock::now();
            UInt64 max_wait_us = args.operation_timeout_ms;
            std::optional<RequestInfo> earliest_operation;

            {
                std::lock_guard lock(operations_mutex);
                if (!operations.empty())
                {
                    /// Operations are ordered by xid (and consequently, by time).
                    earliest_operation = operations.begin()->second;
                    auto earliest_operation_deadline = earliest_operation->time + std::chrono::microseconds(args.operation_timeout_ms * 1000);
                    if (now > earliest_operation_deadline)
                        throw Exception("Operation timeout (deadline already expired) for path: " + earliest_operation->request->getPath(), Error::ZOPERATIONTIMEOUT);
                    max_wait_us = std::chrono::duration_cast<std::chrono::microseconds>(earliest_operation_deadline - now).count();
                }
            }

            if (in->poll(max_wait_us))
            {
                if (requests_queue.isFinished())
                    break;

                receiveEvent();
                waited_us = 0;
            }
            else
            {
                if (earliest_operation)
                {
                    throw Exception("Operation timeout (no response) for request " + toString(earliest_operation->request->getOpNum()) + " for path: " + earliest_operation->request->getPath(), Error::ZOPERATIONTIMEOUT);
                }
                waited_us += max_wait_us;
                if (waited_us >= args.session_timeout_ms * 1000)
                    throw Exception("Nothing is received in session timeout", Error::ZOPERATIONTIMEOUT);

            }

            ProfileEvents::increment(ProfileEvents::ZooKeeperBytesReceived, in->count() - prev_bytes_received);
        }
    }
    catch (...)
    {
        tryLogCurrentException(log);
        finalize(false, true, "Exception in receiveThread");
    }
}


void ZooKeeper::receiveEvent()
{
    int32_t length;
    XID xid;
    int64_t zxid;
    Error err;

    read(length);
    size_t count_before_event = in->count();
    read(xid);
    read(zxid);
    read(err);

    RequestInfo request_info;
    ZooKeeperResponsePtr response;

    if (unlikely(recv_inject_fault) && recv_inject_fault.value()(thread_local_rng))
        throw Exception("Session expired (fault injected)", Error::ZSESSIONEXPIRED);

    if (xid == PING_XID)
    {
        if (err != Error::ZOK)
            throw Exception("Received error in heartbeat response: " + String(errorMessage(err)), Error::ZRUNTIMEINCONSISTENCY);

        response = std::make_shared<ZooKeeperHeartbeatResponse>();
    }
    else if (xid == WATCH_XID)
    {
        ProfileEvents::increment(ProfileEvents::ZooKeeperWatchResponse);
        response = std::make_shared<ZooKeeperWatchResponse>();

        request_info.callback = [this](const Response & response_)
        {
            const WatchResponse & watch_response = dynamic_cast<const WatchResponse &>(response_);

            std::lock_guard lock(watches_mutex);

            auto it = watches.find(watch_response.path);
            if (it == watches.end())
            {
                /// This is Ok.
                /// Because watches are identified by path.
                /// And there may exist many watches for single path.
                /// And watch is added to the list of watches on client side
                ///  slightly before than it is registered by the server.
                /// And that's why new watch may be already fired by old event,
                ///  but then the server will actually register new watch
                ///  and will send event again later.
            }
            else
            {
                for (auto & callback : it->second)
                    if (callback)
                        callback(watch_response);   /// NOTE We may process callbacks not under mutex.

                CurrentMetrics::sub(CurrentMetrics::ZooKeeperWatch, it->second.size());
                watches.erase(it);
            }
        };
    }
    else
    {
        {
            std::lock_guard lock(operations_mutex);

            auto it = operations.find(xid);
            if (it == operations.end())
                throw Exception("Received response for unknown xid " + DB::toString(xid), Error::ZRUNTIMEINCONSISTENCY);

            /// After this point, we must invoke callback, that we've grabbed from 'operations'.
            /// Invariant: all callbacks are invoked either in case of success or in case of error.
            /// (all callbacks in 'operations' are guaranteed to be invoked)

            request_info = std::move(it->second);
            operations.erase(it);
            CurrentMetrics::sub(CurrentMetrics::ZooKeeperRequest);
        }

        auto elapsed_microseconds = std::chrono::duration_cast<std::chrono::microseconds>(clock::now() - request_info.time).count();
        ProfileEvents::increment(ProfileEvents::ZooKeeperWaitMicroseconds, elapsed_microseconds);
    }

    try
    {
        if (!response)
            response = request_info.request->makeResponse();

        response->xid = xid;
        response->zxid = zxid;

        if (err != Error::ZOK)
        {
            response->error = err;
        }
        else
        {
            response->readImpl(*in);
            response->removeRootPath(args.chroot);
        }
        /// Instead of setting the watch in sendEvent, set it in receiveEvent because need to check the response.
        /// The watch shouldn't be set if the node does not exist and it will never exist like sequential ephemeral nodes.
        /// By using getData() instead of exists(), a watch won't be set if the node doesn't exist.
        if (request_info.watch)
        {
            bool add_watch = false;
            /// 3 indicates the ZooKeeperExistsRequest.
            // For exists, we set the watch on both node exist and nonexist case.
            // For other case like getData, we only set the watch when node exists.
            if (request_info.request->getOpNum() == OpNum::Exists)
                add_watch = (response->error == Error::ZOK || response->error == Error::ZNONODE);
            else
                add_watch = response->error == Error::ZOK;

            if (add_watch)
            {
                CurrentMetrics::add(CurrentMetrics::ZooKeeperWatch);

                /// The key of wathces should exclude the args.chroot
                String req_path = request_info.request->getPath();
                removeRootPath(req_path, args.chroot);
                std::lock_guard lock(watches_mutex);
                watches[req_path].emplace_back(std::move(request_info.watch));
            }
        }

        int32_t actual_length = in->count() - count_before_event;
        if (length != actual_length)
            throw Exception("Response length doesn't match. Expected: " + DB::toString(length) + ", actual: " + DB::toString(actual_length), Error::ZMARSHALLINGERROR);

        logOperationIfNeeded(request_info.request, response);   //-V614
    }
    catch (...)
    {
        tryLogCurrentException(log);

        /// Unrecoverable. Don't leave incorrect state in memory.
        if (!response)
            std::terminate();

        /// In case we cannot read the response, we should indicate it as the error of that type
        ///  when the user cannot assume whether the request was processed or not.
        response->error = Error::ZCONNECTIONLOSS;

        try
        {
            if (request_info.callback)
                request_info.callback(*response);

            logOperationIfNeeded(request_info.request, response);
        }
        catch (...)
        {
            /// Throw initial exception, not exception from callback.
            tryLogCurrentException(log);
        }

        throw;
    }

    /// Exception in callback will propagate to receiveThread and will lead to session expiration. This is Ok.

    if (request_info.callback)
        request_info.callback(*response);
}


void ZooKeeper::finalize(bool error_send, bool error_receive, const String & reason)
{
    /// If some thread (send/receive) already finalizing session don't try to do it
    bool already_started = finalization_started.test_and_set();

    LOG_TEST(log, "Finalizing session {}: finalization_started={}, queue_finished={}, reason={}",
             session_id, already_started, requests_queue.isFinished(), reason);

    if (already_started)
        return;

    auto expire_session_if_not_expired = [&]
    {
        /// No new requests will appear in queue after finish()
        bool was_already_finished = requests_queue.finish();
        if (!was_already_finished)
            active_session_metric_increment.destroy();
    };

    try
    {
        if (!error_send)
        {
            /// Send close event. This also signals sending thread to stop.
            try
            {
                close();
            }
            catch (...)
            {
                /// This happens for example, when "Cannot push request to queue within operation timeout".
                /// Just mark session expired in case of error on close request, otherwise sendThread may not stop.
                expire_session_if_not_expired();
                tryLogCurrentException(log);
            }

            /// Send thread will exit after sending close request or on expired flag
            if (send_thread.joinable())
                send_thread.join();
        }

        /// Set expired flag after we sent close event
        expire_session_if_not_expired();

        try
        {
            /// This will also wakeup the receiving thread.
            socket.shutdown();
        }
        catch (...)
        {
            /// We must continue to execute all callbacks, because the user is waiting for them.
            tryLogCurrentException(log);
        }

        if (!error_receive && receive_thread.joinable())
            receive_thread.join();

        {
            std::lock_guard lock(operations_mutex);

            for (auto & op : operations)
            {
                RequestInfo & request_info = op.second;
                ZooKeeperResponsePtr response = request_info.request->makeResponse();

                response->error = request_info.request->probably_sent
                    ? Error::ZCONNECTIONLOSS
                    : Error::ZSESSIONEXPIRED;
                response->xid = request_info.request->xid;

                if (request_info.callback)
                {
                    try
                    {
                        request_info.callback(*response);
                        logOperationIfNeeded(request_info.request, response, true);
                    }
                    catch (...)
                    {
                        /// We must continue to all other callbacks, because the user is waiting for them.
                        tryLogCurrentException(log);
                    }
                }
            }

            CurrentMetrics::sub(CurrentMetrics::ZooKeeperRequest, operations.size());
            operations.clear();
        }

        {
            std::lock_guard lock(watches_mutex);

            Int64 watch_callback_count = 0;
            for (auto & path_watches : watches)
            {
                WatchResponse response;
                response.type = SESSION;
                response.state = EXPIRED_SESSION;
                response.error = Error::ZSESSIONEXPIRED;

                for (auto & callback : path_watches.second)
                {
                    watch_callback_count += 1;
                    if (callback)
                    {
                        try
                        {
                            callback(response);
                        }
                        catch (...)
                        {
                            tryLogCurrentException(log);
                        }
                    }
                }
            }

            CurrentMetrics::sub(CurrentMetrics::ZooKeeperWatch, watch_callback_count);
            watches.clear();
        }

        /// Drain queue
        RequestInfo info;
        while (requests_queue.tryPop(info))
        {
            if (info.callback)
            {
                ZooKeeperResponsePtr response = info.request->makeResponse();
                if (response)
                {
                    response->error = Error::ZSESSIONEXPIRED;
                    response->xid = info.request->xid;
                    try
                    {
                        info.callback(*response);
                        logOperationIfNeeded(info.request, response, true);
                    }
                    catch (...)
                    {
                        tryLogCurrentException(log);
                    }
                }
            }
            if (info.watch)
            {
                WatchResponse response;
                response.type = SESSION;
                response.state = EXPIRED_SESSION;
                response.error = Error::ZSESSIONEXPIRED;
                try
                {
                    info.watch(response);
                }
                catch (...)
                {
                    tryLogCurrentException(log);
                }
            }
        }
    }
    catch (...)
    {
        tryLogCurrentException(log);
    }
}


void ZooKeeper::pushRequest(RequestInfo && info)
{
    try
    {
        info.time = clock::now();
        if (zk_log)
        {
            info.request->thread_id = getThreadId();
            info.request->query_id = String(CurrentThread::getQueryId());
        }

        if (!info.request->xid)
        {
            info.request->xid = next_xid.fetch_add(1);
            if (info.request->xid == CLOSE_XID)
                throw Exception("xid equal to close_xid", Error::ZSESSIONEXPIRED);
            if (info.request->xid < 0)
                throw Exception("XID overflow", Error::ZSESSIONEXPIRED);

            if (auto * multi_request = dynamic_cast<ZooKeeperMultiRequest *>(info.request.get()))
            {
                for (auto & request : multi_request->requests)
                    dynamic_cast<ZooKeeperRequest &>(*request).xid = multi_request->xid;
            }
        }

        if (unlikely(send_inject_fault) && send_inject_fault.value()(thread_local_rng))
            throw Exception("Session expired (fault injected)", Error::ZSESSIONEXPIRED);

        if (!requests_queue.tryPush(std::move(info), args.operation_timeout_ms))
        {
            if (requests_queue.isFinished())
                throw Exception("Session expired", Error::ZSESSIONEXPIRED);

            throw Exception("Cannot push request to queue within operation timeout", Error::ZOPERATIONTIMEOUT);
        }
    }
    catch (...)
    {
        finalize(false, false, getCurrentExceptionMessage(false, false, false));
        throw;
    }

    ProfileEvents::increment(ProfileEvents::ZooKeeperTransactions);
}

void ZooKeeper::executeGenericRequest(
    const ZooKeeperRequestPtr & request,
    ResponseCallback callback)
{
    RequestInfo request_info;
    request_info.request = request;
    request_info.callback = callback;

    pushRequest(std::move(request_info));
}

void ZooKeeper::create(
    const String & path,
    const String & data,
    bool is_ephemeral,
    bool is_sequential,
    const ACLs & acls,
    CreateCallback callback)
{
    ZooKeeperCreateRequest request;
    request.path = path;
    request.data = data;
    request.is_ephemeral = is_ephemeral;
    request.is_sequential = is_sequential;
    request.acls = acls.empty() ? default_acls : acls;

    RequestInfo request_info;
    request_info.request = std::make_shared<ZooKeeperCreateRequest>(std::move(request));
    request_info.callback = [callback](const Response & response) { callback(dynamic_cast<const CreateResponse &>(response)); };

    pushRequest(std::move(request_info));
    ProfileEvents::increment(ProfileEvents::ZooKeeperCreate);
}


void ZooKeeper::remove(
    const String & path,
    int32_t version,
    RemoveCallback callback)
{
    ZooKeeperRemoveRequest request;
    request.path = path;
    request.version = version;

    RequestInfo request_info;
    request_info.request = std::make_shared<ZooKeeperRemoveRequest>(std::move(request));
    request_info.callback = [callback](const Response & response) { callback(dynamic_cast<const RemoveResponse &>(response)); };

    pushRequest(std::move(request_info));
    ProfileEvents::increment(ProfileEvents::ZooKeeperRemove);
}


void ZooKeeper::exists(
    const String & path,
    ExistsCallback callback,
    WatchCallback watch)
{
    ZooKeeperExistsRequest request;
    request.path = path;

    RequestInfo request_info;
    request_info.request = std::make_shared<ZooKeeperExistsRequest>(std::move(request));
    request_info.callback = [callback](const Response & response) { callback(dynamic_cast<const ExistsResponse &>(response)); };
    request_info.watch = watch;

    pushRequest(std::move(request_info));
    ProfileEvents::increment(ProfileEvents::ZooKeeperExists);
}


void ZooKeeper::get(
    const String & path,
    GetCallback callback,
    WatchCallback watch)
{
    ZooKeeperGetRequest request;
    request.path = path;

    RequestInfo request_info;
    request_info.request = std::make_shared<ZooKeeperGetRequest>(std::move(request));
    request_info.callback = [callback](const Response & response) { callback(dynamic_cast<const GetResponse &>(response)); };
    request_info.watch = watch;

    pushRequest(std::move(request_info));
    ProfileEvents::increment(ProfileEvents::ZooKeeperGet);
}


void ZooKeeper::set(
    const String & path,
    const String & data,
    int32_t version,
    SetCallback callback)
{
    ZooKeeperSetRequest request;
    request.path = path;
    request.data = data;
    request.version = version;

    RequestInfo request_info;
    request_info.request = std::make_shared<ZooKeeperSetRequest>(std::move(request));
    request_info.callback = [callback](const Response & response) { callback(dynamic_cast<const SetResponse &>(response)); };

    pushRequest(std::move(request_info));
    ProfileEvents::increment(ProfileEvents::ZooKeeperSet);
}


void ZooKeeper::list(
    const String & path,
    ListCallback callback,
    WatchCallback watch)
{
    ZooKeeperListRequest request;
    request.path = path;

    RequestInfo request_info;
    request_info.request = std::make_shared<ZooKeeperListRequest>(std::move(request));
    request_info.callback = [callback](const Response & response) { callback(dynamic_cast<const ListResponse &>(response)); };
    request_info.watch = watch;

    pushRequest(std::move(request_info));
    ProfileEvents::increment(ProfileEvents::ZooKeeperList);
}


void ZooKeeper::check(
    const String & path,
    int32_t version,
    CheckCallback callback)
{
    ZooKeeperCheckRequest request;
    request.path = path;
    request.version = version;

    RequestInfo request_info;
    request_info.request = std::make_shared<ZooKeeperCheckRequest>(std::move(request));
    request_info.callback = [callback](const Response & response) { callback(dynamic_cast<const CheckResponse &>(response)); };

    pushRequest(std::move(request_info));
    ProfileEvents::increment(ProfileEvents::ZooKeeperCheck);
}


void ZooKeeper::multi(
    const Requests & requests,
    MultiCallback callback)
{
    ZooKeeperMultiRequest request(requests, default_acls);

    RequestInfo request_info;
    request_info.request = std::make_shared<ZooKeeperMultiRequest>(std::move(request));
    request_info.callback = [callback](const Response & response) { callback(dynamic_cast<const MultiResponse &>(response)); };

    pushRequest(std::move(request_info));
    ProfileEvents::increment(ProfileEvents::ZooKeeperMulti);
}


void ZooKeeper::close()
{
    ZooKeeperCloseRequest request;
    request.xid = CLOSE_XID;

    RequestInfo request_info;
    request_info.request = std::make_shared<ZooKeeperCloseRequest>(std::move(request));

    if (!requests_queue.tryPush(std::move(request_info), args.operation_timeout_ms))
        throw Exception("Cannot push close request to queue within operation timeout", Error::ZOPERATIONTIMEOUT);

    ProfileEvents::increment(ProfileEvents::ZooKeeperClose);
}


void ZooKeeper::setZooKeeperLog(std::shared_ptr<DB::ZooKeeperLog> zk_log_)
{
    /// logOperationIfNeeded(...) uses zk_log and can be called from different threads, so we have to use atomic shared_ptr
    std::atomic_store(&zk_log, std::move(zk_log_));
}

#ifdef ZOOKEEPER_LOG
void ZooKeeper::logOperationIfNeeded(const ZooKeeperRequestPtr & request, const ZooKeeperResponsePtr & response, bool finalize)
{
    auto maybe_zk_log = std::atomic_load(&zk_log);
    if (!maybe_zk_log)
        return;

    ZooKeeperLogElement::Type log_type = ZooKeeperLogElement::UNKNOWN;
    Decimal64 event_time = std::chrono::duration_cast<std::chrono::microseconds>(
                               std::chrono::system_clock::now().time_since_epoch()
                               ).count();
    LogElements elems;
    if (request)
    {
        request->createLogElements(elems);
        log_type = ZooKeeperLogElement::REQUEST;
    }
    else
    {
        assert(response);
        assert(response->xid == PING_XID || response->xid == WATCH_XID);
        elems.emplace_back();
    }

    if (response)
    {
        response->fillLogElements(elems, 0);
        log_type = ZooKeeperLogElement::RESPONSE;
    }

    if (finalize)
        log_type = ZooKeeperLogElement::FINALIZE;

    for (auto & elem : elems)
    {
        elem.type = log_type;
        elem.event_time = event_time;
        elem.address = socket_address;
        elem.session_id = session_id;
        if (request)
        {
            elem.thread_id = request->thread_id;
            elem.query_id = request->query_id;
        }
        maybe_zk_log->add(elem);
    }
}
#else
void ZooKeeper::logOperationIfNeeded(const ZooKeeperRequestPtr &, const ZooKeeperResponsePtr &, bool)
{}
#endif

}<|MERGE_RESOLUTION|>--- conflicted
+++ resolved
@@ -568,13 +568,8 @@
             {
                 /// Wait for the next request in queue. No more than operation timeout. No more than until next heartbeat time.
                 UInt64 max_wait = std::min(
-<<<<<<< HEAD
-                    UInt64(std::chrono::duration_cast<std::chrono::milliseconds>(next_heartbeat_time - now).count()),
-                    UInt64(args.operation_timeout_ms));
-=======
                     static_cast<UInt64>(std::chrono::duration_cast<std::chrono::milliseconds>(next_heartbeat_time - now).count()),
-                    static_cast<UInt64>(operation_timeout.totalMilliseconds()));
->>>>>>> 897a0393
+                    static_cast<UInt64>(args.operation_timeout_ms));
 
                 RequestInfo info;
                 if (requests_queue.tryPop(info, max_wait))
