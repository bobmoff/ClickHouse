if (USE_INCLUDE_WHAT_YOU_USE)
    set (CMAKE_CXX_INCLUDE_WHAT_YOU_USE ${IWYU_PATH})
endif ()

if (USE_CLANG_TIDY)
    set (CMAKE_CXX_CLANG_TIDY "${CLANG_TIDY_PATH}")
endif ()

if(COMPILER_PIPE)
    set(MAX_COMPILER_MEMORY 2500)
else()
    set(MAX_COMPILER_MEMORY 1500)
endif()
if(MAKE_STATIC_LIBRARIES)
    set(MAX_LINKER_MEMORY 3500)
else()
    set(MAX_LINKER_MEMORY 2500)
endif()
include(../cmake/limit_jobs.cmake)

set (CONFIG_VERSION "${CMAKE_CURRENT_BINARY_DIR}/Common/config_version.h")
set (CONFIG_COMMON "${CMAKE_CURRENT_BINARY_DIR}/Common/config.h")

include (../cmake/version.cmake)
message (STATUS "Will build ${VERSION_FULL} revision ${VERSION_REVISION} ${VERSION_OFFICIAL}")
configure_file (Common/config.h.in ${CONFIG_COMMON})
configure_file (Common/config_version.h.in ${CONFIG_VERSION})
configure_file (Core/config_core.h.in "${CMAKE_CURRENT_BINARY_DIR}/Core/include/config_core.h")

if (USE_DEBUG_HELPERS)
    set (INCLUDE_DEBUG_HELPERS "-I\"${ClickHouse_SOURCE_DIR}/base\" -include \"${ClickHouse_SOURCE_DIR}/src/Core/iostream_debug_helpers.h\"")
    set (CMAKE_CXX_FLAGS "${CMAKE_CXX_FLAGS} ${INCLUDE_DEBUG_HELPERS}")
endif ()

if (COMPILER_GCC)
    # If we leave this optimization enabled, gcc-7 replaces a pair of SSE intrinsics (16 byte load, store) with a call to memcpy.
    # It leads to slow code. This is compiler bug. It looks like this:
    #
    # (gdb) bt
    #0  memcpy (destination=0x7faa6e9f1638, source=0x7faa81d9e9a8, size=16) at ../libs/libmemcpy/memcpy.h:11
    #1  0x0000000005341c5f in _mm_storeu_si128 (__B=..., __P=<optimized out>) at /usr/lib/gcc/x86_64-linux-gnu/7/include/emmintrin.h:720
    #2  memcpySmallAllowReadWriteOverflow15Impl (n=<optimized out>, src=<optimized out>, dst=<optimized out>) at ../src/Common/memcpySmall.h:37

    add_definitions ("-fno-tree-loop-distribute-patterns")
endif ()

add_subdirectory (Access)
add_subdirectory (Backups)
add_subdirectory (Columns)
add_subdirectory (Common)
add_subdirectory (Core)
add_subdirectory (QueryPipeline)
add_subdirectory (DataTypes)
add_subdirectory (Dictionaries)
add_subdirectory (Disks)
add_subdirectory (Storages)
add_subdirectory (Parsers)
add_subdirectory (IO)
add_subdirectory (Functions)
add_subdirectory (Interpreters)
add_subdirectory (AggregateFunctions)
add_subdirectory (Client)
add_subdirectory (TableFunctions)
add_subdirectory (Processors)
add_subdirectory (Formats)
add_subdirectory (Compression)
add_subdirectory (Server)
add_subdirectory (Coordination)


set(dbms_headers)
set(dbms_sources)

add_headers_and_sources(clickhouse_common_io Common)
add_headers_and_sources(clickhouse_common_io Common/HashTable)
add_headers_and_sources(clickhouse_common_io IO)
add_headers_and_sources(clickhouse_common_io IO/S3)
list (REMOVE_ITEM clickhouse_common_io_sources Common/malloc.cpp Common/new_delete.cpp)

add_headers_and_sources(dbms Disks/IO)
if (USE_SQLITE)
    add_headers_and_sources(dbms Databases/SQLite)
endif()

if(USE_RDKAFKA)
    add_headers_and_sources(dbms Storages/Kafka)
endif()

if (USE_AMQPCPP)
    add_headers_and_sources(dbms Storages/RabbitMQ)
endif()

if (USE_LIBPQXX)
    add_headers_and_sources(dbms Core/PostgreSQL)
    add_headers_and_sources(dbms Databases/PostgreSQL)
    add_headers_and_sources(dbms Storages/PostgreSQL)
endif()

if (USE_ROCKSDB)
    add_headers_and_sources(dbms Storages/RocksDB)
endif()

if (USE_AWS_S3)
    add_headers_and_sources(dbms Common/S3)
    add_headers_and_sources(dbms Disks/S3)
endif()

if (USE_HDFS)
    add_headers_and_sources(dbms Storages/HDFS)
    add_headers_and_sources(dbms Disks/HDFS)
endif()

if(USE_FILELOG)
    add_headers_and_sources(dbms Storages/FileLog)
endif()

list (APPEND clickhouse_common_io_sources ${CONFIG_BUILD})
list (APPEND clickhouse_common_io_headers ${CONFIG_VERSION} ${CONFIG_COMMON})

list (APPEND dbms_sources Functions/IFunction.cpp Functions/FunctionFactory.cpp Functions/FunctionHelpers.cpp Functions/extractTimeZoneFromFunctionArguments.cpp Functions/replicate.cpp Functions/FunctionsLogical.cpp)
list (APPEND dbms_headers Functions/IFunction.h Functions/FunctionFactory.h Functions/FunctionHelpers.h Functions/extractTimeZoneFromFunctionArguments.h Functions/replicate.h Functions/FunctionsLogical.h)

list (APPEND dbms_sources
    AggregateFunctions/IAggregateFunction.cpp
    AggregateFunctions/AggregateFunctionFactory.cpp
    AggregateFunctions/AggregateFunctionCombinatorFactory.cpp
    AggregateFunctions/AggregateFunctionState.cpp
    AggregateFunctions/AggregateFunctionCount.cpp
    AggregateFunctions/parseAggregateFunctionParameters.cpp)

list (APPEND dbms_headers
    AggregateFunctions/IAggregateFunction.h
    AggregateFunctions/IAggregateFunctionCombinator.h
    AggregateFunctions/AggregateFunctionFactory.h
    AggregateFunctions/AggregateFunctionCombinatorFactory.h
    AggregateFunctions/AggregateFunctionState.h
    AggregateFunctions/AggregateFunctionCount.cpp
    AggregateFunctions/FactoryHelpers.h
    AggregateFunctions/parseAggregateFunctionParameters.h)

list (APPEND dbms_sources TableFunctions/ITableFunction.cpp TableFunctions/TableFunctionFactory.cpp)
list (APPEND dbms_headers TableFunctions/ITableFunction.h   TableFunctions/TableFunctionFactory.h)
list (APPEND dbms_sources Dictionaries/DictionaryFactory.cpp Dictionaries/DictionarySourceFactory.cpp Dictionaries/DictionaryStructure.cpp  Dictionaries/getDictionaryConfigurationFromAST.cpp)
list (APPEND dbms_headers Dictionaries/DictionaryFactory.h   Dictionaries/DictionarySourceFactory.h   Dictionaries/DictionaryStructure.h Dictionaries/getDictionaryConfigurationFromAST.h)

if (NOT ENABLE_SSL)
    list (REMOVE_ITEM clickhouse_common_io_sources Common/OpenSSLHelpers.cpp)
    list (REMOVE_ITEM clickhouse_common_io_headers Common/OpenSSLHelpers.h)
endif ()

add_library(clickhouse_common_io ${clickhouse_common_io_headers} ${clickhouse_common_io_sources})

if (SPLIT_SHARED_LIBRARIES)
    target_compile_definitions(clickhouse_common_io PRIVATE SPLIT_SHARED_LIBRARIES)
endif ()

add_library (clickhouse_malloc OBJECT Common/malloc.cpp)
set_source_files_properties(Common/malloc.cpp PROPERTIES COMPILE_FLAGS "-fno-builtin")

if (((SANITIZE STREQUAL "thread") OR (SANITIZE STREQUAL "address")) AND COMPILER_GCC)
    message(WARNING "Memory tracking is disabled, due to gcc sanitizers")
else()
    add_library (clickhouse_new_delete STATIC Common/new_delete.cpp)
    target_link_libraries (clickhouse_new_delete PRIVATE clickhouse_common_io jemalloc)
endif()

target_link_libraries (clickhouse_common_io PRIVATE jemalloc)

add_subdirectory(Access/Common)
add_subdirectory(Common/ZooKeeper)
add_subdirectory(Common/Config)

set (all_modules)
macro(add_object_library name common_path)
    if (MAKE_STATIC_LIBRARIES OR NOT SPLIT_SHARED_LIBRARIES)
        add_headers_and_sources(dbms ${common_path})
    else ()
        list (APPEND all_modules ${name})
        add_headers_and_sources(${name} ${common_path})
        add_library(${name} SHARED ${${name}_sources} ${${name}_headers})
        if (OS_DARWIN)
            target_link_libraries (${name} PRIVATE -Wl,-undefined,dynamic_lookup)
        else()
            target_link_libraries (${name} PRIVATE -Wl,--unresolved-symbols=ignore-all)
        endif()
    endif ()
endmacro()

add_object_library(clickhouse_access Access)
add_object_library(clickhouse_backups Backups)
add_object_library(clickhouse_core Core)
add_object_library(clickhouse_core_mysql Core/MySQL)
add_object_library(clickhouse_compression Compression)
add_object_library(clickhouse_querypipeline QueryPipeline)
add_object_library(clickhouse_datatypes DataTypes)
add_object_library(clickhouse_datatypes_serializations DataTypes/Serializations)
add_object_library(clickhouse_databases Databases)
add_object_library(clickhouse_databases_mysql Databases/MySQL)
add_object_library(clickhouse_disks Disks)
add_object_library(clickhouse_interpreters Interpreters)
add_object_library(clickhouse_interpreters_access Interpreters/Access)
add_object_library(clickhouse_interpreters_mysql Interpreters/MySQL)
add_object_library(clickhouse_interpreters_clusterproxy Interpreters/ClusterProxy)
add_object_library(clickhouse_interpreters_jit Interpreters/JIT)
add_object_library(clickhouse_columns Columns)
add_object_library(clickhouse_storages Storages)
add_object_library(clickhouse_storages_mysql Storages/MySQL)
add_object_library(clickhouse_storages_distributed Storages/Distributed)
add_object_library(clickhouse_storages_mergetree Storages/MergeTree)
add_object_library(clickhouse_storages_liveview Storages/LiveView)
add_object_library(clickhouse_client Client)
add_object_library(clickhouse_bridge Bridge)
add_object_library(clickhouse_server Server)
add_object_library(clickhouse_server_http Server/HTTP)
add_object_library(clickhouse_formats Formats)
add_object_library(clickhouse_processors Processors)
add_object_library(clickhouse_processors_executors Processors/Executors)
add_object_library(clickhouse_processors_formats Processors/Formats)
add_object_library(clickhouse_processors_formats_impl Processors/Formats/Impl)
add_object_library(clickhouse_processors_transforms Processors/Transforms)
add_object_library(clickhouse_processors_sources Processors/Sources)
add_object_library(clickhouse_processors_sinks Processors/Sinks)
add_object_library(clickhouse_processors_merges Processors/Merges)
add_object_library(clickhouse_processors_ttl Processors/TTL)
add_object_library(clickhouse_processors_merges_algorithms Processors/Merges/Algorithms)
add_object_library(clickhouse_processors_queryplan Processors/QueryPlan)
add_object_library(clickhouse_processors_queryplan_optimizations Processors/QueryPlan/Optimizations)

if (USE_NURAFT)
    add_object_library(clickhouse_coordination Coordination)
endif()

set (DBMS_COMMON_LIBRARIES)
# libgcc_s does not provide an implementation of an atomics library. Instead,
# GCC’s libatomic library can be used to supply these when using libgcc_s.
if ((NOT USE_LIBCXX) AND COMPILER_CLANG AND OS_LINUX)
    list (APPEND DBMS_COMMON_LIBRARIES atomic)
endif()

if (MAKE_STATIC_LIBRARIES OR NOT SPLIT_SHARED_LIBRARIES)
    add_library (dbms STATIC ${dbms_headers} ${dbms_sources})
    target_link_libraries (dbms PRIVATE jemalloc libdivide ${DBMS_COMMON_LIBRARIES})
    set (all_modules dbms)
else()
    add_library (dbms SHARED ${dbms_headers} ${dbms_sources})
    target_link_libraries (dbms PUBLIC ${all_modules} ${DBMS_COMMON_LIBRARIES})
    target_link_libraries (clickhouse_interpreters PRIVATE jemalloc libdivide)
    list (APPEND all_modules dbms)
    # force all split libs to be linked
    if (OS_DARWIN)
        set (CMAKE_SHARED_LINKER_FLAGS "${CMAKE_SHARED_LINKER_FLAGS} -Wl,-undefined,error")
    else()
        set (CMAKE_SHARED_LINKER_FLAGS "${CMAKE_SHARED_LINKER_FLAGS} -Wl,--no-as-needed")
    endif()
endif ()

macro (dbms_target_include_directories)
    foreach (module ${all_modules})
        target_include_directories (${module} ${ARGN})
    endforeach ()
endmacro ()

macro (dbms_target_link_libraries)
    foreach (module ${all_modules})
        target_link_libraries (${module} ${ARGN})
    endforeach ()
endmacro ()

dbms_target_include_directories (PUBLIC "${ClickHouse_SOURCE_DIR}/src" "${ClickHouse_BINARY_DIR}/src")
target_include_directories (clickhouse_common_io PUBLIC "${ClickHouse_SOURCE_DIR}/src" "${ClickHouse_BINARY_DIR}/src")

if (USE_EMBEDDED_COMPILER)
    dbms_target_link_libraries (PUBLIC ${REQUIRED_LLVM_LIBRARIES})
    dbms_target_include_directories (SYSTEM BEFORE PUBLIC ${LLVM_INCLUDE_DIRS})
endif ()

# Otherwise it will slow down stack traces printing too much.
set_source_files_properties(
        Common/Elf.cpp
        Common/Dwarf.cpp
        Common/SymbolIndex.cpp
        PROPERTIES COMPILE_FLAGS "-O3 ${WITHOUT_COVERAGE}")

target_link_libraries (clickhouse_common_io
        PRIVATE
            string_utils
            widechar_width
            ${LINK_LIBRARIES_ONLY_ON_X86_64}
        PUBLIC
            common
            ${DOUBLE_CONVERSION_LIBRARIES}
            dragonbox_to_chars
)

# Use X86 AVX2/AVX512 instructions to accelerate filter operations
set_source_files_properties(
        Columns/ColumnFixedString.cpp
        Columns/ColumnsCommon.cpp
        Columns/ColumnVector.cpp
        Columns/ColumnDecimal.cpp
        PROPERTIES COMPILE_FLAGS "${X86_INTRINSICS_FLAGS}")

if(RE2_LIBRARY)
    target_link_libraries(clickhouse_common_io PUBLIC ${RE2_LIBRARY})
endif()
if(RE2_ST_LIBRARY)
    target_link_libraries(clickhouse_common_io PUBLIC ${RE2_ST_LIBRARY})
endif()

target_link_libraries(clickhouse_common_io
        PRIVATE
            ${EXECINFO_LIBRARIES}
            cpuid
        PUBLIC
            boost::program_options
            boost::system
            ${CITYHASH_LIBRARIES}
            ${ZLIB_LIBRARIES}
            pcg_random
            Poco::Foundation
)

<<<<<<< HEAD
=======
# Make dbms depend on roaring instead of clickhouse_common_io so that roaring itself can depend on clickhouse_common_io
# That way we we can redirect malloc/free functions avoiding circular dependencies
dbms_target_link_libraries(PUBLIC roaring)
>>>>>>> 90cddb03

if (USE_RDKAFKA)
    dbms_target_link_libraries(PRIVATE ${CPPKAFKA_LIBRARY} ${RDKAFKA_LIBRARY})
    if(NOT USE_INTERNAL_RDKAFKA_LIBRARY)
        dbms_target_include_directories(SYSTEM BEFORE PRIVATE ${RDKAFKA_INCLUDE_DIR})
    endif()
endif()

if (USE_CYRUS_SASL)
    dbms_target_link_libraries(PRIVATE ${CYRUS_SASL_LIBRARY})
endif()

if (USE_KRB5)
    dbms_target_include_directories(SYSTEM BEFORE PRIVATE ${KRB5_INCLUDE_DIR})
    dbms_target_link_libraries(PRIVATE ${KRB5_LIBRARY})
endif()

if (USE_NURAFT)
    dbms_target_link_libraries(PUBLIC ${NURAFT_LIBRARY})
endif()

if(RE2_INCLUDE_DIR)
    target_include_directories(clickhouse_common_io SYSTEM BEFORE PUBLIC ${RE2_INCLUDE_DIR})
endif()

dbms_target_link_libraries (
    PRIVATE
        boost::filesystem
        boost::program_options
        clickhouse_common_config
        clickhouse_common_zookeeper
        clickhouse_dictionaries_embedded
        clickhouse_parsers
        lz4
        #        cld2
        Poco::JSON
        Poco::MongoDB
        string_utils
    PUBLIC
        ${MYSQLXX_LIBRARY}
        boost::system
        clickhouse_common_io
)

if (NOT_UNBUNDLED)
    dbms_target_link_libraries (
        PUBLIC
            boost::circular_buffer
            boost::heap
    )
endif()

target_include_directories(clickhouse_common_io PUBLIC "${CMAKE_CURRENT_BINARY_DIR}/Core/include") # uses some includes from core
dbms_target_include_directories(PUBLIC "${CMAKE_CURRENT_BINARY_DIR}/Core/include")

target_include_directories(clickhouse_common_io BEFORE PUBLIC ${PDQSORT_INCLUDE_DIR})
dbms_target_include_directories(SYSTEM BEFORE PUBLIC ${PDQSORT_INCLUDE_DIR})
target_include_directories(clickhouse_common_io BEFORE PUBLIC ${MINISELECT_INCLUDE_DIR})
dbms_target_include_directories(SYSTEM BEFORE PUBLIC ${MINISELECT_INCLUDE_DIR})

if (ZSTD_LIBRARY)
    dbms_target_link_libraries(PRIVATE ${ZSTD_LIBRARY})
    target_link_libraries (clickhouse_common_io PUBLIC ${ZSTD_LIBRARY})
    target_include_directories (clickhouse_common_io SYSTEM BEFORE PUBLIC ${ZSTD_INCLUDE_DIR})
    if (NOT USE_INTERNAL_ZSTD_LIBRARY AND ZSTD_INCLUDE_DIR)
        dbms_target_include_directories(SYSTEM BEFORE PRIVATE ${ZSTD_INCLUDE_DIR})
    endif ()
endif()

if (XZ_LIBRARY)
    target_link_libraries (clickhouse_common_io PUBLIC ${XZ_LIBRARY})
    target_include_directories (clickhouse_common_io SYSTEM BEFORE PUBLIC ${XZ_INCLUDE_DIR})
endif()

if (USE_ICU)
    dbms_target_link_libraries (PRIVATE ${ICU_LIBRARIES})
    dbms_target_include_directories (SYSTEM PRIVATE ${ICU_INCLUDE_DIRS})
endif ()

if (USE_CAPNP)
    dbms_target_link_libraries (PRIVATE ${CAPNP_LIBRARIES})
endif ()

if (USE_PARQUET)
    dbms_target_link_libraries(PRIVATE ${PARQUET_LIBRARY})
    if (NOT USE_INTERNAL_PARQUET_LIBRARY)
        dbms_target_include_directories (SYSTEM BEFORE PRIVATE ${PARQUET_INCLUDE_DIR} ${ARROW_INCLUDE_DIR})
        if (USE_STATIC_LIBRARIES)
            dbms_target_link_libraries(PRIVATE ${ARROW_LIBRARY})
        endif()
    endif ()
endif ()

if (USE_AVRO)
    dbms_target_link_libraries(PRIVATE ${AVROCPP_LIBRARY})
    dbms_target_include_directories (SYSTEM BEFORE PRIVATE ${AVROCPP_INCLUDE_DIR})
endif ()

if (OPENSSL_CRYPTO_LIBRARY)
    dbms_target_link_libraries (PRIVATE ${OPENSSL_CRYPTO_LIBRARY})
    target_link_libraries (clickhouse_common_io PRIVATE ${OPENSSL_CRYPTO_LIBRARY})
endif ()

if (USE_LDAP)
    dbms_target_include_directories (SYSTEM BEFORE PRIVATE ${OPENLDAP_INCLUDE_DIRS})
    dbms_target_link_libraries (PRIVATE ${OPENLDAP_LIBRARIES})
endif ()
dbms_target_include_directories (SYSTEM BEFORE PRIVATE ${SPARSEHASH_INCLUDE_DIR})

if (USE_PROTOBUF)
    dbms_target_link_libraries (PRIVATE ${Protobuf_LIBRARY})
    dbms_target_include_directories (SYSTEM BEFORE PRIVATE ${Protobuf_INCLUDE_DIR})
endif ()

if (USE_GRPC)
    dbms_target_link_libraries (PUBLIC clickhouse_grpc_protos)
endif()

if (USE_HDFS)
    dbms_target_link_libraries(PRIVATE ${HDFS3_LIBRARY})
    dbms_target_include_directories (SYSTEM BEFORE PUBLIC ${HDFS3_INCLUDE_DIR})
endif()

if (USE_AWS_S3)
    target_link_libraries (clickhouse_common_io PUBLIC ${AWS_S3_LIBRARY})
    target_include_directories (clickhouse_common_io SYSTEM BEFORE PUBLIC ${AWS_S3_CORE_INCLUDE_DIR})
    target_include_directories (clickhouse_common_io SYSTEM BEFORE PUBLIC ${AWS_S3_INCLUDE_DIR})
endif()

if (USE_S2_GEOMETRY)
    dbms_target_link_libraries (PUBLIC ${S2_GEOMETRY_LIBRARY})
    dbms_target_include_directories (SYSTEM BEFORE PUBLIC ${S2_GEOMETRY_INCLUDE_DIR})
endif()

if (USE_BROTLI)
    target_link_libraries (clickhouse_common_io PRIVATE ${BROTLI_LIBRARY})
    target_include_directories (clickhouse_common_io SYSTEM BEFORE PRIVATE ${BROTLI_INCLUDE_DIR})
endif()

if (USE_AMQPCPP)
    dbms_target_link_libraries(PUBLIC ${AMQPCPP_LIBRARY})
    dbms_target_include_directories (SYSTEM BEFORE PUBLIC ${AMQPCPP_INCLUDE_DIR})
endif()

if (USE_SQLITE)
    dbms_target_link_libraries(PUBLIC sqlite)
endif()

if (USE_CASSANDRA)
    dbms_target_link_libraries(PUBLIC ${CASSANDRA_LIBRARY})
    dbms_target_include_directories (SYSTEM BEFORE PUBLIC ${CASS_INCLUDE_DIR})
endif()

target_include_directories (clickhouse_common_io SYSTEM BEFORE PUBLIC ${DOUBLE_CONVERSION_INCLUDE_DIR})

if (USE_MSGPACK)
    target_include_directories (clickhouse_common_io SYSTEM BEFORE PUBLIC ${MSGPACK_INCLUDE_DIR})
endif()

target_link_libraries (clickhouse_common_io PUBLIC ${FAST_FLOAT_LIBRARY})
target_include_directories (clickhouse_common_io SYSTEM BEFORE PUBLIC ${FAST_FLOAT_INCLUDE_DIR})

if (USE_ORC)
    dbms_target_link_libraries(PUBLIC ${ORC_LIBRARIES})
    dbms_target_include_directories(SYSTEM BEFORE PUBLIC ${ORC_INCLUDE_DIR} "${CMAKE_BINARY_DIR}/contrib/orc/c++/include")
endif ()

if (USE_ROCKSDB)
    dbms_target_link_libraries(PUBLIC ${ROCKSDB_LIBRARY})
    dbms_target_include_directories(SYSTEM BEFORE PUBLIC ${ROCKSDB_INCLUDE_DIR})
endif()

if (USE_LIBPQXX)
    dbms_target_link_libraries(PUBLIC ${LIBPQXX_LIBRARY})
    dbms_target_include_directories(SYSTEM BEFORE PUBLIC ${LIBPQXX_INCLUDE_DIR})
endif()

if (USE_DATASKETCHES)
    target_include_directories (clickhouse_aggregate_functions SYSTEM BEFORE PRIVATE ${DATASKETCHES_INCLUDE_DIR})
endif ()

target_link_libraries (clickhouse_common_io PRIVATE lz4)

dbms_target_link_libraries(PRIVATE _boost_context)

if (USE_NLP)
    dbms_target_link_libraries (PUBLIC stemmer)
    dbms_target_link_libraries (PUBLIC wnb)
    dbms_target_link_libraries (PUBLIC lemmagen)
endif()

if (USE_BZIP2)
    target_link_libraries (clickhouse_common_io PRIVATE ${BZIP2_LIBRARY})
    target_include_directories (clickhouse_common_io SYSTEM BEFORE PRIVATE ${BZIP2_INCLUDE_DIR})
endif()

include ("${ClickHouse_SOURCE_DIR}/cmake/add_check.cmake")

if (ENABLE_TESTS AND USE_GTEST)
    macro (grep_gtest_sources BASE_DIR DST_VAR)
        # Cold match files that are not in tests/ directories
        file(GLOB_RECURSE "${DST_VAR}" RELATIVE "${BASE_DIR}" "gtest*.cpp")
    endmacro()

    # attach all dbms gtest sources
    grep_gtest_sources("${ClickHouse_SOURCE_DIR}/src" dbms_gtest_sources)
    add_executable(unit_tests_dbms ${dbms_gtest_sources})

    # gtest framework has substandard code
    target_compile_options(unit_tests_dbms PRIVATE
        -Wno-zero-as-null-pointer-constant
        -Wno-covered-switch-default
        -Wno-undef
        -Wno-sign-compare
        -Wno-used-but-marked-unused
        -Wno-missing-noreturn
        -Wno-gnu-zero-variadic-macro-arguments
    )

    target_link_libraries(unit_tests_dbms PRIVATE
        ${GTEST_BOTH_LIBRARIES}
        clickhouse_functions
        clickhouse_aggregate_functions
        clickhouse_parsers
        clickhouse_storages_system
        dbms
        clickhouse_common_zookeeper
        string_utils)

    # For __udivmodti4 referenced in Core/tests/gtest_DecimalFunctions.cpp
    if (OS_DARWIN AND COMPILER_GCC)
        target_link_libraries(unit_tests_dbms PRIVATE gcc)
    endif ()

    add_check(unit_tests_dbms)
endif ()
<|MERGE_RESOLUTION|>--- conflicted
+++ resolved
@@ -320,12 +320,9 @@
             Poco::Foundation
 )
 
-<<<<<<< HEAD
-=======
 # Make dbms depend on roaring instead of clickhouse_common_io so that roaring itself can depend on clickhouse_common_io
 # That way we we can redirect malloc/free functions avoiding circular dependencies
 dbms_target_link_libraries(PUBLIC roaring)
->>>>>>> 90cddb03
 
 if (USE_RDKAFKA)
     dbms_target_link_libraries(PRIVATE ${CPPKAFKA_LIBRARY} ${RDKAFKA_LIBRARY})
