--- conflicted
+++ resolved
@@ -74,15 +74,10 @@
 
 void convertColumnToNullable(ColumnWithTypeAndName & column, bool remove_low_card)
 {
-<<<<<<< HEAD
 
     if (column.column->isSparse())
         column.column = recursiveRemoveSparse(column.column);
-
-    if (low_card_nullability && column.type->lowCardinality())
-=======
     if (remove_low_card && column.type->lowCardinality())
->>>>>>> c8427442
     {
         column.column = recursiveRemoveLowCardinality(column.column);
         column.type = recursiveRemoveLowCardinality(column.type);
