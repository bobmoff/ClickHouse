#include <Interpreters/InterpreterSystemQuery.h>
#include <Common/DNSResolver.h>
#include <Common/ActionLock.h>
#include <Common/typeid_cast.h>
#include <Common/getNumberOfPhysicalCPUCores.h>
#include <Common/SymbolIndex.h>
#include <Common/ThreadPool.h>
#include <Common/escapeForFileName.h>
#include <Common/ShellCommand.h>
#include <Common/CurrentMetrics.h>
#include <Common/FailPoint.h>
#include <Interpreters/Cache/FileCacheFactory.h>
#include <Interpreters/Cache/FileCache.h>
#include <Interpreters/Context.h>
#include <Interpreters/DatabaseCatalog.h>
#include <Interpreters/ExternalDictionariesLoader.h>
#include <Functions/UserDefined/ExternalUserDefinedExecutableFunctionsLoader.h>
#include <Interpreters/EmbeddedDictionaries.h>
#include <Interpreters/ActionLocksManager.h>
#include <Interpreters/InterpreterDropQuery.h>
#include <Interpreters/InterpreterCreateQuery.h>
#include <Interpreters/InterpreterRenameQuery.h>
#include <Interpreters/QueryLog.h>
#include <Interpreters/executeDDLQueryOnCluster.h>
#include <Interpreters/PartLog.h>
#include <Interpreters/QueryThreadLog.h>
#include <Interpreters/QueryViewsLog.h>
#include <Interpreters/SessionLog.h>
#include <Interpreters/TraceLog.h>
#include <Interpreters/TextLog.h>
#include <Interpreters/MetricLog.h>
#include <Interpreters/AsynchronousMetricLog.h>
#include <Interpreters/OpenTelemetrySpanLog.h>
#include <Interpreters/ZooKeeperLog.h>
#include <Interpreters/FilesystemCacheLog.h>
#include <Interpreters/TransactionsInfoLog.h>
#include <Interpreters/ProcessorsProfileLog.h>
#include <Interpreters/AsynchronousInsertLog.h>
#include <Interpreters/JIT/CompiledExpressionCache.h>
#include <Interpreters/TransactionLog.h>
#include <Interpreters/AsynchronousInsertQueue.h>
#include <BridgeHelper/CatBoostLibraryBridgeHelper.h>
#include <Access/AccessControl.h>
#include <Access/ContextAccess.h>
#include <Access/Common/AllowedClientHosts.h>
#include <Databases/IDatabase.h>
#include <Databases/DatabaseReplicated.h>
#include <Storages/StorageDistributed.h>
#include <Storages/StorageReplicatedMergeTree.h>
#include <Storages/Freeze.h>
#include <Storages/StorageFactory.h>
#include <Storages/StorageFile.h>
#include <Storages/StorageS3.h>
#include <Storages/StorageURL.h>
#include <Storages/HDFS/StorageHDFS.h>
#include <Parsers/ASTSystemQuery.h>
#include <Parsers/ASTDropQuery.h>
#include <Parsers/ASTCreateQuery.h>
#include <Common/ThreadFuzzer.h>
#include <csignal>
#include <algorithm>
#include <unistd.h>

#if USE_AWS_S3
#include <IO/S3/Client.h>
#endif

#include "config.h"

namespace CurrentMetrics
{
    extern const Metric RestartReplicaThreads;
    extern const Metric RestartReplicaThreadsActive;
}

namespace DB
{

namespace ErrorCodes
{
    extern const int LOGICAL_ERROR;
    extern const int BAD_ARGUMENTS;
    extern const int CANNOT_KILL;
    extern const int NOT_IMPLEMENTED;
    extern const int TIMEOUT_EXCEEDED;
    extern const int TABLE_WAS_NOT_DROPPED;
}


namespace ActionLocks
{
    extern StorageActionBlockType PartsMerge;
    extern StorageActionBlockType PartsFetch;
    extern StorageActionBlockType PartsSend;
    extern StorageActionBlockType ReplicationQueue;
    extern StorageActionBlockType DistributedSend;
    extern StorageActionBlockType PartsTTLMerge;
    extern StorageActionBlockType PartsMove;
}


namespace
{

ExecutionStatus getOverallExecutionStatusOfCommands()
{
    return ExecutionStatus(0);
}

/// Consequently tries to execute all commands and generates final exception message for failed commands
template <typename Callable, typename ... Callables>
ExecutionStatus getOverallExecutionStatusOfCommands(Callable && command, Callables && ... commands)
{
    ExecutionStatus status_head(0);
    try
    {
        command();
    }
    catch (...)
    {
        status_head = ExecutionStatus::fromCurrentException();
    }

    ExecutionStatus status_tail = getOverallExecutionStatusOfCommands(std::forward<Callables>(commands)...);

    auto res_status = status_head.code != 0 ? status_head.code : status_tail.code;
    auto res_message = status_head.message + (status_tail.message.empty() ? "" : ("\n" + status_tail.message));

    return ExecutionStatus(res_status, res_message);
}

/// Consequently tries to execute all commands and throws exception with info about failed commands
template <typename ... Callables>
void executeCommandsAndThrowIfError(Callables && ... commands)
{
    auto status = getOverallExecutionStatusOfCommands(std::forward<Callables>(commands)...);
    if (status.code != 0)
        throw Exception::createDeprecated(status.message, status.code);
}


AccessType getRequiredAccessType(StorageActionBlockType action_type)
{
    if (action_type == ActionLocks::PartsMerge)
        return AccessType::SYSTEM_MERGES;
    else if (action_type == ActionLocks::PartsFetch)
        return AccessType::SYSTEM_FETCHES;
    else if (action_type == ActionLocks::PartsSend)
        return AccessType::SYSTEM_REPLICATED_SENDS;
    else if (action_type == ActionLocks::ReplicationQueue)
        return AccessType::SYSTEM_REPLICATION_QUEUES;
    else if (action_type == ActionLocks::DistributedSend)
        return AccessType::SYSTEM_DISTRIBUTED_SENDS;
    else if (action_type == ActionLocks::PartsTTLMerge)
        return AccessType::SYSTEM_TTL_MERGES;
    else if (action_type == ActionLocks::PartsMove)
        return AccessType::SYSTEM_MOVES;
    else
        throw Exception(ErrorCodes::LOGICAL_ERROR, "Unknown action type: {}", std::to_string(action_type));
}

constexpr std::string_view table_is_not_replicated = "Table {} is not replicated";

}

/// Implements SYSTEM [START|STOP] <something action from ActionLocks>
void InterpreterSystemQuery::startStopAction(StorageActionBlockType action_type, bool start)
{
    auto manager = getContext()->getActionLocksManager();
    manager->cleanExpired();

    auto access = getContext()->getAccess();
    auto required_access_type = getRequiredAccessType(action_type);

    if (volume_ptr && action_type == ActionLocks::PartsMerge)
    {
        access->checkAccess(required_access_type);
        volume_ptr->setAvoidMergesUserOverride(!start);
    }
    else if (table_id)
    {
        access->checkAccess(required_access_type, table_id.database_name, table_id.table_name);
        auto table = DatabaseCatalog::instance().tryGetTable(table_id, getContext());
        if (table)
        {
            if (start)
            {
                manager->remove(table, action_type);
                table->onActionLockRemove(action_type);
            }
            else
                manager->add(table, action_type);
        }
    }
    else
    {
        for (auto & elem : DatabaseCatalog::instance().getDatabases())
        {
            startStopActionInDatabase(action_type, start, elem.first, elem.second, getContext(), log);
        }
    }
}

void InterpreterSystemQuery::startStopActionInDatabase(StorageActionBlockType action_type, bool start,
                                                       const String & database_name, const DatabasePtr & database,
                                                       const ContextPtr & local_context, Poco::Logger * log)
{
    auto manager = local_context->getActionLocksManager();
    auto access = local_context->getAccess();
    auto required_access_type = getRequiredAccessType(action_type);

    for (auto iterator = database->getTablesIterator(local_context); iterator->isValid(); iterator->next())
    {
        StoragePtr table = iterator->table();
        if (!table)
            continue;

        if (!access->isGranted(required_access_type, database_name, iterator->name()))
        {
            LOG_INFO(log, "Access {} denied, skipping {}.{}", toString(required_access_type), database_name, iterator->name());
            continue;
        }

        if (start)
        {
            manager->remove(table, action_type);
            table->onActionLockRemove(action_type);
        }
        else
            manager->add(table, action_type);
    }
}


InterpreterSystemQuery::InterpreterSystemQuery(const ASTPtr & query_ptr_, ContextMutablePtr context_)
        : WithMutableContext(context_), query_ptr(query_ptr_->clone()), log(&Poco::Logger::get("InterpreterSystemQuery"))
{
}


BlockIO InterpreterSystemQuery::execute()
{
    auto & query = query_ptr->as<ASTSystemQuery &>();

    if (!query.cluster.empty())
    {
        DDLQueryOnClusterParams params;
        params.access_to_check = getRequiredAccessForDDLOnCluster();
        return executeDDLQueryOnCluster(query_ptr, getContext(), params);
    }

    using Type = ASTSystemQuery::Type;

    /// Use global context with fresh system profile settings
    auto system_context = Context::createCopy(getContext()->getGlobalContext());
    system_context->setSetting("profile", getContext()->getSystemProfileName());

    /// Make canonical query for simpler processing
    if (query.type == Type::RELOAD_DICTIONARY)
    {
        if (query.database)
            query.setTable(query.getDatabase() + "." + query.getTable());
    }
    else if (query.table)
    {
        table_id = getContext()->resolveStorageID(StorageID(query.getDatabase(), query.getTable()), Context::ResolveOrdinary);
    }


    BlockIO result;

    volume_ptr = {};
    if (!query.storage_policy.empty() && !query.volume.empty())
        volume_ptr = getContext()->getStoragePolicy(query.storage_policy)->getVolumeByName(query.volume);

    switch (query.type)
    {
        case Type::SHUTDOWN:
        {
            getContext()->checkAccess(AccessType::SYSTEM_SHUTDOWN);
            if (kill(0, SIGTERM))
                throwFromErrno("System call kill(0, SIGTERM) failed", ErrorCodes::CANNOT_KILL);
            break;
        }
        case Type::KILL:
        {
            getContext()->checkAccess(AccessType::SYSTEM_SHUTDOWN);
            /// Exit with the same code as it is usually set by shell when process is terminated by SIGKILL.
            /// It's better than doing 'raise' or 'kill', because they have no effect for 'init' process (with pid = 0, usually in Docker).
            LOG_INFO(log, "Exit immediately as the SYSTEM KILL command has been issued.");
            _exit(128 + SIGKILL);
            // break; /// unreachable
        }
        case Type::SUSPEND:
        {
            getContext()->checkAccess(AccessType::SYSTEM_SHUTDOWN);
            auto command = fmt::format("kill -STOP {0} && sleep {1} && kill -CONT {0}", getpid(), query.seconds);
            LOG_DEBUG(log, "Will run {}", command);
            auto res = ShellCommand::execute(command);
            res->in.close();
            WriteBufferFromOwnString out;
            copyData(res->out, out);
            copyData(res->err, out);
            if (!out.str().empty())
                LOG_DEBUG(log, "The command {} returned output: {}", command, out.str());
            res->wait();
            break;
        }
        case Type::SYNC_FILE_CACHE:
        {
            LOG_DEBUG(log, "Will perform 'sync' syscall (it can take time).");
            sync();
            break;
        }
        case Type::DROP_DNS_CACHE:
        {
            getContext()->checkAccess(AccessType::SYSTEM_DROP_DNS_CACHE);
            DNSResolver::instance().dropCache();
            /// Reinitialize clusters to update their resolved_addresses
            system_context->reloadClusterConfig();
            break;
        }
        case Type::DROP_MARK_CACHE:
            getContext()->checkAccess(AccessType::SYSTEM_DROP_MARK_CACHE);
            system_context->dropMarkCache();
            break;
        case Type::DROP_UNCOMPRESSED_CACHE:
            getContext()->checkAccess(AccessType::SYSTEM_DROP_UNCOMPRESSED_CACHE);
            system_context->dropUncompressedCache();
            break;
        case Type::DROP_INDEX_MARK_CACHE:
            getContext()->checkAccess(AccessType::SYSTEM_DROP_MARK_CACHE);
            system_context->dropIndexMarkCache();
            break;
        case Type::DROP_INDEX_UNCOMPRESSED_CACHE:
            getContext()->checkAccess(AccessType::SYSTEM_DROP_UNCOMPRESSED_CACHE);
            system_context->dropIndexUncompressedCache();
            break;
        case Type::DROP_MMAP_CACHE:
            getContext()->checkAccess(AccessType::SYSTEM_DROP_MMAP_CACHE);
            system_context->dropMMappedFileCache();
            break;
        case Type::DROP_QUERY_CACHE:
            getContext()->checkAccess(AccessType::SYSTEM_DROP_QUERY_CACHE);
            getContext()->dropQueryCache();
            break;
#if USE_EMBEDDED_COMPILER
        case Type::DROP_COMPILED_EXPRESSION_CACHE:
            getContext()->checkAccess(AccessType::SYSTEM_DROP_COMPILED_EXPRESSION_CACHE);
            if (auto * cache = CompiledExpressionCacheFactory::instance().tryGetCache())
                cache->reset();
            break;
#endif
#if USE_AWS_S3
        case Type::DROP_S3_CLIENT_CACHE:
            getContext()->checkAccess(AccessType::SYSTEM_DROP_S3_CLIENT_CACHE);
            S3::ClientCacheRegistry::instance().clearCacheForAll();
            break;
#endif

        case Type::DROP_FILESYSTEM_CACHE:
        {
            getContext()->checkAccess(AccessType::SYSTEM_DROP_FILESYSTEM_CACHE);

            if (query.filesystem_cache_name.empty())
            {
                auto caches = FileCacheFactory::instance().getAll();
                for (const auto & [_, cache_data] : caches)
                    cache_data->cache->removeAllReleasable();
            }
            else
            {
                auto cache = FileCacheFactory::instance().getByName(query.filesystem_cache_name).cache;
                cache->removeAllReleasable();
            }
            break;
        }
        case Type::DROP_SCHEMA_CACHE:
        {
            getContext()->checkAccess(AccessType::SYSTEM_DROP_SCHEMA_CACHE);
            std::unordered_set<String> caches_to_drop;
            if (query.schema_cache_storage.empty())
                caches_to_drop = {"FILE", "S3", "HDFS", "URL"};
            else
                caches_to_drop = {query.schema_cache_storage};

            if (caches_to_drop.contains("FILE"))
                StorageFile::getSchemaCache(getContext()).clear();
#if USE_AWS_S3
            if (caches_to_drop.contains("S3"))
                StorageS3::getSchemaCache(getContext()).clear();
#endif
#if USE_HDFS
            if (caches_to_drop.contains("HDFS"))
                StorageHDFS::getSchemaCache(getContext()).clear();
#endif
            if (caches_to_drop.contains("URL"))
                StorageURL::getSchemaCache(getContext()).clear();
            break;
        }
        case Type::RELOAD_DICTIONARY:
        {
            getContext()->checkAccess(AccessType::SYSTEM_RELOAD_DICTIONARY);

            auto & external_dictionaries_loader = system_context->getExternalDictionariesLoader();
            external_dictionaries_loader.reloadDictionary(query.getTable(), getContext());

            ExternalDictionariesLoader::resetAll();
            break;
        }
        case Type::RELOAD_DICTIONARIES:
        {
            getContext()->checkAccess(AccessType::SYSTEM_RELOAD_DICTIONARY);
            executeCommandsAndThrowIfError(
                [&] { system_context->getExternalDictionariesLoader().reloadAllTriedToLoad(); },
                [&] { system_context->getEmbeddedDictionaries().reload(); }
            );
            ExternalDictionariesLoader::resetAll();
            break;
        }
        case Type::RELOAD_MODEL:
        {
            getContext()->checkAccess(AccessType::SYSTEM_RELOAD_MODEL);
            auto bridge_helper = std::make_unique<CatBoostLibraryBridgeHelper>(getContext(), query.target_model);
            bridge_helper->removeModel();
            break;
        }
        case Type::RELOAD_MODELS:
        {
            getContext()->checkAccess(AccessType::SYSTEM_RELOAD_MODEL);
            auto bridge_helper = std::make_unique<CatBoostLibraryBridgeHelper>(getContext());
            bridge_helper->removeAllModels();
            break;
        }
        case Type::RELOAD_FUNCTION:
        {
            getContext()->checkAccess(AccessType::SYSTEM_RELOAD_FUNCTION);

            auto & external_user_defined_executable_functions_loader = system_context->getExternalUserDefinedExecutableFunctionsLoader();
            external_user_defined_executable_functions_loader.reloadFunction(query.target_function);
            break;
        }
        case Type::RELOAD_FUNCTIONS:
        {
            getContext()->checkAccess(AccessType::SYSTEM_RELOAD_FUNCTION);

            auto & external_user_defined_executable_functions_loader = system_context->getExternalUserDefinedExecutableFunctionsLoader();
            external_user_defined_executable_functions_loader.reloadAllTriedToLoad();
            break;
        }
        case Type::RELOAD_EMBEDDED_DICTIONARIES:
            getContext()->checkAccess(AccessType::SYSTEM_RELOAD_EMBEDDED_DICTIONARIES);
            system_context->getEmbeddedDictionaries().reload();
            break;
        case Type::RELOAD_CONFIG:
            getContext()->checkAccess(AccessType::SYSTEM_RELOAD_CONFIG);
            system_context->reloadConfig();
            break;
        case Type::RELOAD_USERS:
            getContext()->checkAccess(AccessType::SYSTEM_RELOAD_USERS);
            system_context->getAccessControl().reload(AccessControl::ReloadMode::ALL);
            break;
        case Type::STOP_MERGES:
            startStopAction(ActionLocks::PartsMerge, false);
            break;
        case Type::START_MERGES:
            startStopAction(ActionLocks::PartsMerge, true);
            break;
        case Type::STOP_TTL_MERGES:
            startStopAction(ActionLocks::PartsTTLMerge, false);
            break;
        case Type::START_TTL_MERGES:
            startStopAction(ActionLocks::PartsTTLMerge, true);
            break;
        case Type::STOP_MOVES:
            startStopAction(ActionLocks::PartsMove, false);
            break;
        case Type::START_MOVES:
            startStopAction(ActionLocks::PartsMove, true);
            break;
        case Type::STOP_FETCHES:
            startStopAction(ActionLocks::PartsFetch, false);
            break;
        case Type::START_FETCHES:
            startStopAction(ActionLocks::PartsFetch, true);
            break;
        case Type::STOP_REPLICATED_SENDS:
            startStopAction(ActionLocks::PartsSend, false);
            break;
        case Type::START_REPLICATED_SENDS:
            startStopAction(ActionLocks::PartsSend, true);
            break;
        case Type::STOP_REPLICATION_QUEUES:
            startStopAction(ActionLocks::ReplicationQueue, false);
            break;
        case Type::START_REPLICATION_QUEUES:
            startStopAction(ActionLocks::ReplicationQueue, true);
            break;
        case Type::STOP_DISTRIBUTED_SENDS:
            startStopAction(ActionLocks::DistributedSend, false);
            break;
        case Type::START_DISTRIBUTED_SENDS:
            startStopAction(ActionLocks::DistributedSend, true);
            break;
        case Type::DROP_REPLICA:
            dropReplica(query);
            break;
        case Type::DROP_DATABASE_REPLICA:
            dropDatabaseReplica(query);
            break;
        case Type::SYNC_REPLICA:
            syncReplica(query);
            break;
        case Type::SYNC_DATABASE_REPLICA:
            syncReplicatedDatabase(query);
            break;
        case Type::SYNC_TRANSACTION_LOG:
            syncTransactionLog();
            break;
        case Type::FLUSH_DISTRIBUTED:
            flushDistributed(query);
            break;
        case Type::RESTART_REPLICAS:
            restartReplicas(system_context);
            break;
        case Type::RESTART_REPLICA:
            restartReplica(table_id, system_context);
            break;
        case Type::RESTORE_REPLICA:
            restoreReplica();
            break;
        case Type::WAIT_LOADING_PARTS:
            waitLoadingParts();
            break;
        case Type::RESTART_DISK:
            restartDisk(query.disk);
        case Type::FLUSH_LOGS:
        {
            getContext()->checkAccess(AccessType::SYSTEM_FLUSH_LOGS);
            executeCommandsAndThrowIfError(
                [&] { if (auto query_log = getContext()->getQueryLog()) query_log->flush(true); },
                [&] { if (auto part_log = getContext()->getPartLog("")) part_log->flush(true); },
                [&] { if (auto query_thread_log = getContext()->getQueryThreadLog()) query_thread_log->flush(true); },
                [&] { if (auto trace_log = getContext()->getTraceLog()) trace_log->flush(true); },
                [&] { if (auto text_log = getContext()->getTextLog()) text_log->flush(true); },
                [&] { if (auto metric_log = getContext()->getMetricLog()) metric_log->flush(true); },
                [&] { if (auto asynchronous_metric_log = getContext()->getAsynchronousMetricLog()) asynchronous_metric_log->flush(true); },
                [&] { if (auto opentelemetry_span_log = getContext()->getOpenTelemetrySpanLog()) opentelemetry_span_log->flush(true); },
                [&] { if (auto query_views_log = getContext()->getQueryViewsLog()) query_views_log->flush(true); },
                [&] { if (auto zookeeper_log = getContext()->getZooKeeperLog()) zookeeper_log->flush(true); },
                [&] { if (auto session_log = getContext()->getSessionLog()) session_log->flush(true); },
                [&] { if (auto transactions_info_log = getContext()->getTransactionsInfoLog()) transactions_info_log->flush(true); },
                [&] { if (auto processors_profile_log = getContext()->getProcessorsProfileLog()) processors_profile_log->flush(true); },
                [&] { if (auto cache_log = getContext()->getFilesystemCacheLog()) cache_log->flush(true); },
                [&] { if (auto asynchronous_insert_log = getContext()->getAsynchronousInsertLog()) asynchronous_insert_log->flush(true); }
            );
            break;
        }
<<<<<<< HEAD
        case Type::STOP_LISTEN:
            getContext()->checkAccess(AccessType::SYSTEM_LISTEN);
            getContext()->stopServers(query.server_type);
            break;
        case Type::START_LISTEN:
            getContext()->checkAccess(AccessType::SYSTEM_LISTEN);
            getContext()->startServers(query.server_type);
            break;
=======
        case Type::FLUSH_ASYNC_INSERT_QUEUE:
        {
            getContext()->checkAccess(AccessType::SYSTEM_FLUSH_ASYNC_INSERT_QUEUE);
            auto * queue = getContext()->getAsynchronousInsertQueue();
            if (!queue)
                throw Exception(ErrorCodes::BAD_ARGUMENTS,
                    "Cannot flush asynchronous insert queue because it is not initialized");

            queue->flushAll();
            break;
        }
        case Type::STOP_LISTEN_QUERIES:
        case Type::START_LISTEN_QUERIES:
            throw Exception(ErrorCodes::NOT_IMPLEMENTED, "{} is not supported yet", query.type);
>>>>>>> 1dc9ca2c
        case Type::STOP_THREAD_FUZZER:
            getContext()->checkAccess(AccessType::SYSTEM_THREAD_FUZZER);
            ThreadFuzzer::stop();
            break;
        case Type::START_THREAD_FUZZER:
            getContext()->checkAccess(AccessType::SYSTEM_THREAD_FUZZER);
            ThreadFuzzer::start();
            break;
        case Type::UNFREEZE:
        {
            getContext()->checkAccess(AccessType::SYSTEM_UNFREEZE);
            /// The result contains information about deleted parts as a table. It is for compatibility with ALTER TABLE UNFREEZE query.
            result = Unfreezer(getContext()).systemUnfreeze(query.backup_name);
            break;
        }
        case Type::ENABLE_FAILPOINT:
        {
            getContext()->checkAccess(AccessType::SYSTEM_FAILPOINT);
            FailPointInjection::enableFailPoint(query.fail_point_name);
            break;
        }
        case Type::DISABLE_FAILPOINT:
        {
            getContext()->checkAccess(AccessType::SYSTEM_FAILPOINT);
            FailPointInjection::disableFailPoint(query.fail_point_name);
            break;
        }
        default:
            throw Exception(ErrorCodes::BAD_ARGUMENTS, "Unknown type of SYSTEM query");
    }

    return result;
}

void InterpreterSystemQuery::restoreReplica()
{
    getContext()->checkAccess(AccessType::SYSTEM_RESTORE_REPLICA, table_id);

    const StoragePtr table_ptr = DatabaseCatalog::instance().getTable(table_id, getContext());

    auto * const table_replicated_ptr = dynamic_cast<StorageReplicatedMergeTree *>(table_ptr.get());

    if (table_replicated_ptr == nullptr)
        throw Exception(ErrorCodes::BAD_ARGUMENTS, table_is_not_replicated.data(), table_id.getNameForLogs());

    table_replicated_ptr->restoreMetadataInZooKeeper();
}

StoragePtr InterpreterSystemQuery::tryRestartReplica(const StorageID & replica, ContextMutablePtr system_context, bool need_ddl_guard)
{
    LOG_TRACE(log, "Restarting replica {}", replica);
    auto table_ddl_guard = need_ddl_guard
        ? DatabaseCatalog::instance().getDDLGuard(replica.getDatabaseName(), replica.getTableName())
        : nullptr;

    auto [database, table] = DatabaseCatalog::instance().tryGetDatabaseAndTable(replica, getContext());
    ASTPtr create_ast;

    /// Detach actions
    if (!table || !dynamic_cast<const StorageReplicatedMergeTree *>(table.get()))
        return nullptr;

    table->flushAndShutdown();
    {
        /// If table was already dropped by anyone, an exception will be thrown
        auto table_lock = table->lockExclusively(getContext()->getCurrentQueryId(), getContext()->getSettingsRef().lock_acquire_timeout);
        create_ast = database->getCreateTableQuery(replica.table_name, getContext());

        database->detachTable(system_context, replica.table_name);
    }
    UUID uuid = table->getStorageID().uuid;
    table.reset();
    database->waitDetachedTableNotInUse(uuid);

    /// Attach actions
    /// getCreateTableQuery must return canonical CREATE query representation, there are no need for AST postprocessing
    auto & create = create_ast->as<ASTCreateQuery &>();
    create.attach = true;

    auto columns = InterpreterCreateQuery::getColumnsDescription(*create.columns_list->columns, system_context, true);
    auto constraints = InterpreterCreateQuery::getConstraintsDescription(create.columns_list->constraints);
    auto data_path = database->getTableDataPath(create);

    table = StorageFactory::instance().get(create,
        data_path,
        system_context,
        system_context->getGlobalContext(),
        columns,
        constraints,
        false);

    database->attachTable(system_context, replica.table_name, table, data_path);

    table->startup();
    LOG_TRACE(log, "Restarted replica {}", replica);
    return table;
}

void InterpreterSystemQuery::restartReplica(const StorageID & replica, ContextMutablePtr system_context)
{
    getContext()->checkAccess(AccessType::SYSTEM_RESTART_REPLICA, replica);
    if (!tryRestartReplica(replica, system_context))
        throw Exception(ErrorCodes::BAD_ARGUMENTS, table_is_not_replicated.data(), replica.getNameForLogs());
}

void InterpreterSystemQuery::restartReplicas(ContextMutablePtr system_context)
{
    std::vector<StorageID> replica_names;
    auto & catalog = DatabaseCatalog::instance();

    auto access = getContext()->getAccess();
    bool access_is_granted_globally = access->isGranted(AccessType::SYSTEM_RESTART_REPLICA);

    for (auto & elem : catalog.getDatabases())
    {
        for (auto it = elem.second->getTablesIterator(getContext()); it->isValid(); it->next())
        {
            if (dynamic_cast<const StorageReplicatedMergeTree *>(it->table().get()))
            {
                if (!access_is_granted_globally && !access->isGranted(AccessType::SYSTEM_RESTART_REPLICA, elem.first, it->name()))
                {
                    LOG_INFO(log, "Access {} denied, skipping {}.{}", "SYSTEM RESTART REPLICA", elem.first, it->name());
                    continue;
                }
                replica_names.emplace_back(it->databaseName(), it->name());
            }
        }
    }

    if (replica_names.empty())
        return;

    TableGuards guards;

    for (const auto & name : replica_names)
        guards.emplace(UniqueTableName{name.database_name, name.table_name}, nullptr);

    for (auto & guard : guards)
        guard.second = catalog.getDDLGuard(guard.first.database_name, guard.first.table_name);

    size_t threads = std::min(static_cast<size_t>(getNumberOfPhysicalCPUCores()), replica_names.size());
    LOG_DEBUG(log, "Will restart {} replicas using {} threads", replica_names.size(), threads);
    ThreadPool pool(CurrentMetrics::RestartReplicaThreads, CurrentMetrics::RestartReplicaThreadsActive, threads);

    for (auto & replica : replica_names)
    {
        pool.scheduleOrThrowOnError([&]() { tryRestartReplica(replica, system_context, false); });
    }
    pool.wait();
}

void InterpreterSystemQuery::dropReplica(ASTSystemQuery & query)
{
    if (query.replica.empty())
        throw Exception(ErrorCodes::BAD_ARGUMENTS, "Replica name is empty");

    if (!table_id.empty())
    {
        getContext()->checkAccess(AccessType::SYSTEM_DROP_REPLICA, table_id);
        StoragePtr table = DatabaseCatalog::instance().getTable(table_id, getContext());

        if (!dropReplicaImpl(query, table))
            throw Exception(ErrorCodes::BAD_ARGUMENTS, table_is_not_replicated.data(), table_id.getNameForLogs());
    }
    else if (query.database)
    {
        getContext()->checkAccess(AccessType::SYSTEM_DROP_REPLICA, query.getDatabase());
        DatabasePtr database = DatabaseCatalog::instance().getDatabase(query.getDatabase());
        for (auto iterator = database->getTablesIterator(getContext()); iterator->isValid(); iterator->next())
            dropReplicaImpl(query, iterator->table());
        LOG_TRACE(log, "Dropped replica {} from database {}", query.replica, backQuoteIfNeed(database->getDatabaseName()));
    }
    else if (query.is_drop_whole_replica)
    {
        auto databases = DatabaseCatalog::instance().getDatabases();
        auto access = getContext()->getAccess();
        bool access_is_granted_globally = access->isGranted(AccessType::SYSTEM_DROP_REPLICA);

        for (auto & elem : databases)
        {
            DatabasePtr & database = elem.second;
            for (auto iterator = database->getTablesIterator(getContext()); iterator->isValid(); iterator->next())
            {
                if (!access_is_granted_globally && !access->isGranted(AccessType::SYSTEM_DROP_REPLICA, elem.first, iterator->name()))
                {
                    LOG_INFO(log, "Access {} denied, skipping {}.{}", "SYSTEM DROP REPLICA", elem.first, iterator->name());
                    continue;
                }
                dropReplicaImpl(query, iterator->table());
            }
            LOG_TRACE(log, "Dropped replica {} from database {}", query.replica, backQuoteIfNeed(database->getDatabaseName()));
        }
    }
    else if (!query.replica_zk_path.empty())
    {
        getContext()->checkAccess(AccessType::SYSTEM_DROP_REPLICA);
        String remote_replica_path = fs::path(query.replica_zk_path)  / "replicas" / query.replica;

        /// This check is actually redundant, but it may prevent from some user mistakes
        for (auto & elem : DatabaseCatalog::instance().getDatabases())
        {
            DatabasePtr & database = elem.second;
            for (auto iterator = database->getTablesIterator(getContext()); iterator->isValid(); iterator->next())
            {
                if (auto * storage_replicated = dynamic_cast<StorageReplicatedMergeTree *>(iterator->table().get()))
                {
                    ReplicatedTableStatus status;
                    storage_replicated->getStatus(status);
                    if (status.zookeeper_path == query.replica_zk_path)
                        throw Exception(ErrorCodes::TABLE_WAS_NOT_DROPPED,
                                        "There is a local table {}, which has the same table path in ZooKeeper. "
                                        "Please check the path in query. "
                                        "If you want to drop replica "
                                        "of this table, use `DROP TABLE` "
                                        "or `SYSTEM DROP REPLICA 'name' FROM db.table`",
                                        storage_replicated->getStorageID().getNameForLogs());
                }
            }
        }

        auto zookeeper = getContext()->getZooKeeper();

        bool looks_like_table_path = zookeeper->exists(query.replica_zk_path + "/replicas") ||
                                     zookeeper->exists(query.replica_zk_path + "/dropped");
        if (!looks_like_table_path)
            throw Exception(ErrorCodes::TABLE_WAS_NOT_DROPPED, "Specified path {} does not look like a table path",
                            query.replica_zk_path);

        if (zookeeper->exists(remote_replica_path + "/is_active"))
            throw Exception(ErrorCodes::TABLE_WAS_NOT_DROPPED, "Can't remove replica: {}, because it's active", query.replica);

        StorageReplicatedMergeTree::dropReplica(zookeeper, query.replica_zk_path, query.replica, log);
        LOG_INFO(log, "Dropped replica {}", remote_replica_path);
    }
    else
        throw Exception(ErrorCodes::LOGICAL_ERROR, "Invalid query");
}

bool InterpreterSystemQuery::dropReplicaImpl(ASTSystemQuery & query, const StoragePtr & table)
{
    auto * storage_replicated = dynamic_cast<StorageReplicatedMergeTree *>(table.get());
    if (!storage_replicated)
        return false;

    ReplicatedTableStatus status;
    storage_replicated->getStatus(status);

    /// Do not allow to drop local replicas and active remote replicas
    if (query.replica == status.replica_name)
        throw Exception(ErrorCodes::TABLE_WAS_NOT_DROPPED,
                        "We can't drop local replica, please use `DROP TABLE` if you want "
                        "to clean the data and drop this replica");

    storage_replicated->dropReplica(status.zookeeper_path, query.replica, log);
    LOG_TRACE(log, "Dropped replica {} of {}", query.replica, table->getStorageID().getNameForLogs());

    return true;
}

void InterpreterSystemQuery::dropDatabaseReplica(ASTSystemQuery & query)
{
    if (query.replica.empty())
        throw Exception(ErrorCodes::BAD_ARGUMENTS, "Replica name is empty");

    auto check_not_local_replica = [](const DatabaseReplicated * replicated, const ASTSystemQuery & query_)
    {
        if (!query_.replica_zk_path.empty() && fs::path(replicated->getZooKeeperPath()) != fs::path(query_.replica_zk_path))
            return;
        String full_replica_name = query_.shard.empty() ? query_.replica
                                                        : DatabaseReplicated::getFullReplicaName(query_.shard, query_.replica);
        if (replicated->getFullReplicaName() != full_replica_name)
            return;

        throw Exception(ErrorCodes::TABLE_WAS_NOT_DROPPED, "There is a local database {}, which has the same path in ZooKeeper "
                        "and the same replica name. Please check the path in query. "
                        "If you want to drop replica of this database, use `DROP DATABASE`", replicated->getDatabaseName());
    };

    if (query.database)
    {
        getContext()->checkAccess(AccessType::SYSTEM_DROP_REPLICA, query.getDatabase());
        DatabasePtr database = DatabaseCatalog::instance().getDatabase(query.getDatabase());
        if (auto * replicated = dynamic_cast<DatabaseReplicated *>(database.get()))
        {
            check_not_local_replica(replicated, query);
            DatabaseReplicated::dropReplica(replicated, replicated->getZooKeeperPath(), query.shard, query.replica);
        }
        else
            throw Exception(ErrorCodes::BAD_ARGUMENTS, "Database {} is not Replicated, cannot drop replica", query.getDatabase());
        LOG_TRACE(log, "Dropped replica {} of Replicated database {}", query.replica, backQuoteIfNeed(database->getDatabaseName()));
    }
    else if (query.is_drop_whole_replica)
    {
        auto databases = DatabaseCatalog::instance().getDatabases();
        auto access = getContext()->getAccess();
        bool access_is_granted_globally = access->isGranted(AccessType::SYSTEM_DROP_REPLICA);

        for (auto & elem : databases)
        {
            DatabasePtr & database = elem.second;
            auto * replicated = dynamic_cast<DatabaseReplicated *>(database.get());
            if (!replicated)
                continue;
            if (!access_is_granted_globally && !access->isGranted(AccessType::SYSTEM_DROP_REPLICA, elem.first))
            {
                LOG_INFO(log, "Access {} denied, skipping database {}", "SYSTEM DROP REPLICA", elem.first);
                continue;
            }

            check_not_local_replica(replicated, query);
            DatabaseReplicated::dropReplica(replicated, replicated->getZooKeeperPath(), query.shard, query.replica);
            LOG_TRACE(log, "Dropped replica {} of Replicated database {}", query.replica, backQuoteIfNeed(database->getDatabaseName()));
        }
    }
    else if (!query.replica_zk_path.empty())
    {
        getContext()->checkAccess(AccessType::SYSTEM_DROP_REPLICA);

        /// This check is actually redundant, but it may prevent from some user mistakes
        for (auto & elem : DatabaseCatalog::instance().getDatabases())
            if (auto * replicated = dynamic_cast<DatabaseReplicated *>(elem.second.get()))
                check_not_local_replica(replicated, query);

        DatabaseReplicated::dropReplica(nullptr, query.replica_zk_path, query.shard, query.replica);
        LOG_INFO(log, "Dropped replica {} of Replicated database with path {}", query.replica, query.replica_zk_path);
    }
    else
        throw Exception(ErrorCodes::LOGICAL_ERROR, "Invalid query");
}

void InterpreterSystemQuery::syncReplica(ASTSystemQuery & query)
{
    getContext()->checkAccess(AccessType::SYSTEM_SYNC_REPLICA, table_id);
    StoragePtr table = DatabaseCatalog::instance().getTable(table_id, getContext());

    if (auto * storage_replicated = dynamic_cast<StorageReplicatedMergeTree *>(table.get()))
    {
        LOG_TRACE(log, "Synchronizing entries in replica's queue with table's log and waiting for current last entry to be processed");
        auto sync_timeout = getContext()->getSettingsRef().receive_timeout.totalMilliseconds();
        if (!storage_replicated->waitForProcessingQueue(sync_timeout, query.sync_replica_mode))
        {
            LOG_ERROR(log, "SYNC REPLICA {}: Timed out!", table_id.getNameForLogs());
            throw Exception(ErrorCodes::TIMEOUT_EXCEEDED, "SYNC REPLICA {}: command timed out. " \
                    "See the 'receive_timeout' setting", table_id.getNameForLogs());
        }
        LOG_TRACE(log, "SYNC REPLICA {}: OK", table_id.getNameForLogs());
    }
    else
        throw Exception(ErrorCodes::BAD_ARGUMENTS, table_is_not_replicated.data(), table_id.getNameForLogs());
}

void InterpreterSystemQuery::waitLoadingParts()
{
    getContext()->checkAccess(AccessType::SYSTEM_WAIT_LOADING_PARTS, table_id);
    StoragePtr table = DatabaseCatalog::instance().getTable(table_id, getContext());

    if (auto * merge_tree = dynamic_cast<MergeTreeData *>(table.get()))
    {
        LOG_TRACE(log, "Waiting for loading of parts of table {}", table_id.getFullTableName());
        merge_tree->waitForOutdatedPartsToBeLoaded();
        LOG_TRACE(log, "Finished waiting for loading of parts of table {}", table_id.getFullTableName());
    }
    else
    {
        throw Exception(ErrorCodes::BAD_ARGUMENTS,
            "Command WAIT LOADING PARTS is supported only for MergeTree table, but got: {}", table->getName());
    }
}

void InterpreterSystemQuery::syncReplicatedDatabase(ASTSystemQuery & query)
{
    const auto database_name = query.getDatabase();
    auto guard = DatabaseCatalog::instance().getDDLGuard(database_name, "");
    auto database = DatabaseCatalog::instance().getDatabase(database_name);

    if (auto * ptr = typeid_cast<DatabaseReplicated *>(database.get()))
    {
        LOG_TRACE(log, "Synchronizing entries in the database replica's (name: {}) queue with the log", database_name);
        if (!ptr->waitForReplicaToProcessAllEntries(getContext()->getSettingsRef().receive_timeout.totalMilliseconds()))
        {
            throw Exception(ErrorCodes::TIMEOUT_EXCEEDED, "SYNC DATABASE REPLICA {}: database is readonly or command timed out. " \
                    "See the 'receive_timeout' setting", database_name);
        }
        LOG_TRACE(log, "SYNC DATABASE REPLICA {}: OK", database_name);
    }
    else
        throw Exception(ErrorCodes::BAD_ARGUMENTS, "SYSTEM SYNC DATABASE REPLICA query is intended to work only with Replicated engine");
}


void InterpreterSystemQuery::syncTransactionLog()
{
    getContext()->checkTransactionsAreAllowed(/* explicit_tcl_query */ true);
    TransactionLog::instance().sync();
}


void InterpreterSystemQuery::flushDistributed(ASTSystemQuery &)
{
    getContext()->checkAccess(AccessType::SYSTEM_FLUSH_DISTRIBUTED, table_id);

    if (auto * storage_distributed = dynamic_cast<StorageDistributed *>(DatabaseCatalog::instance().getTable(table_id, getContext()).get()))
        storage_distributed->flushClusterNodesAllData(getContext());
    else
        throw Exception(ErrorCodes::BAD_ARGUMENTS, "Table {} is not distributed", table_id.getNameForLogs());
}

[[noreturn]] void InterpreterSystemQuery::restartDisk(String &)
{
    getContext()->checkAccess(AccessType::SYSTEM_RESTART_DISK);
    throw Exception(ErrorCodes::NOT_IMPLEMENTED, "SYSTEM RESTART DISK is not supported");
}


AccessRightsElements InterpreterSystemQuery::getRequiredAccessForDDLOnCluster() const
{
    const auto & query = query_ptr->as<const ASTSystemQuery &>();
    using Type = ASTSystemQuery::Type;
    AccessRightsElements required_access;

    switch (query.type)
    {
        case Type::SHUTDOWN:
        case Type::KILL:
        case Type::SUSPEND:
        {
            required_access.emplace_back(AccessType::SYSTEM_SHUTDOWN);
            break;
        }
        case Type::DROP_DNS_CACHE:
        case Type::DROP_MARK_CACHE:
        case Type::DROP_MMAP_CACHE:
        case Type::DROP_QUERY_CACHE:
#if USE_EMBEDDED_COMPILER
        case Type::DROP_COMPILED_EXPRESSION_CACHE:
#endif
        case Type::DROP_UNCOMPRESSED_CACHE:
        case Type::DROP_INDEX_MARK_CACHE:
        case Type::DROP_INDEX_UNCOMPRESSED_CACHE:
        case Type::DROP_FILESYSTEM_CACHE:
        case Type::DROP_SCHEMA_CACHE:
#if USE_AWS_S3
        case Type::DROP_S3_CLIENT_CACHE:
#endif
        {
            required_access.emplace_back(AccessType::SYSTEM_DROP_CACHE);
            break;
        }
        case Type::RELOAD_DICTIONARY:
        case Type::RELOAD_DICTIONARIES:
        case Type::RELOAD_EMBEDDED_DICTIONARIES:
        {
            required_access.emplace_back(AccessType::SYSTEM_RELOAD_DICTIONARY);
            break;
        }
        case Type::RELOAD_MODEL:
        case Type::RELOAD_MODELS:
        {
            required_access.emplace_back(AccessType::SYSTEM_RELOAD_MODEL);
            break;
        }
        case Type::RELOAD_FUNCTION:
        case Type::RELOAD_FUNCTIONS:
        {
            required_access.emplace_back(AccessType::SYSTEM_RELOAD_FUNCTION);
            break;
        }
        case Type::RELOAD_CONFIG:
        {
            required_access.emplace_back(AccessType::SYSTEM_RELOAD_CONFIG);
            break;
        }
        case Type::RELOAD_USERS:
        {
            required_access.emplace_back(AccessType::SYSTEM_RELOAD_USERS);
            break;
        }
        case Type::STOP_MERGES:
        case Type::START_MERGES:
        {
            if (!query.table)
                required_access.emplace_back(AccessType::SYSTEM_MERGES);
            else
                required_access.emplace_back(AccessType::SYSTEM_MERGES, query.getDatabase(), query.getTable());
            break;
        }
        case Type::STOP_TTL_MERGES:
        case Type::START_TTL_MERGES:
        {
            if (!query.table)
                required_access.emplace_back(AccessType::SYSTEM_TTL_MERGES);
            else
                required_access.emplace_back(AccessType::SYSTEM_TTL_MERGES, query.getDatabase(), query.getTable());
            break;
        }
        case Type::STOP_MOVES:
        case Type::START_MOVES:
        {
            if (!query.table)
                required_access.emplace_back(AccessType::SYSTEM_MOVES);
            else
                required_access.emplace_back(AccessType::SYSTEM_MOVES, query.getDatabase(), query.getTable());
            break;
        }
        case Type::STOP_FETCHES:
        case Type::START_FETCHES:
        {
            if (!query.table)
                required_access.emplace_back(AccessType::SYSTEM_FETCHES);
            else
                required_access.emplace_back(AccessType::SYSTEM_FETCHES, query.getDatabase(), query.getTable());
            break;
        }
        case Type::STOP_DISTRIBUTED_SENDS:
        case Type::START_DISTRIBUTED_SENDS:
        {
            if (!query.table)
                required_access.emplace_back(AccessType::SYSTEM_DISTRIBUTED_SENDS);
            else
                required_access.emplace_back(AccessType::SYSTEM_DISTRIBUTED_SENDS, query.getDatabase(), query.getTable());
            break;
        }
        case Type::STOP_REPLICATED_SENDS:
        case Type::START_REPLICATED_SENDS:
        {
            if (!query.table)
                required_access.emplace_back(AccessType::SYSTEM_REPLICATED_SENDS);
            else
                required_access.emplace_back(AccessType::SYSTEM_REPLICATED_SENDS, query.getDatabase(), query.getTable());
            break;
        }
        case Type::STOP_REPLICATION_QUEUES:
        case Type::START_REPLICATION_QUEUES:
        {
            if (!query.table)
                required_access.emplace_back(AccessType::SYSTEM_REPLICATION_QUEUES);
            else
                required_access.emplace_back(AccessType::SYSTEM_REPLICATION_QUEUES, query.getDatabase(), query.getTable());
            break;
        }
        case Type::DROP_REPLICA:
        case Type::DROP_DATABASE_REPLICA:
        {
            required_access.emplace_back(AccessType::SYSTEM_DROP_REPLICA, query.getDatabase(), query.getTable());
            break;
        }
        case Type::RESTORE_REPLICA:
        {
            required_access.emplace_back(AccessType::SYSTEM_RESTORE_REPLICA, query.getDatabase(), query.getTable());
            break;
        }
        case Type::SYNC_REPLICA:
        {
            required_access.emplace_back(AccessType::SYSTEM_SYNC_REPLICA, query.getDatabase(), query.getTable());
            break;
        }
        case Type::RESTART_REPLICA:
        {
            required_access.emplace_back(AccessType::SYSTEM_RESTART_REPLICA, query.getDatabase(), query.getTable());
            break;
        }
        case Type::RESTART_REPLICAS:
        {
            required_access.emplace_back(AccessType::SYSTEM_RESTART_REPLICA);
            break;
        }
        case Type::WAIT_LOADING_PARTS:
        {
            required_access.emplace_back(AccessType::SYSTEM_WAIT_LOADING_PARTS, query.getDatabase(), query.getTable());
            break;
        }
        case Type::SYNC_DATABASE_REPLICA:
        {
            required_access.emplace_back(AccessType::SYSTEM_SYNC_DATABASE_REPLICA, query.getDatabase());
            break;
        }
        case Type::SYNC_TRANSACTION_LOG:
        {
            required_access.emplace_back(AccessType::SYSTEM_SYNC_TRANSACTION_LOG);
            break;
        }
        case Type::FLUSH_DISTRIBUTED:
        {
            required_access.emplace_back(AccessType::SYSTEM_FLUSH_DISTRIBUTED, query.getDatabase(), query.getTable());
            break;
        }
        case Type::FLUSH_LOGS:
        {
            required_access.emplace_back(AccessType::SYSTEM_FLUSH_LOGS);
            break;
        }
        case Type::FLUSH_ASYNC_INSERT_QUEUE:
        {
            required_access.emplace_back(AccessType::SYSTEM_FLUSH_ASYNC_INSERT_QUEUE);
            break;
        }
        case Type::RESTART_DISK:
        {
            required_access.emplace_back(AccessType::SYSTEM_RESTART_DISK);
            break;
        }
        case Type::UNFREEZE:
        {
            required_access.emplace_back(AccessType::SYSTEM_UNFREEZE);
            break;
        }
        case Type::SYNC_FILE_CACHE:
        {
            required_access.emplace_back(AccessType::SYSTEM_SYNC_FILE_CACHE);
            break;
        }
        case Type::STOP_LISTEN:
        case Type::START_LISTEN:
        {
            required_access.emplace_back(AccessType::SYSTEM_LISTEN);
            break;
        }
        case Type::STOP_THREAD_FUZZER:
        case Type::START_THREAD_FUZZER:
        case Type::ENABLE_FAILPOINT:
        case Type::DISABLE_FAILPOINT:
        case Type::UNKNOWN:
        case Type::END: break;
    }
    return required_access;
}

}<|MERGE_RESOLUTION|>--- conflicted
+++ resolved
@@ -556,7 +556,6 @@
             );
             break;
         }
-<<<<<<< HEAD
         case Type::STOP_LISTEN:
             getContext()->checkAccess(AccessType::SYSTEM_LISTEN);
             getContext()->stopServers(query.server_type);
@@ -565,7 +564,6 @@
             getContext()->checkAccess(AccessType::SYSTEM_LISTEN);
             getContext()->startServers(query.server_type);
             break;
-=======
         case Type::FLUSH_ASYNC_INSERT_QUEUE:
         {
             getContext()->checkAccess(AccessType::SYSTEM_FLUSH_ASYNC_INSERT_QUEUE);
@@ -577,10 +575,6 @@
             queue->flushAll();
             break;
         }
-        case Type::STOP_LISTEN_QUERIES:
-        case Type::START_LISTEN_QUERIES:
-            throw Exception(ErrorCodes::NOT_IMPLEMENTED, "{} is not supported yet", query.type);
->>>>>>> 1dc9ca2c
         case Type::STOP_THREAD_FUZZER:
             getContext()->checkAccess(AccessType::SYSTEM_THREAD_FUZZER);
             ThreadFuzzer::stop();
