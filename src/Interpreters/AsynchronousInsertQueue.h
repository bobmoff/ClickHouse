#pragma once

#include <Parsers/IAST_fwd.h>
#include <Common/ThreadPool.h>
#include <Core/Settings.h>
#include <Poco/Logger.h>
#include <future>

namespace DB
{

/// A queue, that stores data for insert queries and periodically flushes it to tables.
/// The data is grouped by table, format and settings of insert query.
class AsynchronousInsertQueue : public WithContext
{
public:
    using Milliseconds = std::chrono::milliseconds;

    AsynchronousInsertQueue(ContextPtr context_, size_t pool_size_);
    ~AsynchronousInsertQueue();

    std::future<void> push(ASTPtr query, ContextPtr query_context);
    size_t getPoolSize() const { return pool_size; }

private:

    struct InsertQuery
    {
    public:
        ASTPtr query;
        String query_str;
        Settings settings;
        UInt128 hash;

        InsertQuery(const ASTPtr & query_, const Settings & settings_);
        InsertQuery(const InsertQuery & other);
        InsertQuery & operator=(const InsertQuery & other);
        bool operator==(const InsertQuery & other) const;

    private:
        UInt128 calculateHash() const;
    };

    struct InsertData
    {
        struct Entry
        {
        public:
            const String bytes;
            const String query_id;
            const std::chrono::time_point<std::chrono::system_clock> create_time;

            Entry(String && bytes_, String && query_id_);

            void finish(std::exception_ptr exception_ = nullptr);
            std::future<void> getFuture() { return promise.get_future(); }
            bool isFinished() const { return finished; }

        private:
            std::promise<void> promise;
            std::atomic_bool finished = false;
        };

        using EntryPtr = std::shared_ptr<Entry>;

        std::list<EntryPtr> entries;
<<<<<<< HEAD
        size_t size = 0;
        size_t query_number = 0;

        /// Timestamp of the first insert into queue, or after the last queue dump.
        /// Used to detect for how long the queue is active, so we can dump it by timer.
        std::chrono::time_point<std::chrono::steady_clock> first_update;
=======
        size_t size_in_bytes = 0;
>>>>>>> 58557c87
    };

    using InsertDataPtr = std::unique_ptr<InsertData>;

    struct Container
    {
        InsertQuery key;
        InsertDataPtr data;
    };

    /// Ordered container
    /// Key is a timestamp of the first insert into batch.
    /// Used to detect for how long the batch is active, so we can dump it by timer.
    using Queue = std::map<std::chrono::steady_clock::time_point, Container>;
    using QueueIterator = Queue::iterator;
    using QueueIteratorByKey = std::unordered_map<UInt128, QueueIterator>;

    struct QueueShard
    {
        mutable std::mutex mutex;
        mutable std::condition_variable are_tasks_available;

        Queue queue;
        QueueIteratorByKey iterators;
    };

    const size_t pool_size;
    std::vector<QueueShard> queue_shards;

    /// Logic and events behind queue are as follows:
    ///  - async_insert_busy_timeout_ms:
    ///   if queue is active for too long and there are a lot of rapid inserts, then we dump the data, so it doesn't
    ///   grow for a long period of time and users will be able to select new data in deterministic manner.
    ///
    /// During processing incoming INSERT queries we can also check whether the maximum size of data in buffer is reached
    /// (async_insert_max_data_size setting). If so, then again we dump the data.

    std::atomic<bool> shutdown{false};

    /// Dump the data only inside this pool.
    ThreadPool pool;

    /// Uses async_insert_busy_timeout_ms and processBatchDeadlines()
    std::vector<ThreadFromGlobalPool> dump_by_first_update_threads;

    Poco::Logger * log = &Poco::Logger::get("AsynchronousInsertQueue");

    void processBatchDeadlines(size_t shard_num);
    void scheduleDataProcessingJob(const InsertQuery & key, InsertDataPtr data, ContextPtr global_context);

    static void processData(InsertQuery key, InsertDataPtr data, ContextPtr global_context);

    template <typename E>
    static void finishWithException(const ASTPtr & query, const std::list<InsertData::EntryPtr> & entries, const E & exception);

public:
    auto getQueueLocked(size_t shard_num) const
    {
        auto & shard = queue_shards[shard_num];
        std::unique_lock lock(shard.mutex);
        return std::make_pair(std::ref(shard.queue), std::move(lock));
    }
};

}<|MERGE_RESOLUTION|>--- conflicted
+++ resolved
@@ -64,16 +64,9 @@
         using EntryPtr = std::shared_ptr<Entry>;
 
         std::list<EntryPtr> entries;
-<<<<<<< HEAD
-        size_t size = 0;
+
+        size_t size_in_bytes = 0;
         size_t query_number = 0;
-
-        /// Timestamp of the first insert into queue, or after the last queue dump.
-        /// Used to detect for how long the queue is active, so we can dump it by timer.
-        std::chrono::time_point<std::chrono::steady_clock> first_update;
-=======
-        size_t size_in_bytes = 0;
->>>>>>> 58557c87
     };
 
     using InsertDataPtr = std::unique_ptr<InsertData>;
