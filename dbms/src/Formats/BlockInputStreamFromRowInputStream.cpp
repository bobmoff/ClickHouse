#include <Common/Exception.h>
#include <IO/WriteHelpers.h>
#include <Formats/BlockInputStreamFromRowInputStream.h>
#include <common/logger_useful.h>


namespace DB
{

namespace ErrorCodes
{
    extern const int CANNOT_PARSE_INPUT_ASSERTION_FAILED;
    extern const int CANNOT_PARSE_QUOTED_STRING;
    extern const int CANNOT_PARSE_DATE;
    extern const int CANNOT_PARSE_DATETIME;
    extern const int CANNOT_READ_ARRAY_FROM_TEXT;
    extern const int CANNOT_PARSE_NUMBER;
    extern const int CANNOT_PARSE_UUID;
    extern const int TOO_LARGE_STRING_SIZE;
<<<<<<< HEAD
    extern const int INCORRECT_NUMBER_OF_COLUMNS;
=======
    extern const int CANNOT_READ_ALL_DATA;
    extern const int INCORRECT_DATA;
>>>>>>> 6aec41a2
}


BlockInputStreamFromRowInputStream::BlockInputStreamFromRowInputStream(
    const RowInputStreamPtr & row_input_,
    const Block & sample_,
    size_t max_block_size_,
    const FormatSettings & settings)
    : row_input(row_input_), sample(sample_), max_block_size(max_block_size_),
    allow_errors_num(settings.input_allow_errors_num), allow_errors_ratio(settings.input_allow_errors_ratio)
{
}


static bool isParseError(int code)
{
    return code == ErrorCodes::CANNOT_PARSE_INPUT_ASSERTION_FAILED
        || code == ErrorCodes::CANNOT_PARSE_QUOTED_STRING
        || code == ErrorCodes::CANNOT_PARSE_DATE
        || code == ErrorCodes::CANNOT_PARSE_DATETIME
        || code == ErrorCodes::CANNOT_READ_ARRAY_FROM_TEXT
        || code == ErrorCodes::CANNOT_PARSE_NUMBER
        || code == ErrorCodes::CANNOT_PARSE_UUID
        || code == ErrorCodes::TOO_LARGE_STRING_SIZE
        || code == ErrorCodes::CANNOT_READ_ALL_DATA
        || code == ErrorCodes::INCORRECT_DATA;
}


Block BlockInputStreamFromRowInputStream::readImpl()
{
    size_t num_columns = sample.columns();
    MutableColumns columns = sample.cloneEmptyColumns();
    BlockDelayedDefaults delayed_defaults;

    try
    {
        for (size_t rows = 0; rows < max_block_size; ++rows)
        {
            try
            {
                ++total_rows;
                RowReadExtention info;
                if (!row_input->extendedRead(columns, info))
                    break;

                for (size_t column_idx = 0; column_idx < info.read_columns.size(); ++column_idx)
                {
                    if (!info.read_columns[column_idx]) {
                        size_t column_size = columns[column_idx]->size();
                        if (column_size == 0)
                            throw Exception("Unexpected empty column", ErrorCodes::INCORRECT_NUMBER_OF_COLUMNS);
                        delayed_defaults.setBit(column_idx, column_size - 1);
                    }
                }
            }
            catch (Exception & e)
            {
                /// Logic for possible skipping of errors.

                if (!isParseError(e.code()))
                    throw;

                if (allow_errors_num == 0 && allow_errors_ratio == 0)
                    throw;

                ++num_errors;
                Float64 current_error_ratio = static_cast<Float64>(num_errors) / total_rows;

                if (num_errors > allow_errors_num
                    && current_error_ratio > allow_errors_ratio)
                {
                    e.addMessage("(Already have " + toString(num_errors) + " errors"
                        " out of " + toString(total_rows) + " rows"
                        ", which is " + toString(current_error_ratio) + " of all rows)");
                    throw;
                }

                if (!row_input->allowSyncAfterError())
                {
                    e.addMessage("(Input format doesn't allow to skip errors)");
                    throw;
                }

                row_input->syncAfterError();

                /// Truncate all columns in block to minimal size (remove values, that was appended to only part of columns).

                size_t min_size = std::numeric_limits<size_t>::max();
                for (size_t column_idx = 0; column_idx < num_columns; ++column_idx)
                    min_size = std::min(min_size, columns[column_idx]->size());

                for (size_t column_idx = 0; column_idx < num_columns; ++column_idx)
                {
                    auto & column = columns[column_idx];
                    if (column->size() > min_size)
                        column->popBack(column->size() - min_size);
                }
            }
        }
    }
    catch (Exception & e)
    {
        if (!isParseError(e.code()))
            throw;

        String verbose_diagnostic;
        try
        {
            verbose_diagnostic = row_input->getDiagnosticInfo();
        }
        catch (...)
        {
            /// Error while trying to obtain verbose diagnostic. Ok to ignore.
        }

        e.addMessage("(at row " + toString(total_rows) + ")\n" + verbose_diagnostic);
        throw;
    }

    if (columns.empty() || columns[0]->empty())
        return {};

    auto out_block = sample.cloneWithColumns(std::move(columns));
    if (!delayed_defaults.empty())
        out_block.delayed_defaults = std::move(delayed_defaults);
    return out_block;
}


void BlockInputStreamFromRowInputStream::readSuffix()
{
    if (allow_errors_num > 0 || allow_errors_ratio > 0)
    {
        Logger * log = &Logger::get("BlockInputStreamFromRowInputStream");
        LOG_TRACE(log, "Skipped " << num_errors << " rows with errors while reading the input stream");
    }

    row_input->readSuffix();
}

}<|MERGE_RESOLUTION|>--- conflicted
+++ resolved
@@ -17,12 +17,9 @@
     extern const int CANNOT_PARSE_NUMBER;
     extern const int CANNOT_PARSE_UUID;
     extern const int TOO_LARGE_STRING_SIZE;
-<<<<<<< HEAD
-    extern const int INCORRECT_NUMBER_OF_COLUMNS;
-=======
     extern const int CANNOT_READ_ALL_DATA;
     extern const int INCORRECT_DATA;
->>>>>>> 6aec41a2
+    extern const int INCORRECT_NUMBER_OF_COLUMNS;
 }
 
 
