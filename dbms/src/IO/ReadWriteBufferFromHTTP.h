#pragma once

#include <functional>
#include <Core/Types.h>
#include <IO/ConnectionTimeouts.h>
#include <IO/HTTPCommon.h>
#include <IO/ReadBuffer.h>
#include <IO/ReadBufferFromIStream.h>
#include <Poco/Any.h>
#include <Poco/Net/HTTPBasicCredentials.h>
#include <Poco/Net/HTTPClientSession.h>
#include <Poco/Net/HTTPRequest.h>
#include <Poco/Net/HTTPResponse.h>
#include <Poco/URI.h>
#include <Poco/Version.h>
#include <Common/DNSResolver.h>
#include <Common/config.h>
#include <common/logger_useful.h>
#include <Poco/URIStreamFactory.h>


#define DEFAULT_HTTP_READ_BUFFER_TIMEOUT 1800
#define DEFAULT_HTTP_READ_BUFFER_CONNECTION_TIMEOUT 1

namespace DB
{
/** Perform HTTP POST request and provide response to read.
  */

namespace ErrorCodes
{
    extern const int TOO_MANY_REDIRECTS;
}

template <typename SessionPtr>
class UpdatableSessionBase
{
protected:
    SessionPtr session;
    UInt64 redirects { 0 };
    Poco::URI initial_uri;
    const ConnectionTimeouts & timeouts;
    DB::SettingUInt64 max_redirects;

public:
    virtual void buildNewSession(const Poco::URI & uri) = 0;

    explicit UpdatableSessionBase(const Poco::URI uri,
        const ConnectionTimeouts & timeouts_,
        SettingUInt64 max_redirects_)
        : initial_uri { uri }
        , timeouts { timeouts_ }
        , max_redirects { max_redirects_ }
    {
    }

    SessionPtr getSession()
    {
        return session;
    }

    void updateSession(const Poco::URI & uri)
    {
        if (redirects++<max_redirects)
        {
            buildNewSession(uri);
        }
        else
        {
            std::stringstream error_message;
            error_message << "Too many redirects while trying to access " << initial_uri.toString();

            throw Exception(error_message.str(), ErrorCodes::TOO_MANY_REDIRECTS);
        }
    }

    virtual ~UpdatableSessionBase()
    {
    }
};

namespace detail
{
    template <typename UpdatableSessionPtr>
    class ReadWriteBufferFromHTTPBase : public ReadBuffer
    {
    protected:
        Poco::URI uri;
        std::string method;

        UpdatableSessionPtr session;
        std::istream * istr; /// owned by session
        std::unique_ptr<ReadBuffer> impl;
<<<<<<< HEAD
        std::function<void(std::ostream &)> out_stream_callback;
        const Poco::Net::HTTPBasicCredentials & credentials;

    protected:
        std::istream * call(const Poco::URI uri_, Poco::Net::HTTPResponse & response)
=======
        std::vector<Poco::Net::HTTPCookie> cookies;

    public:
        using OutStreamCallback = std::function<void(std::ostream &)>;

        explicit ReadWriteBufferFromHTTPBase(
            SessionPtr session_,
            Poco::URI uri_,
            const std::string & method_ = {},
            OutStreamCallback out_stream_callback = {},
            const Poco::Net::HTTPBasicCredentials & credentials = {},
            size_t buffer_size_ = DBMS_DEFAULT_BUFFER_SIZE)
            : ReadBuffer(nullptr, 0)
            , uri{uri_}
            , method{!method_.empty() ? method_ : out_stream_callback ? Poco::Net::HTTPRequest::HTTP_POST : Poco::Net::HTTPRequest::HTTP_GET}
            , session{session_}
>>>>>>> fe9e110a
        {
            // With empty path poco will send "POST  HTTP/1.1" its bug.
            if (uri.getPath().empty())
                uri.setPath("/");

            Poco::Net::HTTPRequest request(method, uri_.getPathAndQuery(), Poco::Net::HTTPRequest::HTTP_1_1);
            request.setHost(uri_.getHost()); // use original, not resolved host name in header

            if (out_stream_callback)
                request.setChunkedTransferEncoding(true);

            if (!credentials.getUsername().empty())
                credentials.authenticate(request);

            LOG_TRACE((&Logger::get("ReadWriteBufferFromHTTP")), "Sending request to " << uri.toString());

            auto sess = session->getSession();

            auto & stream_out = sess->sendRequest(request);

            if (out_stream_callback)
                out_stream_callback(stream_out);

            try
            {
                istr = receiveResponse(*sess, request, response, true);

                return istr;

            }
            catch (const Poco::Exception & e)
            {
                /// We use session data storage as storage for exception text
                /// Depend on it we can deduce to reconnect session or reresolve session host
                sess->attachSessionData(e.message());
                throw;
            }
        }

    public:
        using OutStreamCallback = std::function<void(std::ostream &)>;

        explicit ReadWriteBufferFromHTTPBase(UpdatableSessionPtr session_,
            Poco::URI uri_,
            const std::string & method_ = {},
            OutStreamCallback out_stream_callback_ = {},
            const Poco::Net::HTTPBasicCredentials & credentials_ = {},
            size_t buffer_size_ = DBMS_DEFAULT_BUFFER_SIZE)
            : ReadBuffer(nullptr, 0)
            , uri {uri_}
            , method {!method_.empty() ? method_ : out_stream_callback ? Poco::Net::HTTPRequest::HTTP_POST : Poco::Net::HTTPRequest::HTTP_GET}
            , session {session_}
            , out_stream_callback {out_stream_callback_}
            , credentials {credentials_}
        {
            Poco::Net::HTTPResponse response;

            istr = call(uri, response);

            while (isRedirect(response.getStatus()))
            {
                Poco::URI uri_redirect(response.get("Location"));

                session->updateSession(uri_redirect);

<<<<<<< HEAD
                istr = call(uri_redirect,response);
            }
=======
                istr = receiveResponse(*session, request, response);
                response.getCookies(cookies);
>>>>>>> fe9e110a

            try
            {
                impl = std::make_unique<ReadBufferFromIStream>(*istr, buffer_size_);
            }
            catch (const Poco::Exception & e)
            {
                /// We use session data storage as storage for exception text
                /// Depend on it we can deduce to reconnect session or reresolve session host
                auto sess = session->getSession();
                sess->attachSessionData(e.message());
                throw;
            }
        }

        bool nextImpl() override
        {
            if (!impl->next())
                return false;
            internal_buffer = impl->buffer();
            working_buffer = internal_buffer;
            return true;
        }

        std::string getResponseCookie(const std::string & name, const std::string & def) const
        {
            for (const auto & cookie : cookies)
                if (cookie.getName() == name)
                    return cookie.getValue();
            return def;
        }
    };
}

class UpdatableSession : public UpdatableSessionBase<HTTPSessionPtr>
{
    using Parent = UpdatableSessionBase<HTTPSessionPtr>;

public:
    explicit UpdatableSession(const Poco::URI uri,
        const ConnectionTimeouts & timeouts_,
        const SettingUInt64 max_redirects_)
        : Parent(uri, timeouts_, max_redirects_)
    {
        session = makeHTTPSession(initial_uri, timeouts);
    }

    void buildNewSession(const Poco::URI & uri) override
    {
        session = makeHTTPSession(uri, timeouts);
    }
};

class ReadWriteBufferFromHTTP : public detail::ReadWriteBufferFromHTTPBase<std::shared_ptr<UpdatableSession>>
{
    using Parent = detail::ReadWriteBufferFromHTTPBase<std::shared_ptr<UpdatableSession>>;

public:
    explicit ReadWriteBufferFromHTTP(Poco::URI uri_,
        const std::string & method_ = {},
        OutStreamCallback out_stream_callback_ = {},
        const ConnectionTimeouts & timeouts = {},
        const DB::SettingUInt64 max_redirects = 0,
        const Poco::Net::HTTPBasicCredentials & credentials_ = {},
        size_t buffer_size_ = DBMS_DEFAULT_BUFFER_SIZE)
        : Parent(std::make_shared<UpdatableSession>(uri_, timeouts, max_redirects), uri_, method_, out_stream_callback_, credentials_, buffer_size_)
    {
    }
};

class UpdatablePooledSession : public UpdatableSessionBase<PooledHTTPSessionPtr>
{
    using Parent = UpdatableSessionBase<PooledHTTPSessionPtr>;

private:
    size_t per_endpoint_pool_size;

public:
    explicit UpdatablePooledSession(const Poco::URI uri,
        const ConnectionTimeouts & timeouts_,
        const SettingUInt64 max_redirects_,
        size_t per_endpoint_pool_size_)
        : Parent(uri, timeouts_, max_redirects_)
        , per_endpoint_pool_size { per_endpoint_pool_size_ }
    {
        session = makePooledHTTPSession(initial_uri, timeouts, per_endpoint_pool_size);
    }

    void buildNewSession(const Poco::URI & uri) override
    {
       session = makePooledHTTPSession(uri, timeouts, per_endpoint_pool_size);
    }
};

class PooledReadWriteBufferFromHTTP : public detail::ReadWriteBufferFromHTTPBase<std::shared_ptr<UpdatablePooledSession>>
{
    using Parent = detail::ReadWriteBufferFromHTTPBase<std::shared_ptr<UpdatablePooledSession>>;

public:
    explicit PooledReadWriteBufferFromHTTP(Poco::URI uri_,
        const std::string & method_ = {},
        OutStreamCallback out_stream_callback_ = {},
        const ConnectionTimeouts & timeouts_ = {},
        const Poco::Net::HTTPBasicCredentials & credentials_ = {},
        size_t buffer_size_ = DBMS_DEFAULT_BUFFER_SIZE,
        const DB::SettingUInt64 max_redirects = 0,
        size_t max_connections_per_endpoint = DEFAULT_COUNT_OF_HTTP_CONNECTIONS_PER_ENDPOINT)
        : Parent(std::make_shared<UpdatablePooledSession>(uri_, timeouts_, max_redirects, max_connections_per_endpoint),
              uri_,
              method_,
              out_stream_callback_,
              credentials_,
              buffer_size_)
    {
    }
};

}
<|MERGE_RESOLUTION|>--- conflicted
+++ resolved
@@ -91,30 +91,11 @@
         UpdatableSessionPtr session;
         std::istream * istr; /// owned by session
         std::unique_ptr<ReadBuffer> impl;
-<<<<<<< HEAD
         std::function<void(std::ostream &)> out_stream_callback;
         const Poco::Net::HTTPBasicCredentials & credentials;
-
-    protected:
+        std::vector<Poco::Net::HTTPCookie> cookies;
+
         std::istream * call(const Poco::URI uri_, Poco::Net::HTTPResponse & response)
-=======
-        std::vector<Poco::Net::HTTPCookie> cookies;
-
-    public:
-        using OutStreamCallback = std::function<void(std::ostream &)>;
-
-        explicit ReadWriteBufferFromHTTPBase(
-            SessionPtr session_,
-            Poco::URI uri_,
-            const std::string & method_ = {},
-            OutStreamCallback out_stream_callback = {},
-            const Poco::Net::HTTPBasicCredentials & credentials = {},
-            size_t buffer_size_ = DBMS_DEFAULT_BUFFER_SIZE)
-            : ReadBuffer(nullptr, 0)
-            , uri{uri_}
-            , method{!method_.empty() ? method_ : out_stream_callback ? Poco::Net::HTTPRequest::HTTP_POST : Poco::Net::HTTPRequest::HTTP_GET}
-            , session{session_}
->>>>>>> fe9e110a
         {
             // With empty path poco will send "POST  HTTP/1.1" its bug.
             if (uri.getPath().empty())
@@ -141,6 +122,7 @@
             try
             {
                 istr = receiveResponse(*sess, request, response, true);
+		response.getCookies(cookies);
 
                 return istr;
 
@@ -180,13 +162,8 @@
 
                 session->updateSession(uri_redirect);
 
-<<<<<<< HEAD
                 istr = call(uri_redirect,response);
             }
-=======
-                istr = receiveResponse(*session, request, response);
-                response.getCookies(cookies);
->>>>>>> fe9e110a
 
             try
             {
