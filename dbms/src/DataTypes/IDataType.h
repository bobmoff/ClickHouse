--- conflicted
+++ resolved
@@ -367,13 +367,8 @@
         return isValueRepresentedByNumber() || isFixedString();
     }
 
-<<<<<<< HEAD
-    virtual bool isString() const { return false; };
-    virtual bool isFixedString() const { return false; };
-=======
     virtual bool isString() const { return false; }
     virtual bool isFixedString() const { return false; }
->>>>>>> 225539ba
     virtual bool isStringOrFixedString() const { return isString() || isFixedString(); }
 
     /** Example: numbers, Date, DateTime, FixedString, Enum... Nullable and Tuple of such types.
